{
  "__inputs": [
    {
      "description": "",
      "label": "Prometheus",
      "name": "DS_PROMETHEUS",
      "pluginId": "prometheus",
      "pluginName": "Prometheus",
      "type": "datasource"
    }
  ],
  "__requires": [
    {
      "id": "grafana",
      "name": "Grafana",
      "type": "grafana",
      "version": "8.1.8"
    },
    {
      "id": "prometheus",
      "name": "Prometheus",
      "type": "datasource",
      "version": "1.0.0"
    },
    {
      "id": "table",
      "name": "Table",
      "type": "panel",
      "version": ""
    },
    {
      "id": "timeseries",
      "name": "Time series",
      "type": "panel",
      "version": ""
    }
  ],
  "annotations": {
    "list": [
      {
        "builtIn": 1,
        "datasource": "-- Grafana --",
        "enable": true,
        "hide": true,
        "iconColor": "rgba(0, 211, 255, 1)",
        "name": "Annotations & Alerts",
        "target": {
          "limit": 100,
          "matchAny": false,
          "tags": [],
          "type": "dashboard"
        },
        "type": "dashboard"
      }
    ]
  },
  "description": "",
  "editable": true,
  "gnetId": null,
  "graphTooltip": 1,
  "id": null,
  "iteration": 1743756496809,
  "links": [
    {
      "asDropdown": true,
      "icon": "external link",
      "includeVars": true,
      "keepTime": true,
      "tags": [
        "cdot"
      ],
      "targetBlank": false,
      "title": "Related Dashboards",
      "tooltip": "",
      "type": "dashboards",
      "url": ""
    }
  ],
  "panels": [
    {
      "collapsed": true,
      "datasource": "${DS_PROMETHEUS}",
      "gridPos": {
        "h": 1,
        "w": 24,
        "x": 0,
        "y": 0
      },
      "id": 225,
      "panels": [
        {
          "datasource": "${DS_PROMETHEUS}",
          "description": "Number of CIFS operations per second.",
          "fieldConfig": {
            "defaults": {
              "color": {
                "mode": "palette-classic"
              },
              "custom": {
                "axisLabel": "",
                "axisPlacement": "auto",
                "barAlignment": 0,
                "drawStyle": "line",
                "fillOpacity": 10,
                "gradientMode": "none",
                "hideFrom": {
                  "legend": false,
                  "tooltip": false,
                  "viz": false
                },
                "lineInterpolation": "linear",
                "lineWidth": 1,
                "pointSize": 5,
                "scaleDistribution": {
                  "type": "linear"
                },
                "showPoints": "auto",
                "spanNulls": true,
                "stacking": {
                  "group": "A",
                  "mode": "none"
                },
                "thresholdsStyle": {
                  "mode": "off"
                }
              },
              "decimals": 0,
              "mappings": [],
              "thresholds": {
                "mode": "absolute",
                "steps": [
                  {
                    "color": "green",
                    "value": null
                  },
                  {
                    "color": "red",
                    "value": 80
                  }
                ]
              },
              "unit": "iops"
            },
            "overrides": []
          },
          "gridPos": {
            "h": 8,
            "w": 8,
            "x": 0,
            "y": 1
          },
          "id": 239,
          "options": {
            "legend": {
              "calcs": [
                "mean",
                "lastNotNull",
                "max"
              ],
              "displayMode": "table",
              "placement": "bottom"
            },
            "tooltip": {
              "mode": "single",
              "sort": "none"
            }
          },
          "pluginVersion": "8.1.8",
          "targets": [
            {
              "exemplar": false,
              "expr": "sum by (cluster) (node_cifs_ops{cluster=~\"$Cluster\",datacenter=~\"$Datacenter\"})\nand\n  topk(\n    $TopResources,\n    sum by (cluster) (\n      avg_over_time(node_cifs_ops{cluster=~\"$Cluster\",datacenter=~\"$Datacenter\"}[3h] @ end())\n    )\n  )",
              "interval": "",
              "legendFormat": "{{cluster}}",
              "refId": "A"
            }
          ],
          "title": "Top $TopResources CIFS IOPs by Cluster",
          "transformations": [],
          "type": "timeseries"
        },
        {
          "datasource": "${DS_PROMETHEUS}",
          "description": "Number of NFS operations per second.",
          "fieldConfig": {
            "defaults": {
              "color": {
                "mode": "palette-classic"
              },
              "custom": {
                "axisLabel": "",
                "axisPlacement": "auto",
                "barAlignment": 0,
                "drawStyle": "line",
                "fillOpacity": 10,
                "gradientMode": "none",
                "hideFrom": {
                  "legend": false,
                  "tooltip": false,
                  "viz": false
                },
                "lineInterpolation": "linear",
                "lineWidth": 1,
                "pointSize": 5,
                "scaleDistribution": {
                  "type": "linear"
                },
                "showPoints": "auto",
                "spanNulls": true,
                "stacking": {
                  "group": "A",
                  "mode": "none"
                },
                "thresholdsStyle": {
                  "mode": "off"
                }
              },
              "decimals": 0,
              "mappings": [],
              "thresholds": {
                "mode": "absolute",
                "steps": [
                  {
                    "color": "green",
                    "value": null
                  },
                  {
                    "color": "red",
                    "value": 80
                  }
                ]
              },
              "unit": "iops"
            },
            "overrides": []
          },
          "gridPos": {
            "h": 8,
            "w": 8,
            "x": 8,
            "y": 1
          },
          "id": 241,
          "options": {
            "legend": {
              "calcs": [
                "mean",
                "lastNotNull",
                "max"
              ],
              "displayMode": "table",
              "placement": "bottom"
            },
            "tooltip": {
              "mode": "single",
              "sort": "none"
            }
          },
          "pluginVersion": "8.1.8",
          "targets": [
            {
              "exemplar": false,
              "expr": "sum by (cluster) (node_nfs_ops{cluster=~\"$Cluster\",datacenter=~\"$Datacenter\"})\nand\n  topk(\n    $TopResources,\n    sum by (cluster) (\n      avg_over_time(node_nfs_ops{cluster=~\"$Cluster\",datacenter=~\"$Datacenter\"}[3h] @ end())\n    )\n  )",
              "interval": "",
              "legendFormat": "{{cluster}}",
              "refId": "A"
            }
          ],
          "title": "Top $TopResources NFS IOPs by Cluster",
          "transformations": [],
          "type": "timeseries"
        },
        {
          "datasource": "${DS_PROMETHEUS}",
          "description": "Total number of operations per second serviced by the node.",
          "fieldConfig": {
            "defaults": {
              "color": {
                "mode": "palette-classic"
              },
              "custom": {
                "axisLabel": "",
                "axisPlacement": "auto",
                "barAlignment": 0,
                "drawStyle": "line",
                "fillOpacity": 10,
                "gradientMode": "none",
                "hideFrom": {
                  "legend": false,
                  "tooltip": false,
                  "viz": false
                },
                "lineInterpolation": "linear",
                "lineWidth": 1,
                "pointSize": 5,
                "scaleDistribution": {
                  "type": "linear"
                },
                "showPoints": "auto",
                "spanNulls": true,
                "stacking": {
                  "group": "A",
                  "mode": "none"
                },
                "thresholdsStyle": {
                  "mode": "off"
                }
              },
              "decimals": 0,
              "mappings": [],
              "thresholds": {
                "mode": "absolute",
                "steps": [
                  {
                    "color": "green",
                    "value": null
                  },
                  {
                    "color": "red",
                    "value": 80
                  }
                ]
              },
              "unit": "iops"
            },
            "overrides": []
          },
          "gridPos": {
            "h": 8,
            "w": 8,
            "x": 16,
            "y": 1
          },
          "id": 240,
          "options": {
            "legend": {
              "calcs": [
                "mean",
                "lastNotNull",
                "max"
              ],
              "displayMode": "table",
              "placement": "bottom"
            },
            "tooltip": {
              "mode": "single",
              "sort": "none"
            }
          },
          "pluginVersion": "8.1.8",
          "targets": [
            {
              "exemplar": false,
<<<<<<< HEAD
              "expr": "sum by (cluster) (volume_total_ops{cluster=~\"$Cluster\",datacenter=~\"$Datacenter\"})\nand\n  topk(\n    $TopResources,\n    sum by (cluster) (\n      avg_over_time(volume_total_ops{cluster=~\"$Cluster\",datacenter=~\"$Datacenter\"}[3h] @ end())\n    )\n  )",
=======
              "expr": "sum by (cluster) (node_total_ops{datacenter=~\"$Datacenter\",cluster=~\"$Cluster\"})\nand\ntopk($TopResources, sum by (cluster) (avg_over_time(node_total_ops{datacenter=~\"$Datacenter\",cluster=~\"$Cluster\"}[3h] @ end())))",
>>>>>>> 612afae8
              "interval": "",
              "legendFormat": "{{cluster}}",
              "refId": "A"
            }
          ],
          "title": "Top $TopResources Total IOPs by Cluster",
          "transformations": [],
          "type": "timeseries"
        },
        {
          "datasource": "${DS_PROMETHEUS}",
          "description": "Average processor utilization across all processors in the system.",
          "fieldConfig": {
            "defaults": {
              "color": {
                "mode": "palette-classic"
              },
              "custom": {
                "axisLabel": "",
                "axisPlacement": "auto",
                "barAlignment": 0,
                "drawStyle": "line",
                "fillOpacity": 10,
                "gradientMode": "none",
                "hideFrom": {
                  "legend": false,
                  "tooltip": false,
                  "viz": false
                },
                "lineInterpolation": "linear",
                "lineWidth": 1,
                "pointSize": 5,
                "scaleDistribution": {
                  "type": "linear"
                },
                "showPoints": "never",
                "spanNulls": true,
                "stacking": {
                  "group": "A",
                  "mode": "none"
                },
                "thresholdsStyle": {
                  "mode": "off"
                }
              },
              "decimals": 2,
              "links": [],
              "mappings": [],
              "max": 100,
              "min": 0,
              "thresholds": {
                "mode": "absolute",
                "steps": [
                  {
                    "color": "green",
                    "value": null
                  },
                  {
                    "color": "red",
                    "value": 80
                  }
                ]
              },
              "unit": "percent"
            },
            "overrides": []
          },
          "gridPos": {
            "h": 10,
            "w": 8,
            "x": 0,
            "y": 9
          },
          "id": 247,
          "options": {
            "legend": {
              "calcs": [
                "mean",
                "lastNotNull",
                "max"
              ],
              "displayMode": "table",
              "placement": "bottom"
            },
            "tooltip": {
              "mode": "single",
              "sort": "none"
            }
          },
          "pluginVersion": "7.5.4",
          "targets": [
            {
              "exemplar": false,
              "expr": "avg by (cluster) (node_avg_processor_busy{cluster=~\"$Cluster\",datacenter=~\"$Datacenter\"})\nand\n  topk(\n    $TopResources,\n    avg by (cluster) (\n      avg_over_time(node_avg_processor_busy{cluster=~\"$Cluster\",datacenter=~\"$Datacenter\"}[3h] @ end())\n    )\n  )",
              "format": "time_series",
              "instant": false,
              "interval": "",
              "legendFormat": "{{cluster}}",
              "refId": "A"
            }
          ],
          "title": "Top $TopResources Clusters by Average CPU Utilization",
          "type": "timeseries"
        },
        {
          "datasource": "${DS_PROMETHEUS}",
          "description": "System CPU resource utilization is a computed percentage that indicates how busy the system is based on a combination of the most heavily utilized domain and idle CPU cycles. This metric determines the amount of available CPU and will vary based on domains reaching their limits OR exhausting all idle CPU cycles, whichever comes first.",
          "fieldConfig": {
            "defaults": {
              "color": {
                "mode": "palette-classic"
              },
              "custom": {
                "axisLabel": "",
                "axisPlacement": "auto",
                "barAlignment": 0,
                "drawStyle": "line",
                "fillOpacity": 10,
                "gradientMode": "none",
                "hideFrom": {
                  "legend": false,
                  "tooltip": false,
                  "viz": false
                },
                "lineInterpolation": "linear",
                "lineWidth": 1,
                "pointSize": 5,
                "scaleDistribution": {
                  "type": "linear"
                },
                "showPoints": "never",
                "spanNulls": true,
                "stacking": {
                  "group": "A",
                  "mode": "none"
                },
                "thresholdsStyle": {
                  "mode": "off"
                }
              },
              "decimals": 2,
              "links": [],
              "mappings": [],
              "max": 100,
              "min": 0,
              "thresholds": {
                "mode": "absolute",
                "steps": [
                  {
                    "color": "green",
                    "value": null
                  },
                  {
                    "color": "red",
                    "value": 80
                  }
                ]
              },
              "unit": "percent"
            },
            "overrides": []
          },
          "gridPos": {
            "h": 10,
            "w": 8,
            "x": 8,
            "y": 9
          },
          "id": 271,
          "options": {
            "legend": {
              "calcs": [
                "mean",
                "lastNotNull",
                "max"
              ],
              "displayMode": "table",
              "placement": "bottom"
            },
            "tooltip": {
              "mode": "single",
              "sort": "none"
            }
          },
          "pluginVersion": "7.5.4",
          "targets": [
            {
              "exemplar": false,
              "expr": "avg by (cluster) (node_cpu_busy{cluster=~\"$Cluster\",datacenter=~\"$Datacenter\"})\nand\n  topk(\n    $TopResources,\n    avg by (cluster) (\n      avg_over_time(node_cpu_busy{cluster=~\"$Cluster\",datacenter=~\"$Datacenter\"}[3h] @ end())\n    )\n  )",
              "format": "time_series",
              "instant": false,
              "interval": "",
              "legendFormat": "{{cluster}}",
              "refId": "A"
            }
          ],
          "title": "Top $TopResources Clusters by CPU busy",
          "type": "timeseries"
        },
        {
          "datasource": "${DS_PROMETHEUS}",
          "description": "Maximum node latency across the cluster.",
          "fieldConfig": {
            "defaults": {
              "color": {
                "mode": "palette-classic"
              },
              "custom": {
                "axisLabel": "",
                "axisPlacement": "auto",
                "barAlignment": 0,
                "drawStyle": "line",
                "fillOpacity": 30,
                "gradientMode": "opacity",
                "hideFrom": {
                  "legend": false,
                  "tooltip": false,
                  "viz": false
                },
                "lineInterpolation": "linear",
                "lineWidth": 1,
                "pointSize": 5,
                "scaleDistribution": {
                  "type": "linear"
                },
                "showPoints": "never",
                "spanNulls": true,
                "stacking": {
                  "group": "A",
                  "mode": "none"
                },
                "thresholdsStyle": {
                  "mode": "off"
                }
              },
              "links": [],
              "mappings": [],
              "min": 0,
              "thresholds": {
                "mode": "absolute",
                "steps": [
                  {
                    "color": "green",
                    "value": null
                  },
                  {
                    "color": "red",
                    "value": 80
                  }
                ]
              },
              "unit": "µs"
            },
            "overrides": []
          },
          "gridPos": {
            "h": 10,
            "w": 8,
            "x": 16,
            "y": 9
          },
          "id": 234,
          "options": {
            "legend": {
              "calcs": [
                "mean",
                "lastNotNull",
                "max"
              ],
              "displayMode": "table",
              "placement": "bottom"
            },
            "tooltip": {
              "mode": "single",
              "sort": "none"
            }
          },
          "pluginVersion": "7.5.4",
          "targets": [
            {
              "exemplar": false,
<<<<<<< HEAD
              "expr": "avg by (cluster) (node_volume_avg_latency{cluster=~\"$Cluster\",datacenter=~\"$Datacenter\"})\nand\n  topk(\n    $TopResources,\n    avg by (cluster) (\n      avg_over_time(node_volume_avg_latency{cluster=~\"$Cluster\",datacenter=~\"$Datacenter\"}[3h] @ end())\n    )\n  )",
=======
              "expr": "max by (cluster) (node_total_latency{datacenter=~\"$Datacenter\",cluster=~\"$Cluster\"})\nand\ntopk($TopResources, max by (cluster) (avg_over_time(node_total_latency{datacenter=~\"$Datacenter\",cluster=~\"$Cluster\"}[3h] @ end())))",
>>>>>>> 612afae8
              "interval": "",
              "legendFormat": "{{cluster}}",
              "refId": "A"
            }
          ],
          "title": "Top $TopResources Clusters by Max Node Latency",
          "type": "timeseries"
        }
      ],
      "title": "Cluster Metrics",
      "type": "row"
    },
    {
      "collapsed": true,
      "datasource": "${DS_PROMETHEUS}",
      "gridPos": {
        "h": 1,
        "w": 24,
        "x": 0,
        "y": 1
      },
      "id": 226,
      "panels": [
        {
          "datasource": "${DS_PROMETHEUS}",
          "description": "SVM space used percent.",
          "fieldConfig": {
            "defaults": {
              "color": {
                "mode": "thresholds"
              },
              "custom": {
                "align": "auto",
                "displayMode": "auto",
                "filterable": true
              },
              "decimals": 0,
              "mappings": [],
              "max": 100,
              "min": 0,
              "thresholds": {
                "mode": "absolute",
                "steps": [
                  {
                    "color": "dark-green",
                    "value": null
                  },
                  {
                    "color": "dark-orange",
                    "value": 80
                  },
                  {
                    "color": "dark-red",
                    "value": 90
                  }
                ]
              },
              "unit": "percent"
            },
            "overrides": [
              {
                "matcher": {
                  "id": "byName",
                  "options": "Current"
                },
                "properties": [
                  {
                    "id": "custom.width",
                    "value": 100
                  },
                  {
                    "id": "custom.displayMode",
                    "value": "color-background-solid"
                  }
                ]
              },
              {
                "matcher": {
                  "id": "byName",
                  "options": "cluster"
                },
                "properties": [
                  {
                    "id": "custom.width",
                    "value": 180
                  },
                  {
                    "id": "displayName",
                    "value": "Cluster"
                  },
                  {
                    "id": "links",
                    "value": [
                      {
                        "targetBlank": true,
                        "title": "",
                        "url": "/d/cdot-cluster/ontap-cluster?orgId=1&${Datacenter:queryparam}&${__url_time_range}&var-Cluster=${__value.raw}"
                      }
                    ]
                  }
                ]
              },
              {
                "matcher": {
                  "id": "byName",
                  "options": "svm"
                },
                "properties": [
                  {
                    "id": "displayName",
                    "value": "SVM"
                  },
                  {
                    "id": "links",
                    "value": [
                      {
                        "targetBlank": true,
                        "title": "",
                        "url": "/d/cdot-svm/ontap-svm?orgId=1&${Datacenter:queryparam}&${Cluster:queryparam}&${__url_time_range}&var-SVM=${__value.raw}"
                      }
                    ]
                  }
                ]
              }
            ]
          },
          "gridPos": {
            "h": 7,
            "w": 8,
            "x": 0,
            "y": 2
          },
          "id": 233,
          "options": {
            "footer": {
              "fields": "",
              "reducer": [
                "sum"
              ],
              "show": false
            },
            "showHeader": true,
            "sortBy": [
              {
                "desc": true,
                "displayName": "Current"
              }
            ]
          },
          "pluginVersion": "8.1.8",
          "targets": [
            {
              "exemplar": false,
              "expr": "(\n        100\n      *\n        sum by (datacenter, cluster, svm) (\n          volume_size_used{cluster=~\"$Cluster\",datacenter=~\"$Datacenter\",svm=~\"$SVM\"}\n        )\n    / on (datacenter, cluster, svm)\n      sum by (datacenter, cluster, svm) (\n        volume_size_total{cluster=~\"$Cluster\",datacenter=~\"$Datacenter\",svm=~\"$SVM\"}\n      )\n  )\nand on (datacenter, cluster, svm)\n  topk(\n    $TopResources,\n      (\n            100\n          *\n            sum by (datacenter, cluster, svm) (\n              avg_over_time(\n                volume_size_used{cluster=~\"$Cluster\",datacenter=~\"$Datacenter\",svm=~\"$SVM\"}[3h] @ end()\n              )\n            )\n        / on (datacenter, cluster, svm)\n          sum by (datacenter, cluster, svm) (\n            avg_over_time(\n              volume_size_total{cluster=~\"$Cluster\",datacenter=~\"$Datacenter\",svm=~\"$SVM\"}[3h] @ end()\n            )\n          )\n      )\n    * on (datacenter, cluster, svm) group_left ()\n      svm_labels{cluster=~\"$Cluster\",datacenter=~\"$Datacenter\",root_svm=~\"No|$IncludeRoot\",svm=~\"$SVM\"}\n  )",
              "format": "table",
              "instant": true,
              "interval": "",
              "legendFormat": "",
              "refId": "A"
            }
          ],
          "title": "Top $TopResources SVMs by Capacity Used %",
          "transformations": [
            {
              "id": "organize",
              "options": {
                "excludeByName": {},
                "indexByName": {},
                "renameByName": {
                  "Value": "Current"
                }
              }
            },
            {
              "id": "filterFieldsByName",
              "options": {
                "include": {
                  "names": [
                    "Current",
                    "svm",
                    "cluster"
                  ]
                }
              }
            }
          ],
          "type": "table"
        },
        {
          "datasource": "${DS_PROMETHEUS}",
          "description": "Volume space used percent.",
          "fieldConfig": {
            "defaults": {
              "color": {
                "mode": "thresholds"
              },
              "custom": {
                "align": "auto",
                "displayMode": "auto",
                "filterable": true
              },
              "decimals": 0,
              "mappings": [],
              "max": 100,
              "min": 0,
              "thresholds": {
                "mode": "absolute",
                "steps": [
                  {
                    "color": "dark-green",
                    "value": null
                  },
                  {
                    "color": "dark-orange",
                    "value": 80
                  },
                  {
                    "color": "dark-red",
                    "value": 90
                  }
                ]
              },
              "unit": "percent"
            },
            "overrides": [
              {
                "matcher": {
                  "id": "byName",
                  "options": "Current"
                },
                "properties": [
                  {
                    "id": "custom.width",
                    "value": 100
                  },
                  {
                    "id": "custom.displayMode",
                    "value": "color-background-solid"
                  }
                ]
              },
              {
                "matcher": {
                  "id": "byName",
                  "options": "cluster"
                },
                "properties": [
                  {
                    "id": "custom.width",
                    "value": 180
                  },
                  {
                    "id": "displayName",
                    "value": "Cluster"
                  },
                  {
                    "id": "links",
                    "value": [
                      {
                        "targetBlank": true,
                        "title": "",
                        "url": "/d/cdot-cluster/ontap-cluster?orgId=1&${Datacenter:queryparam}&${__url_time_range}&var-Cluster=${__value.raw}"
                      }
                    ]
                  }
                ]
              },
              {
                "matcher": {
                  "id": "byName",
                  "options": "volume"
                },
                "properties": [
                  {
                    "id": "displayName",
                    "value": "Volume"
                  },
                  {
                    "id": "links",
                    "value": [
                      {
                        "targetBlank": true,
                        "title": "",
                        "url": "/d/cdot-volume/ontap-volume?orgId=1&${Datacenter:queryparam}&${Cluster:queryparam}&${SVM:queryparam}&${__url_time_range}&var-Volume=${__value.raw}"
                      }
                    ]
                  }
                ]
              }
            ]
          },
          "gridPos": {
            "h": 7,
            "w": 8,
            "x": 8,
            "y": 2
          },
          "id": 242,
          "options": {
            "footer": {
              "fields": "",
              "reducer": [
                "sum"
              ],
              "show": false
            },
            "showHeader": true,
            "sortBy": [
              {
                "desc": true,
                "displayName": "Current"
              }
            ]
          },
          "pluginVersion": "8.1.8",
          "targets": [
            {
              "exemplar": false,
              "expr": "(\n      100 * volume_size_used{cluster=~\"$Cluster\",datacenter=~\"$Datacenter\",svm=~\"$SVM\",volume=~\"$Volume\"}\n    / on (datacenter, cluster, svm, aggr, node, volume, style)\n      volume_size_total{cluster=~\"$Cluster\",datacenter=~\"$Datacenter\",svm=~\"$SVM\",volume=~\"$Volume\"}\n  )\nand on (datacenter, cluster, svm, aggr, node, volume, style)\n  topk(\n    $TopResources,\n      (\n          (\n              100\n            *\n              avg_over_time(\n                volume_size_used{cluster=~\"$Cluster\",datacenter=~\"$Datacenter\",svm=~\"$SVM\",volume=~\"$Volume\"}[3h] @ end()\n              )\n          )\n        / on (datacenter, cluster, svm, aggr, node, volume, style)\n          avg_over_time(\n            volume_size_total{cluster=~\"$Cluster\",datacenter=~\"$Datacenter\",svm=~\"$SVM\",volume=~\"$Volume\"}[3h] @ end()\n          )\n      )\n    * on (datacenter, cluster, svm, aggr, node, volume, style) group_left ()\n      volume_labels{cluster=~\"$Cluster\",datacenter=~\"$Datacenter\",root_volume=~\"No|$IncludeRoot\",svm=~\"$SVM\",volume=~\"$Volume\"}\n  )",
              "format": "table",
              "instant": true,
              "interval": "",
              "legendFormat": "",
              "refId": "A"
            }
          ],
          "title": "Top $TopResources Volumes by Capacity Used %",
          "transformations": [
            {
              "id": "organize",
              "options": {
                "excludeByName": {},
                "indexByName": {},
                "renameByName": {
                  "Value": "Current"
                }
              }
            },
            {
              "id": "filterFieldsByName",
              "options": {
                "include": {
                  "names": [
                    "volume",
                    "Current",
                    "cluster"
                  ]
                }
              }
            }
          ],
          "type": "table"
        },
        {
          "datasource": "${DS_PROMETHEUS}",
          "description": "Aggregate space used percent.",
          "fieldConfig": {
            "defaults": {
              "color": {
                "mode": "thresholds"
              },
              "custom": {
                "align": "auto",
                "displayMode": "auto",
                "filterable": true
              },
              "decimals": 0,
              "mappings": [],
              "max": 100,
              "min": 0,
              "thresholds": {
                "mode": "absolute",
                "steps": [
                  {
                    "color": "dark-green",
                    "value": null
                  },
                  {
                    "color": "dark-orange",
                    "value": 80
                  },
                  {
                    "color": "dark-red",
                    "value": 90
                  }
                ]
              },
              "unit": "percent"
            },
            "overrides": [
              {
                "matcher": {
                  "id": "byName",
                  "options": "Current"
                },
                "properties": [
                  {
                    "id": "custom.width",
                    "value": 100
                  },
                  {
                    "id": "custom.displayMode",
                    "value": "color-background-solid"
                  }
                ]
              },
              {
                "matcher": {
                  "id": "byName",
                  "options": "cluster"
                },
                "properties": [
                  {
                    "id": "custom.width",
                    "value": 180
                  },
                  {
                    "id": "displayName",
                    "value": "Cluster"
                  },
                  {
                    "id": "links",
                    "value": [
                      {
                        "targetBlank": true,
                        "title": "",
                        "url": "/d/cdot-cluster/ontap-cluster?orgId=1&${Datacenter:queryparam}&${__url_time_range}&var-Cluster=${__value.raw}"
                      }
                    ]
                  }
                ]
              },
              {
                "matcher": {
                  "id": "byName",
                  "options": "aggr"
                },
                "properties": [
                  {
                    "id": "displayName",
                    "value": "Aggregate"
                  },
                  {
                    "id": "links",
                    "value": [
                      {
                        "targetBlank": true,
                        "title": "",
                        "url": "/d/cdot-aggregate/ontap-aggregate?orgId=1&${Datacenter:queryparam}&${Cluster:queryparam}&${__url_time_range}&var-Aggregate=${__value.raw}"
                      }
                    ]
                  }
                ]
              }
            ]
          },
          "gridPos": {
            "h": 7,
            "w": 8,
            "x": 16,
            "y": 2
          },
          "id": 243,
          "options": {
            "footer": {
              "fields": "",
              "reducer": [
                "sum"
              ],
              "show": false
            },
            "showHeader": true,
            "sortBy": [
              {
                "desc": true,
                "displayName": "Current"
              }
            ]
          },
          "pluginVersion": "8.1.8",
          "targets": [
            {
              "exemplar": false,
              "expr": "(\n      100 * aggr_space_used{cluster=~\"$Cluster\",datacenter=~\"$Datacenter\"}\n    / on (datacenter, cluster, aggr)\n      aggr_space_total{cluster=~\"$Cluster\",datacenter=~\"$Datacenter\"}\n  )\nand on (datacenter, cluster, aggr)\n  topk(\n    $TopResources,\n    (\n        (100 * avg_over_time(aggr_space_used{cluster=~\"$Cluster\",datacenter=~\"$Datacenter\"}[3h] @ end()))\n      / on (datacenter, cluster, aggr)\n        avg_over_time(aggr_space_total{cluster=~\"$Cluster\",datacenter=~\"$Datacenter\"}[3h] @ end())\n    )\n  )",
              "format": "table",
              "instant": true,
              "interval": "",
              "legendFormat": "",
              "refId": "A"
            }
          ],
          "title": "Top $TopResources Aggregates by Capacity Used %",
          "transformations": [
            {
              "id": "organize",
              "options": {
                "excludeByName": {},
                "indexByName": {
                  "Time": 0,
                  "Value": 7,
                  "aggr": 2,
                  "cluster": 1,
                  "datacenter": 3,
                  "instance": 4,
                  "job": 5,
                  "node": 6
                },
                "renameByName": {
                  "Value": "Current"
                }
              }
            },
            {
              "id": "filterFieldsByName",
              "options": {
                "include": {
                  "names": [
                    "Current",
                    "aggr",
                    "cluster"
                  ]
                }
              }
            }
          ],
          "type": "table"
        },
        {
          "datasource": "${DS_PROMETHEUS}",
          "description": "SVM space used percent.",
          "fieldConfig": {
            "defaults": {
              "color": {
                "mode": "palette-classic"
              },
              "custom": {
                "axisLabel": "",
                "axisPlacement": "auto",
                "barAlignment": 0,
                "drawStyle": "line",
                "fillOpacity": 10,
                "gradientMode": "none",
                "hideFrom": {
                  "legend": false,
                  "tooltip": false,
                  "viz": false
                },
                "lineInterpolation": "linear",
                "lineStyle": {
                  "fill": "solid"
                },
                "lineWidth": 1,
                "pointSize": 1,
                "scaleDistribution": {
                  "type": "linear"
                },
                "showPoints": "never",
                "spanNulls": true,
                "stacking": {
                  "group": "A",
                  "mode": "none"
                },
                "thresholdsStyle": {
                  "mode": "off"
                }
              },
              "decimals": 2,
              "mappings": [],
              "max": 100,
              "min": 0,
              "thresholds": {
                "mode": "absolute",
                "steps": [
                  {
                    "color": "green",
                    "value": null
                  }
                ]
              },
              "unit": "percent"
            },
            "overrides": []
          },
          "gridPos": {
            "h": 8,
            "w": 8,
            "x": 0,
            "y": 9
          },
          "id": 272,
          "options": {
            "legend": {
              "calcs": [
                "mean",
                "lastNotNull",
                "max"
              ],
              "displayMode": "table",
              "placement": "bottom",
              "sortBy": "Last *",
              "sortDesc": true
            },
            "tooltip": {
              "mode": "single",
              "sort": "none"
            }
          },
          "targets": [
            {
              "exemplar": false,
              "expr": "(\n        100\n      *\n        sum by (datacenter, cluster, svm) (\n          volume_size_used{cluster=~\"$Cluster\",datacenter=~\"$Datacenter\",svm=~\"$SVM\"}\n        )\n    / on (datacenter, cluster, svm)\n      sum by (datacenter, cluster, svm) (\n        volume_size_total{cluster=~\"$Cluster\",datacenter=~\"$Datacenter\",svm=~\"$SVM\"}\n      )\n  )\nand on (datacenter, cluster, svm)\n  topk(\n    $TopResources,\n      (\n            100\n          *\n            sum by (datacenter, cluster, svm) (\n              avg_over_time(\n                volume_size_used{cluster=~\"$Cluster\",datacenter=~\"$Datacenter\",svm=~\"$SVM\"}[3h] @ end()\n              )\n            )\n        / on (datacenter, cluster, svm)\n          sum by (datacenter, cluster, svm) (\n            avg_over_time(\n              volume_size_total{cluster=~\"$Cluster\",datacenter=~\"$Datacenter\",svm=~\"$SVM\"}[3h] @ end()\n            )\n          )\n      )\n    * on (datacenter, cluster, svm) group_left ()\n      svm_labels{cluster=~\"$Cluster\",datacenter=~\"$Datacenter\",root_svm=~\"No|$IncludeRoot\",svm=~\"$SVM\"}\n  )",
              "interval": "",
              "legendFormat": "{{cluster}} - {{svm}}",
              "refId": "A"
            }
          ],
          "title": "Top $TopResources SVMs by Capacity Used %",
          "type": "timeseries"
        },
        {
          "datasource": "${DS_PROMETHEUS}",
          "description": "Volume space used percent.",
          "fieldConfig": {
            "defaults": {
              "color": {
                "mode": "palette-classic"
              },
              "custom": {
                "axisLabel": "",
                "axisPlacement": "auto",
                "barAlignment": 0,
                "drawStyle": "line",
                "fillOpacity": 10,
                "gradientMode": "none",
                "hideFrom": {
                  "legend": false,
                  "tooltip": false,
                  "viz": false
                },
                "lineInterpolation": "linear",
                "lineStyle": {
                  "fill": "solid"
                },
                "lineWidth": 1,
                "pointSize": 1,
                "scaleDistribution": {
                  "type": "linear"
                },
                "showPoints": "never",
                "spanNulls": true,
                "stacking": {
                  "group": "A",
                  "mode": "none"
                },
                "thresholdsStyle": {
                  "mode": "off"
                }
              },
              "decimals": 2,
              "mappings": [],
              "max": 100,
              "min": 0,
              "thresholds": {
                "mode": "absolute",
                "steps": [
                  {
                    "color": "green",
                    "value": null
                  }
                ]
              },
              "unit": "percent"
            },
            "overrides": []
          },
          "gridPos": {
            "h": 8,
            "w": 8,
            "x": 8,
            "y": 9
          },
          "id": 266,
          "options": {
            "legend": {
              "calcs": [
                "mean",
                "lastNotNull",
                "max"
              ],
              "displayMode": "table",
              "placement": "bottom",
              "sortBy": "Last *",
              "sortDesc": true
            },
            "tooltip": {
              "mode": "single",
              "sort": "none"
            }
          },
          "targets": [
            {
              "exemplar": false,
              "expr": "(\n      100 * volume_size_used{cluster=~\"$Cluster\",datacenter=~\"$Datacenter\",svm=~\"$SVM\",volume=~\"$Volume\"}\n    / on (datacenter, cluster, svm, aggr, node, volume, style)\n      volume_size_total{cluster=~\"$Cluster\",datacenter=~\"$Datacenter\",svm=~\"$SVM\",volume=~\"$Volume\"}\n  )\nand on (datacenter, cluster, svm, aggr, node, volume, style)\n  topk(\n    $TopResources,\n      (\n          (\n              100\n            *\n              avg_over_time(\n                volume_size_used{cluster=~\"$Cluster\",datacenter=~\"$Datacenter\",svm=~\"$SVM\",volume=~\"$Volume\"}[3h] @ end()\n              )\n          )\n        / on (datacenter, cluster, svm, aggr, node, volume, style)\n          avg_over_time(\n            volume_size_total{cluster=~\"$Cluster\",datacenter=~\"$Datacenter\",svm=~\"$SVM\",volume=~\"$Volume\"}[3h] @ end()\n          )\n      )\n    * on (datacenter, cluster, svm, aggr, node, volume, style) group_left ()\n      volume_labels{cluster=~\"$Cluster\",datacenter=~\"$Datacenter\",root_volume=~\"No|$IncludeRoot\",svm=~\"$SVM\",volume=~\"$Volume\"}\n  )",
              "interval": "",
              "legendFormat": "{{cluster}} - {{svm}} - {{volume}}",
              "refId": "A"
            }
          ],
          "title": "Top $TopResources Volumes by Capacity Used %",
          "type": "timeseries"
        },
        {
          "datasource": "${DS_PROMETHEUS}",
          "description": "Aggregate space used percent.",
          "fieldConfig": {
            "defaults": {
              "color": {
                "mode": "palette-classic"
              },
              "custom": {
                "axisLabel": "",
                "axisPlacement": "auto",
                "barAlignment": 0,
                "drawStyle": "line",
                "fillOpacity": 10,
                "gradientMode": "none",
                "hideFrom": {
                  "legend": false,
                  "tooltip": false,
                  "viz": false
                },
                "lineInterpolation": "linear",
                "lineStyle": {
                  "fill": "solid"
                },
                "lineWidth": 1,
                "pointSize": 1,
                "scaleDistribution": {
                  "type": "linear"
                },
                "showPoints": "never",
                "spanNulls": true,
                "stacking": {
                  "group": "A",
                  "mode": "none"
                },
                "thresholdsStyle": {
                  "mode": "off"
                }
              },
              "decimals": 2,
              "mappings": [],
              "max": 100,
              "min": 0,
              "thresholds": {
                "mode": "absolute",
                "steps": [
                  {
                    "color": "green",
                    "value": null
                  }
                ]
              },
              "unit": "percent"
            },
            "overrides": []
          },
          "gridPos": {
            "h": 8,
            "w": 8,
            "x": 16,
            "y": 9
          },
          "id": 267,
          "options": {
            "legend": {
              "calcs": [
                "mean",
                "lastNotNull",
                "max"
              ],
              "displayMode": "table",
              "placement": "bottom",
              "sortBy": "Last *",
              "sortDesc": true
            },
            "tooltip": {
              "mode": "single",
              "sort": "none"
            }
          },
          "targets": [
            {
              "exemplar": false,
              "expr": "(\n      100 * aggr_space_used{cluster=~\"$Cluster\",datacenter=~\"$Datacenter\"}\n    / on (datacenter, cluster, aggr)\n      aggr_space_total{cluster=~\"$Cluster\",datacenter=~\"$Datacenter\"}\n  )\nand on (datacenter, cluster, aggr)\n  topk(\n    $TopResources,\n    (\n        (100 * avg_over_time(aggr_space_used{cluster=~\"$Cluster\",datacenter=~\"$Datacenter\"}[3h] @ end()))\n      / on (datacenter, cluster, aggr)\n        avg_over_time(aggr_space_total{cluster=~\"$Cluster\",datacenter=~\"$Datacenter\"}[3h] @ end())\n    )\n  )",
              "interval": "",
              "legendFormat": "{{cluster}} - {{aggr}}",
              "refId": "A"
            }
          ],
          "title": "Top $TopResources Aggregates by Capacity Used %",
          "type": "timeseries"
        }
      ],
      "title": "Capacity Metrics",
      "type": "row"
    },
    {
      "collapsed": true,
      "datasource": "${DS_PROMETHEUS}",
      "gridPos": {
        "h": 1,
        "w": 24,
        "x": 0,
        "y": 2
      },
      "id": 256,
      "panels": [
        {
          "datasource": "${DS_PROMETHEUS}",
          "description": "Average latency in microseconds for the WAFL filesystem to process all the operations on the volume; not including request processing or network communication time.",
          "fieldConfig": {
            "defaults": {
              "color": {
                "mode": "palette-classic"
              },
              "custom": {
                "axisLabel": "",
                "axisPlacement": "auto",
                "barAlignment": 0,
                "drawStyle": "line",
                "fillOpacity": 10,
                "gradientMode": "none",
                "hideFrom": {
                  "legend": false,
                  "tooltip": false,
                  "viz": false
                },
                "lineInterpolation": "linear",
                "lineStyle": {
                  "fill": "solid"
                },
                "lineWidth": 1,
                "pointSize": 1,
                "scaleDistribution": {
                  "type": "linear"
                },
                "showPoints": "never",
                "spanNulls": true,
                "stacking": {
                  "group": "A",
                  "mode": "none"
                },
                "thresholdsStyle": {
                  "mode": "off"
                }
              },
              "mappings": [],
              "thresholds": {
                "mode": "absolute",
                "steps": [
                  {
                    "color": "green",
                    "value": null
                  }
                ]
              },
              "unit": "µs"
            },
            "overrides": []
          },
          "gridPos": {
            "h": 8,
            "w": 8,
            "x": 0,
            "y": 3
          },
          "id": 268,
          "options": {
            "legend": {
              "calcs": [
                "mean",
                "lastNotNull",
                "max"
              ],
              "displayMode": "table",
              "placement": "bottom",
              "sortBy": "Last *",
              "sortDesc": true
            },
            "tooltip": {
              "mode": "single",
              "sort": "none"
            }
          },
          "targets": [
            {
              "exemplar": false,
              "expr": "svm_vol_avg_latency{cluster=~\"$Cluster\",datacenter=~\"$Datacenter\",svm=~\"$SVM\"}\nand\n  topk(\n    $TopResources,\n    avg_over_time(\n      svm_vol_avg_latency{cluster=~\"$Cluster\",datacenter=~\"$Datacenter\",svm=~\"$SVM\"}[3h] @ end()\n    )\n  )",
              "interval": "",
              "legendFormat": "{{cluster}} - {{svm}}",
              "refId": "A"
            }
          ],
          "title": "Top $TopResources Average Latency by SVMs",
          "type": "timeseries"
        },
        {
          "datasource": "${DS_PROMETHEUS}",
          "description": "SVM total throughput.",
          "fieldConfig": {
            "defaults": {
              "color": {
                "mode": "palette-classic"
              },
              "custom": {
                "axisLabel": "",
                "axisPlacement": "auto",
                "barAlignment": 0,
                "drawStyle": "line",
                "fillOpacity": 10,
                "gradientMode": "none",
                "hideFrom": {
                  "legend": false,
                  "tooltip": false,
                  "viz": false
                },
                "lineInterpolation": "linear",
                "lineStyle": {
                  "fill": "solid"
                },
                "lineWidth": 1,
                "pointSize": 1,
                "scaleDistribution": {
                  "type": "linear"
                },
                "showPoints": "never",
                "spanNulls": true,
                "stacking": {
                  "group": "A",
                  "mode": "none"
                },
                "thresholdsStyle": {
                  "mode": "off"
                }
              },
              "mappings": [],
              "thresholds": {
                "mode": "absolute",
                "steps": [
                  {
                    "color": "green",
                    "value": null
                  }
                ]
              },
              "unit": "Bps"
            },
            "overrides": []
          },
          "gridPos": {
            "h": 8,
            "w": 8,
            "x": 8,
            "y": 3
          },
          "id": 269,
          "options": {
            "legend": {
              "calcs": [
                "mean",
                "lastNotNull",
                "max"
              ],
              "displayMode": "table",
              "placement": "bottom",
              "sortBy": "Last *",
              "sortDesc": true
            },
            "tooltip": {
              "mode": "single",
              "sort": "none"
            }
          },
          "targets": [
            {
              "exemplar": false,
              "expr": "(\n      svm_vol_read_data{cluster=~\"$Cluster\",datacenter=~\"$Datacenter\",svm=~\"$SVM\"}\n    +\n      svm_vol_write_data{cluster=~\"$Cluster\",datacenter=~\"$Datacenter\",svm=~\"$SVM\"}\n  )\nand on (datacenter, cluster, svm)\n  topk(\n    $TopResources,\n      (\n          avg_over_time(svm_vol_read_data{cluster=~\"$Cluster\",datacenter=~\"$Datacenter\",svm=~\"$SVM\"}[3h])\n        +\n          avg_over_time(svm_vol_write_data{cluster=~\"$Cluster\",datacenter=~\"$Datacenter\",svm=~\"$SVM\"}[3h])\n      )\n    * on (datacenter, cluster, svm) group_left ()\n      svm_labels{cluster=~\"$Cluster\",datacenter=~\"$Datacenter\",root_svm=~\"No|$IncludeRoot\"}\n  )",
              "interval": "",
              "legendFormat": "{{cluster}} - {{svm}}",
              "refId": "A"
            }
          ],
          "title": "Top $TopResources Average Throughput by SVMs",
          "type": "timeseries"
        },
        {
          "datasource": "${DS_PROMETHEUS}",
          "description": "Number of operations per second serviced by the volume.",
          "fieldConfig": {
            "defaults": {
              "color": {
                "mode": "palette-classic"
              },
              "custom": {
                "axisLabel": "",
                "axisPlacement": "auto",
                "barAlignment": 0,
                "drawStyle": "line",
                "fillOpacity": 10,
                "gradientMode": "none",
                "hideFrom": {
                  "legend": false,
                  "tooltip": false,
                  "viz": false
                },
                "lineInterpolation": "linear",
                "lineStyle": {
                  "fill": "solid"
                },
                "lineWidth": 1,
                "pointSize": 1,
                "scaleDistribution": {
                  "type": "linear"
                },
                "showPoints": "never",
                "spanNulls": true,
                "stacking": {
                  "group": "A",
                  "mode": "none"
                },
                "thresholdsStyle": {
                  "mode": "off"
                }
              },
              "decimals": 0,
              "mappings": [],
              "thresholds": {
                "mode": "absolute",
                "steps": [
                  {
                    "color": "green",
                    "value": null
                  }
                ]
              },
              "unit": "iops"
            },
            "overrides": []
          },
          "gridPos": {
            "h": 8,
            "w": 8,
            "x": 16,
            "y": 3
          },
          "id": 270,
          "options": {
            "legend": {
              "calcs": [
                "mean",
                "lastNotNull",
                "max"
              ],
              "displayMode": "table",
              "placement": "bottom",
              "sortBy": "Last *",
              "sortDesc": true
            },
            "tooltip": {
              "mode": "single",
              "sort": "none"
            }
          },
          "targets": [
            {
              "exemplar": false,
              "expr": "svm_vol_total_ops{cluster=~\"$Cluster\",datacenter=~\"$Datacenter\",svm=~\"$SVM\"}\nand\n  topk(\n    $TopResources,\n    avg_over_time(\n      svm_vol_total_ops{cluster=~\"$Cluster\",datacenter=~\"$Datacenter\",svm=~\"$SVM\"}[3h] @ end()\n    )\n  )",
              "interval": "",
              "legendFormat": "{{cluster}} - {{svm}}",
              "refId": "A"
            }
          ],
          "title": "Top $TopResources IOPs by SVMs",
          "type": "timeseries"
        }
      ],
      "title": "SVM Metrics",
      "type": "row"
    },
    {
      "collapsed": true,
      "datasource": "${DS_PROMETHEUS}",
      "gridPos": {
        "h": 1,
        "w": 24,
        "x": 0,
        "y": 3
      },
      "id": 264,
      "panels": [
        {
          "datasource": "${DS_PROMETHEUS}",
          "description": "Average latency in microseconds for the WAFL filesystem to process all the operations on the volume; not including request processing or network communication time.",
          "fieldConfig": {
            "defaults": {
              "color": {
                "mode": "palette-classic"
              },
              "custom": {
                "axisLabel": "",
                "axisPlacement": "auto",
                "barAlignment": 0,
                "drawStyle": "line",
                "fillOpacity": 10,
                "gradientMode": "none",
                "hideFrom": {
                  "legend": false,
                  "tooltip": false,
                  "viz": false
                },
                "lineInterpolation": "linear",
                "lineWidth": 1,
                "pointSize": 5,
                "scaleDistribution": {
                  "type": "linear"
                },
                "showPoints": "auto",
                "spanNulls": true,
                "stacking": {
                  "group": "A",
                  "mode": "none"
                },
                "thresholdsStyle": {
                  "mode": "off"
                }
              },
              "mappings": [],
              "thresholds": {
                "mode": "absolute",
                "steps": [
                  {
                    "color": "green",
                    "value": null
                  },
                  {
                    "color": "red",
                    "value": 80
                  }
                ]
              },
              "unit": "µs"
            },
            "overrides": []
          },
          "gridPos": {
            "h": 8,
            "w": 8,
            "x": 0,
            "y": 4
          },
          "id": 258,
          "options": {
            "legend": {
              "calcs": [
                "mean",
                "lastNotNull",
                "max"
              ],
              "displayMode": "table",
              "placement": "bottom"
            },
            "tooltip": {
              "mode": "single",
              "sort": "none"
            }
          },
          "pluginVersion": "8.1.8",
          "targets": [
            {
              "datasource": "${DS_PROMETHEUS}",
              "exemplar": false,
              "expr": "volume_avg_latency{cluster=~\"$Cluster\",datacenter=~\"$Datacenter\",svm=~\"$SVM\",volume=~\"$Volume\"}\nand on (datacenter, cluster, svm, volume)\n  topk(\n    $TopResources,\n    avg_over_time(\n      volume_avg_latency{cluster=~\"$Cluster\",datacenter=~\"$Datacenter\",svm=~\"$SVM\",volume=~\"$Volume\"}[3h] @ end()\n    )\n  )",
              "interval": "",
              "legendFormat": "{{cluster}} - {{svm}} - {{volume}}",
              "refId": "A"
            }
          ],
          "title": "Top $TopResources Volumes by Average Latency",
          "transformations": [],
          "type": "timeseries"
        },
        {
          "datasource": "${DS_PROMETHEUS}",
          "description": "Volume total throughput.",
          "fieldConfig": {
            "defaults": {
              "color": {
                "mode": "palette-classic"
              },
              "custom": {
                "axisLabel": "",
                "axisPlacement": "auto",
                "barAlignment": 0,
                "drawStyle": "line",
                "fillOpacity": 10,
                "gradientMode": "none",
                "hideFrom": {
                  "legend": false,
                  "tooltip": false,
                  "viz": false
                },
                "lineInterpolation": "linear",
                "lineWidth": 1,
                "pointSize": 5,
                "scaleDistribution": {
                  "type": "linear"
                },
                "showPoints": "auto",
                "spanNulls": true,
                "stacking": {
                  "group": "A",
                  "mode": "none"
                },
                "thresholdsStyle": {
                  "mode": "off"
                }
              },
              "mappings": [],
              "thresholds": {
                "mode": "absolute",
                "steps": [
                  {
                    "color": "green",
                    "value": null
                  },
                  {
                    "color": "red",
                    "value": 80
                  }
                ]
              },
              "unit": "Bps"
            },
            "overrides": []
          },
          "gridPos": {
            "h": 8,
            "w": 8,
            "x": 8,
            "y": 4
          },
          "id": 260,
          "options": {
            "legend": {
              "calcs": [
                "mean",
                "lastNotNull",
                "max"
              ],
              "displayMode": "table",
              "placement": "bottom"
            },
            "tooltip": {
              "mode": "single",
              "sort": "none"
            }
          },
          "pluginVersion": "8.1.8",
          "targets": [
            {
              "datasource": "${DS_PROMETHEUS}",
              "exemplar": false,
              "expr": "(\n      volume_read_data{cluster=~\"$Cluster\",datacenter=~\"$Datacenter\",svm=~\"$SVM\",volume=~\"$Volume\"}\n    +\n      volume_write_data{cluster=~\"$Cluster\",datacenter=~\"$Datacenter\",svm=~\"$SVM\",volume=~\"$Volume\"}\n  )\nand on (datacenter, cluster, svm, volume)\n  topk(\n    $TopResources,\n    (\n        avg_over_time(\n          volume_read_data{cluster=~\"$Cluster\",datacenter=~\"$Datacenter\",svm=~\"$SVM\",volume=~\"$Volume\"}[3h] @ end()\n        )\n      +\n        avg_over_time(\n          volume_write_data{cluster=~\"$Cluster\",datacenter=~\"$Datacenter\",svm=~\"$SVM\",volume=~\"$Volume\"}[3h] @ end()\n        )\n    )\n  )",
              "interval": "",
              "legendFormat": "{{cluster}} - {{svm}} - {{volume}}",
              "refId": "A"
            }
          ],
          "title": "Top $TopResources Volumes by Average Throughput",
          "transformations": [],
          "type": "timeseries"
        },
        {
          "datasource": "${DS_PROMETHEUS}",
          "description": "Number of operations per second serviced by the volume.",
          "fieldConfig": {
            "defaults": {
              "color": {
                "mode": "palette-classic"
              },
              "custom": {
                "axisLabel": "",
                "axisPlacement": "auto",
                "barAlignment": 0,
                "drawStyle": "line",
                "fillOpacity": 10,
                "gradientMode": "none",
                "hideFrom": {
                  "legend": false,
                  "tooltip": false,
                  "viz": false
                },
                "lineInterpolation": "linear",
                "lineWidth": 1,
                "pointSize": 5,
                "scaleDistribution": {
                  "type": "linear"
                },
                "showPoints": "auto",
                "spanNulls": true,
                "stacking": {
                  "group": "A",
                  "mode": "none"
                },
                "thresholdsStyle": {
                  "mode": "off"
                }
              },
              "decimals": 0,
              "mappings": [],
              "thresholds": {
                "mode": "absolute",
                "steps": [
                  {
                    "color": "green",
                    "value": null
                  },
                  {
                    "color": "red",
                    "value": 80
                  }
                ]
              },
              "unit": "iops"
            },
            "overrides": []
          },
          "gridPos": {
            "h": 8,
            "w": 8,
            "x": 16,
            "y": 4
          },
          "id": 262,
          "options": {
            "legend": {
              "calcs": [
                "mean",
                "lastNotNull",
                "max"
              ],
              "displayMode": "table",
              "placement": "bottom"
            },
            "tooltip": {
              "mode": "single",
              "sort": "none"
            }
          },
          "pluginVersion": "8.1.8",
          "targets": [
            {
              "datasource": "${DS_PROMETHEUS}",
              "exemplar": false,
              "expr": "volume_total_ops{cluster=~\"$Cluster\",datacenter=~\"$Datacenter\",svm=~\"$SVM\",volume=~\"$Volume\"}\nand on (datacenter, cluster, svm, volume)\n  topk(\n    $TopResources,\n    avg_over_time(\n      volume_total_ops{cluster=~\"$Cluster\",datacenter=~\"$Datacenter\",svm=~\"$SVM\",volume=~\"$Volume\"}[3h] @ end()\n    )\n  )",
              "interval": "",
              "legendFormat": "{{cluster}} - {{svm}} - {{volume}}",
              "refId": "A"
            }
          ],
          "title": "Top $TopResources Volumes by IOPs",
          "transformations": [],
          "type": "timeseries"
        }
      ],
      "title": "Volume Metrics",
      "type": "row"
    }
  ],
  "refresh": "",
  "schemaVersion": 30,
  "style": "dark",
  "tags": [
    "harvest",
    "ontap",
    "cdot",
    "fsx"
  ],
  "templating": {
    "list": [
      {
        "current": {
          "selected": false,
          "text": "Prometheus",
          "value": "Prometheus"
        },
        "description": null,
        "error": null,
        "hide": 2,
        "includeAll": false,
        "label": "Data Source",
        "multi": false,
        "name": "DS_PROMETHEUS",
        "options": [],
        "query": "prometheus",
        "refresh": 2,
        "regex": "",
        "skipUrlSync": false,
        "type": "datasource"
      },
      {
        "allValue": ".*",
        "current": {},
        "datasource": "${DS_PROMETHEUS}",
        "definition": "label_values(cluster_new_status{system_type!=\"7mode\"},datacenter)",
        "description": null,
        "error": null,
        "hide": 0,
        "includeAll": true,
        "label": null,
        "multi": true,
        "name": "Datacenter",
        "options": [],
        "query": {
          "query": "label_values(cluster_new_status{system_type!=\"7mode\"},datacenter)",
          "refId": "Prometheus-Datacenter-Variable-Query"
        },
        "refresh": 2,
        "regex": "",
        "skipUrlSync": false,
        "sort": 1,
        "tagValuesQuery": "",
        "tagsQuery": "",
        "type": "query",
        "useTags": false
      },
      {
        "allValue": ".*",
        "current": {},
        "datasource": "${DS_PROMETHEUS}",
        "definition": "label_values(cluster_new_status{system_type!=\"7mode\",datacenter=~\"$Datacenter\"},cluster)",
        "description": null,
        "error": null,
        "hide": 0,
        "includeAll": true,
        "label": null,
        "multi": true,
        "name": "Cluster",
        "options": [],
        "query": {
          "query": "label_values(cluster_new_status{system_type!=\"7mode\",datacenter=~\"$Datacenter\"},cluster)",
          "refId": "StandardVariableQuery"
        },
        "refresh": 2,
        "regex": "",
        "skipUrlSync": false,
        "sort": 1,
        "tagValuesQuery": "",
        "tagsQuery": "",
        "type": "query",
        "useTags": false
      },
      {
        "allValue": ".*",
        "current": {},
        "datasource": "${DS_PROMETHEUS}",
        "definition": "label_values(svm_labels{system_type!=\"7mode\",datacenter=~\"$Datacenter\",cluster=~\"$Cluster\"},svm)",
        "description": null,
        "error": null,
        "hide": 0,
        "includeAll": true,
        "label": null,
        "multi": true,
        "name": "SVM",
        "options": [],
        "query": {
          "query": "label_values(svm_labels{system_type!=\"7mode\",datacenter=~\"$Datacenter\",cluster=~\"$Cluster\"},svm)",
          "refId": "StandardVariableQuery"
        },
        "refresh": 2,
        "regex": "",
        "skipUrlSync": false,
        "sort": 1,
        "tagValuesQuery": "",
        "tagsQuery": "",
        "type": "query",
        "useTags": false
      },
      {
        "allValue": ".*",
        "current": {},
        "datasource": "${DS_PROMETHEUS}",
        "definition": "label_values(volume_labels{system_type!=\"7mode\",datacenter=~\"$Datacenter\",cluster=~\"$Cluster\",svm=~\"$SVM\"},volume)",
        "description": null,
        "error": null,
        "hide": 0,
        "includeAll": true,
        "label": null,
        "multi": true,
        "name": "Volume",
        "options": [],
        "query": {
          "query": "label_values(volume_labels{system_type!=\"7mode\",datacenter=~\"$Datacenter\",cluster=~\"$Cluster\",svm=~\"$SVM\"},volume)",
          "refId": "StandardVariableQuery"
        },
        "refresh": 2,
        "regex": "",
        "skipUrlSync": false,
        "sort": 1,
        "tagValuesQuery": "",
        "tagsQuery": "",
        "type": "query",
        "useTags": false
      },
      {
        "allValue": null,
        "current": {
          "selected": true,
          "text": "5",
          "value": "5"
        },
        "description": null,
        "error": null,
        "hide": 0,
        "includeAll": false,
        "label": null,
        "multi": false,
        "name": "TopResources",
        "options": [
          {
            "selected": false,
            "text": "1",
            "value": "1"
          },
          {
            "selected": false,
            "text": "2",
            "value": "2"
          },
          {
            "selected": false,
            "text": "3",
            "value": "3"
          },
          {
            "selected": false,
            "text": "4",
            "value": "4"
          },
          {
            "selected": true,
            "text": "5",
            "value": "5"
          },
          {
            "selected": false,
            "text": "6",
            "value": "6"
          },
          {
            "selected": false,
            "text": "8",
            "value": "8"
          },
          {
            "selected": false,
            "text": "10",
            "value": "10"
          },
          {
            "selected": false,
            "text": "15",
            "value": "15"
          },
          {
            "selected": false,
            "text": "25",
            "value": "25"
          },
          {
            "selected": false,
            "text": "50",
            "value": "50"
          },
          {
            "selected": false,
            "text": "100",
            "value": "100"
          },
          {
            "selected": false,
            "text": "250",
            "value": "250"
          },
          {
            "selected": false,
            "text": "500",
            "value": "500"
          }
        ],
        "query": "1,2,3,4,5,6,8,10,15,25,50,100,250,500",
        "queryValue": "",
        "skipUrlSync": false,
        "type": "custom"
      },
      {
        "allValue": null,
        "current": {
          "selected": true,
          "text": "No",
          "value": "No"
        },
        "description": "",
        "error": null,
        "hide": 0,
        "includeAll": false,
        "label": null,
        "multi": false,
        "name": "IncludeRoot",
        "options": [
          {
            "selected": true,
            "text": "No",
            "value": "No"
          },
          {
            "selected": false,
            "text": "Yes",
            "value": "Yes"
          }
        ],
        "query": "No,Yes",
        "queryValue": "",
        "skipUrlSync": false,
        "type": "custom"
      }
    ]
  },
  "time": {
    "from": "now-3h",
    "to": "now"
  },
  "timepicker": {
    "refresh_intervals": [
      "10s",
      "30s",
      "1m",
      "5m",
      "15m",
      "30m",
      "1h",
      "2h",
      "1d"
    ]
  },
  "timezone": "",
  "title": "ONTAP: cDOT",
  "uid": "cdot-cdot",
  "version": 6
}<|MERGE_RESOLUTION|>--- conflicted
+++ resolved
@@ -169,7 +169,7 @@
           "targets": [
             {
               "exemplar": false,
-              "expr": "sum by (cluster) (node_cifs_ops{cluster=~\"$Cluster\",datacenter=~\"$Datacenter\"})\nand\n  topk(\n    $TopResources,\n    sum by (cluster) (\n      avg_over_time(node_cifs_ops{cluster=~\"$Cluster\",datacenter=~\"$Datacenter\"}[3h] @ end())\n    )\n  )",
+              "expr": "sum by (cluster) (node_cifs_ops{datacenter=~\"$Datacenter\",cluster=~\"$Cluster\"})\nand\ntopk($TopResources, sum by (cluster) (avg_over_time(node_cifs_ops{datacenter=~\"$Datacenter\",cluster=~\"$Cluster\"}[3h] @ end())))",
               "interval": "",
               "legendFormat": "{{cluster}}",
               "refId": "A"
@@ -260,7 +260,7 @@
           "targets": [
             {
               "exemplar": false,
-              "expr": "sum by (cluster) (node_nfs_ops{cluster=~\"$Cluster\",datacenter=~\"$Datacenter\"})\nand\n  topk(\n    $TopResources,\n    sum by (cluster) (\n      avg_over_time(node_nfs_ops{cluster=~\"$Cluster\",datacenter=~\"$Datacenter\"}[3h] @ end())\n    )\n  )",
+              "expr": "sum by (cluster) (node_nfs_ops{datacenter=~\"$Datacenter\",cluster=~\"$Cluster\"})\nand\ntopk($TopResources, sum by (cluster) (avg_over_time(node_nfs_ops{datacenter=~\"$Datacenter\",cluster=~\"$Cluster\"}[3h] @ end())))",
               "interval": "",
               "legendFormat": "{{cluster}}",
               "refId": "A"
@@ -351,11 +351,7 @@
           "targets": [
             {
               "exemplar": false,
-<<<<<<< HEAD
-              "expr": "sum by (cluster) (volume_total_ops{cluster=~\"$Cluster\",datacenter=~\"$Datacenter\"})\nand\n  topk(\n    $TopResources,\n    sum by (cluster) (\n      avg_over_time(volume_total_ops{cluster=~\"$Cluster\",datacenter=~\"$Datacenter\"}[3h] @ end())\n    )\n  )",
-=======
               "expr": "sum by (cluster) (node_total_ops{datacenter=~\"$Datacenter\",cluster=~\"$Cluster\"})\nand\ntopk($TopResources, sum by (cluster) (avg_over_time(node_total_ops{datacenter=~\"$Datacenter\",cluster=~\"$Cluster\"}[3h] @ end())))",
->>>>>>> 612afae8
               "interval": "",
               "legendFormat": "{{cluster}}",
               "refId": "A"
@@ -449,7 +445,7 @@
           "targets": [
             {
               "exemplar": false,
-              "expr": "avg by (cluster) (node_avg_processor_busy{cluster=~\"$Cluster\",datacenter=~\"$Datacenter\"})\nand\n  topk(\n    $TopResources,\n    avg by (cluster) (\n      avg_over_time(node_avg_processor_busy{cluster=~\"$Cluster\",datacenter=~\"$Datacenter\"}[3h] @ end())\n    )\n  )",
+              "expr": "avg by (cluster) (node_avg_processor_busy{datacenter=~\"$Datacenter\",cluster=~\"$Cluster\"})\nand\ntopk($TopResources, avg by (cluster) (avg_over_time(node_avg_processor_busy{datacenter=~\"$Datacenter\",cluster=~\"$Cluster\"}[3h] @ end())))",
               "format": "time_series",
               "instant": false,
               "interval": "",
@@ -544,7 +540,7 @@
           "targets": [
             {
               "exemplar": false,
-              "expr": "avg by (cluster) (node_cpu_busy{cluster=~\"$Cluster\",datacenter=~\"$Datacenter\"})\nand\n  topk(\n    $TopResources,\n    avg by (cluster) (\n      avg_over_time(node_cpu_busy{cluster=~\"$Cluster\",datacenter=~\"$Datacenter\"}[3h] @ end())\n    )\n  )",
+              "expr": "avg by (cluster) (node_cpu_busy{datacenter=~\"$Datacenter\",cluster=~\"$Cluster\"})\nand\ntopk($TopResources, avg by (cluster) (avg_over_time(node_cpu_busy{datacenter=~\"$Datacenter\",cluster=~\"$Cluster\"}[3h] @ end())))",
               "format": "time_series",
               "instant": false,
               "interval": "",
@@ -637,11 +633,7 @@
           "targets": [
             {
               "exemplar": false,
-<<<<<<< HEAD
-              "expr": "avg by (cluster) (node_volume_avg_latency{cluster=~\"$Cluster\",datacenter=~\"$Datacenter\"})\nand\n  topk(\n    $TopResources,\n    avg by (cluster) (\n      avg_over_time(node_volume_avg_latency{cluster=~\"$Cluster\",datacenter=~\"$Datacenter\"}[3h] @ end())\n    )\n  )",
-=======
               "expr": "max by (cluster) (node_total_latency{datacenter=~\"$Datacenter\",cluster=~\"$Cluster\"})\nand\ntopk($TopResources, max by (cluster) (avg_over_time(node_total_latency{datacenter=~\"$Datacenter\",cluster=~\"$Cluster\"}[3h] @ end())))",
->>>>>>> 612afae8
               "interval": "",
               "legendFormat": "{{cluster}}",
               "refId": "A"
@@ -795,7 +787,7 @@
           "targets": [
             {
               "exemplar": false,
-              "expr": "(\n        100\n      *\n        sum by (datacenter, cluster, svm) (\n          volume_size_used{cluster=~\"$Cluster\",datacenter=~\"$Datacenter\",svm=~\"$SVM\"}\n        )\n    / on (datacenter, cluster, svm)\n      sum by (datacenter, cluster, svm) (\n        volume_size_total{cluster=~\"$Cluster\",datacenter=~\"$Datacenter\",svm=~\"$SVM\"}\n      )\n  )\nand on (datacenter, cluster, svm)\n  topk(\n    $TopResources,\n      (\n            100\n          *\n            sum by (datacenter, cluster, svm) (\n              avg_over_time(\n                volume_size_used{cluster=~\"$Cluster\",datacenter=~\"$Datacenter\",svm=~\"$SVM\"}[3h] @ end()\n              )\n            )\n        / on (datacenter, cluster, svm)\n          sum by (datacenter, cluster, svm) (\n            avg_over_time(\n              volume_size_total{cluster=~\"$Cluster\",datacenter=~\"$Datacenter\",svm=~\"$SVM\"}[3h] @ end()\n            )\n          )\n      )\n    * on (datacenter, cluster, svm) group_left ()\n      svm_labels{cluster=~\"$Cluster\",datacenter=~\"$Datacenter\",root_svm=~\"No|$IncludeRoot\",svm=~\"$SVM\"}\n  )",
+              "expr": "(\n  100 * sum by (datacenter,cluster, svm) (\n    volume_size_used{datacenter=~\"$Datacenter\", cluster=~\"$Cluster\", svm=~\"$SVM\"}\n  )\n  / on(datacenter, cluster, svm)\n  sum by (datacenter,cluster, svm) (\n    volume_size_total{datacenter=~\"$Datacenter\", cluster=~\"$Cluster\", svm=~\"$SVM\"}\n  )\n)\nand on(datacenter,cluster, svm)\ntopk(\n  $TopResources,\n  (\n    100 * sum by (datacenter,cluster, svm) (\n      avg_over_time(volume_size_used{datacenter=~\"$Datacenter\", cluster=~\"$Cluster\", svm=~\"$SVM\"}[3h] @ end())\n    )\n    / on(datacenter,cluster, svm)\n    sum by (datacenter,cluster, svm) (\n      avg_over_time(volume_size_total{datacenter=~\"$Datacenter\", cluster=~\"$Cluster\", svm=~\"$SVM\"}[3h] @ end())\n    )\n  )\n  * on(datacenter,cluster, svm) group_left\n  svm_labels{datacenter=~\"$Datacenter\", cluster=~\"$Cluster\", svm=~\"$SVM\", root_svm=~\"No|$IncludeRoot\"}\n)",
               "format": "table",
               "instant": true,
               "interval": "",
@@ -960,7 +952,7 @@
           "targets": [
             {
               "exemplar": false,
-              "expr": "(\n      100 * volume_size_used{cluster=~\"$Cluster\",datacenter=~\"$Datacenter\",svm=~\"$SVM\",volume=~\"$Volume\"}\n    / on (datacenter, cluster, svm, aggr, node, volume, style)\n      volume_size_total{cluster=~\"$Cluster\",datacenter=~\"$Datacenter\",svm=~\"$SVM\",volume=~\"$Volume\"}\n  )\nand on (datacenter, cluster, svm, aggr, node, volume, style)\n  topk(\n    $TopResources,\n      (\n          (\n              100\n            *\n              avg_over_time(\n                volume_size_used{cluster=~\"$Cluster\",datacenter=~\"$Datacenter\",svm=~\"$SVM\",volume=~\"$Volume\"}[3h] @ end()\n              )\n          )\n        / on (datacenter, cluster, svm, aggr, node, volume, style)\n          avg_over_time(\n            volume_size_total{cluster=~\"$Cluster\",datacenter=~\"$Datacenter\",svm=~\"$SVM\",volume=~\"$Volume\"}[3h] @ end()\n          )\n      )\n    * on (datacenter, cluster, svm, aggr, node, volume, style) group_left ()\n      volume_labels{cluster=~\"$Cluster\",datacenter=~\"$Datacenter\",root_volume=~\"No|$IncludeRoot\",svm=~\"$SVM\",volume=~\"$Volume\"}\n  )",
+              "expr": "(\n 100 * volume_size_used{datacenter=~\"$Datacenter\", cluster=~\"$Cluster\", svm=~\"$SVM\",volume=~\"$Volume\"} \n / on(datacenter,cluster,svm,aggr,node,volume,style) \n volume_size_total{datacenter=~\"$Datacenter\", cluster=~\"$Cluster\", svm=~\"$SVM\",volume=~\"$Volume\"}\n)\nand on(datacenter,cluster, svm,aggr,node, volume,style)\ntopk(\n $TopResources,\n (\n (100 * avg_over_time(volume_size_used{datacenter=~\"$Datacenter\", cluster=~\"$Cluster\", svm=~\"$SVM\",volume=~\"$Volume\"}[3h] @ end())) \n / on(datacenter,cluster,svm,aggr,node,volume,style) \n avg_over_time(volume_size_total{datacenter=~\"$Datacenter\", cluster=~\"$Cluster\", svm=~\"$SVM\",volume=~\"$Volume\"}[3h] @ end())\n )\n * on(datacenter,cluster, svm, aggr,node,volume,style) group_left\n volume_labels{datacenter=~\"$Datacenter\", cluster=~\"$Cluster\", svm=~\"$SVM\", volume=~\"$Volume\",root_volume=~\"No|$IncludeRoot\"}\n)",
               "format": "table",
               "instant": true,
               "interval": "",
@@ -1125,7 +1117,7 @@
           "targets": [
             {
               "exemplar": false,
-              "expr": "(\n      100 * aggr_space_used{cluster=~\"$Cluster\",datacenter=~\"$Datacenter\"}\n    / on (datacenter, cluster, aggr)\n      aggr_space_total{cluster=~\"$Cluster\",datacenter=~\"$Datacenter\"}\n  )\nand on (datacenter, cluster, aggr)\n  topk(\n    $TopResources,\n    (\n        (100 * avg_over_time(aggr_space_used{cluster=~\"$Cluster\",datacenter=~\"$Datacenter\"}[3h] @ end()))\n      / on (datacenter, cluster, aggr)\n        avg_over_time(aggr_space_total{cluster=~\"$Cluster\",datacenter=~\"$Datacenter\"}[3h] @ end())\n    )\n  )",
+              "expr": "(\n    100 * aggr_space_used{datacenter=~\"$Datacenter\", cluster=~\"$Cluster\"} \n    / on(datacenter,cluster,aggr) \n    aggr_space_total{datacenter=~\"$Datacenter\", cluster=~\"$Cluster\"}\n)\nand on(datacenter,cluster, aggr)\ntopk(\n  $TopResources,\n  (\n    (100 * avg_over_time(aggr_space_used{datacenter=~\"$Datacenter\", cluster=~\"$Cluster\"}[3h] @ end())) \n    / on(datacenter,cluster,aggr) \n    avg_over_time(aggr_space_total{datacenter=~\"$Datacenter\", cluster=~\"$Cluster\"}[3h] @ end())\n  )\n)",
               "format": "table",
               "instant": true,
               "interval": "",
@@ -1252,7 +1244,7 @@
           "targets": [
             {
               "exemplar": false,
-              "expr": "(\n        100\n      *\n        sum by (datacenter, cluster, svm) (\n          volume_size_used{cluster=~\"$Cluster\",datacenter=~\"$Datacenter\",svm=~\"$SVM\"}\n        )\n    / on (datacenter, cluster, svm)\n      sum by (datacenter, cluster, svm) (\n        volume_size_total{cluster=~\"$Cluster\",datacenter=~\"$Datacenter\",svm=~\"$SVM\"}\n      )\n  )\nand on (datacenter, cluster, svm)\n  topk(\n    $TopResources,\n      (\n            100\n          *\n            sum by (datacenter, cluster, svm) (\n              avg_over_time(\n                volume_size_used{cluster=~\"$Cluster\",datacenter=~\"$Datacenter\",svm=~\"$SVM\"}[3h] @ end()\n              )\n            )\n        / on (datacenter, cluster, svm)\n          sum by (datacenter, cluster, svm) (\n            avg_over_time(\n              volume_size_total{cluster=~\"$Cluster\",datacenter=~\"$Datacenter\",svm=~\"$SVM\"}[3h] @ end()\n            )\n          )\n      )\n    * on (datacenter, cluster, svm) group_left ()\n      svm_labels{cluster=~\"$Cluster\",datacenter=~\"$Datacenter\",root_svm=~\"No|$IncludeRoot\",svm=~\"$SVM\"}\n  )",
+              "expr": "(\n  100 * sum by (datacenter,cluster, svm) (\n    volume_size_used{datacenter=~\"$Datacenter\", cluster=~\"$Cluster\", svm=~\"$SVM\"}\n  )\n  / on(datacenter, cluster, svm)\n  sum by (datacenter,cluster, svm) (\n    volume_size_total{datacenter=~\"$Datacenter\", cluster=~\"$Cluster\", svm=~\"$SVM\"}\n  )\n)\nand on(datacenter,cluster, svm)\ntopk(\n  $TopResources,\n  (\n    100 * sum by (datacenter,cluster, svm) (\n      avg_over_time(volume_size_used{datacenter=~\"$Datacenter\", cluster=~\"$Cluster\", svm=~\"$SVM\"}[3h] @ end())\n    )\n    / on(datacenter,cluster, svm)\n    sum by (datacenter,cluster, svm) (\n      avg_over_time(volume_size_total{datacenter=~\"$Datacenter\", cluster=~\"$Cluster\", svm=~\"$SVM\"}[3h] @ end())\n    )\n  )\n  * on(datacenter,cluster, svm) group_left\n  svm_labels{datacenter=~\"$Datacenter\", cluster=~\"$Cluster\", svm=~\"$SVM\", root_svm=~\"No|$IncludeRoot\"}\n)",
               "interval": "",
               "legendFormat": "{{cluster}} - {{svm}}",
               "refId": "A"
@@ -1344,7 +1336,7 @@
           "targets": [
             {
               "exemplar": false,
-              "expr": "(\n      100 * volume_size_used{cluster=~\"$Cluster\",datacenter=~\"$Datacenter\",svm=~\"$SVM\",volume=~\"$Volume\"}\n    / on (datacenter, cluster, svm, aggr, node, volume, style)\n      volume_size_total{cluster=~\"$Cluster\",datacenter=~\"$Datacenter\",svm=~\"$SVM\",volume=~\"$Volume\"}\n  )\nand on (datacenter, cluster, svm, aggr, node, volume, style)\n  topk(\n    $TopResources,\n      (\n          (\n              100\n            *\n              avg_over_time(\n                volume_size_used{cluster=~\"$Cluster\",datacenter=~\"$Datacenter\",svm=~\"$SVM\",volume=~\"$Volume\"}[3h] @ end()\n              )\n          )\n        / on (datacenter, cluster, svm, aggr, node, volume, style)\n          avg_over_time(\n            volume_size_total{cluster=~\"$Cluster\",datacenter=~\"$Datacenter\",svm=~\"$SVM\",volume=~\"$Volume\"}[3h] @ end()\n          )\n      )\n    * on (datacenter, cluster, svm, aggr, node, volume, style) group_left ()\n      volume_labels{cluster=~\"$Cluster\",datacenter=~\"$Datacenter\",root_volume=~\"No|$IncludeRoot\",svm=~\"$SVM\",volume=~\"$Volume\"}\n  )",
+              "expr": "(\n 100 * volume_size_used{datacenter=~\"$Datacenter\", cluster=~\"$Cluster\", svm=~\"$SVM\",volume=~\"$Volume\"} \n / on(datacenter,cluster,svm,aggr,node,volume,style) \n volume_size_total{datacenter=~\"$Datacenter\", cluster=~\"$Cluster\", svm=~\"$SVM\",volume=~\"$Volume\"}\n)\nand on(datacenter,cluster, svm,aggr,node, volume,style)\ntopk(\n $TopResources,\n (\n (100 * avg_over_time(volume_size_used{datacenter=~\"$Datacenter\", cluster=~\"$Cluster\", svm=~\"$SVM\",volume=~\"$Volume\"}[3h] @ end())) \n / on(datacenter,cluster,svm,aggr,node,volume,style) \n avg_over_time(volume_size_total{datacenter=~\"$Datacenter\", cluster=~\"$Cluster\", svm=~\"$SVM\",volume=~\"$Volume\"}[3h] @ end())\n )\n * on(datacenter,cluster, svm, aggr,node,volume,style) group_left\n volume_labels{datacenter=~\"$Datacenter\", cluster=~\"$Cluster\", svm=~\"$SVM\", volume=~\"$Volume\",root_volume=~\"No|$IncludeRoot\"}\n)",
               "interval": "",
               "legendFormat": "{{cluster}} - {{svm}} - {{volume}}",
               "refId": "A"
@@ -1436,7 +1428,7 @@
           "targets": [
             {
               "exemplar": false,
-              "expr": "(\n      100 * aggr_space_used{cluster=~\"$Cluster\",datacenter=~\"$Datacenter\"}\n    / on (datacenter, cluster, aggr)\n      aggr_space_total{cluster=~\"$Cluster\",datacenter=~\"$Datacenter\"}\n  )\nand on (datacenter, cluster, aggr)\n  topk(\n    $TopResources,\n    (\n        (100 * avg_over_time(aggr_space_used{cluster=~\"$Cluster\",datacenter=~\"$Datacenter\"}[3h] @ end()))\n      / on (datacenter, cluster, aggr)\n        avg_over_time(aggr_space_total{cluster=~\"$Cluster\",datacenter=~\"$Datacenter\"}[3h] @ end())\n    )\n  )",
+              "expr": "(\n    100 * aggr_space_used{datacenter=~\"$Datacenter\", cluster=~\"$Cluster\"} \n    / on(datacenter,cluster,aggr) \n    aggr_space_total{datacenter=~\"$Datacenter\", cluster=~\"$Cluster\"}\n)\nand on(datacenter,cluster, aggr)\ntopk(\n  $TopResources,\n  (\n    (100 * avg_over_time(aggr_space_used{datacenter=~\"$Datacenter\", cluster=~\"$Cluster\"}[3h] @ end())) \n    / on(datacenter,cluster,aggr) \n    avg_over_time(aggr_space_total{datacenter=~\"$Datacenter\", cluster=~\"$Cluster\"}[3h] @ end())\n  )\n)",
               "interval": "",
               "legendFormat": "{{cluster}} - {{aggr}}",
               "refId": "A"
@@ -1540,7 +1532,7 @@
           "targets": [
             {
               "exemplar": false,
-              "expr": "svm_vol_avg_latency{cluster=~\"$Cluster\",datacenter=~\"$Datacenter\",svm=~\"$SVM\"}\nand\n  topk(\n    $TopResources,\n    avg_over_time(\n      svm_vol_avg_latency{cluster=~\"$Cluster\",datacenter=~\"$Datacenter\",svm=~\"$SVM\"}[3h] @ end()\n    )\n  )",
+              "expr": "svm_vol_avg_latency{datacenter=~\"$Datacenter\",cluster=~\"$Cluster\",svm=~\"$SVM\"}\nand\ntopk($TopResources, avg_over_time(svm_vol_avg_latency{datacenter=~\"$Datacenter\",cluster=~\"$Cluster\",svm=~\"$SVM\"}[3h] @ end()))",
               "interval": "",
               "legendFormat": "{{cluster}} - {{svm}}",
               "refId": "A"
@@ -1629,7 +1621,7 @@
           "targets": [
             {
               "exemplar": false,
-              "expr": "(\n      svm_vol_read_data{cluster=~\"$Cluster\",datacenter=~\"$Datacenter\",svm=~\"$SVM\"}\n    +\n      svm_vol_write_data{cluster=~\"$Cluster\",datacenter=~\"$Datacenter\",svm=~\"$SVM\"}\n  )\nand on (datacenter, cluster, svm)\n  topk(\n    $TopResources,\n      (\n          avg_over_time(svm_vol_read_data{cluster=~\"$Cluster\",datacenter=~\"$Datacenter\",svm=~\"$SVM\"}[3h])\n        +\n          avg_over_time(svm_vol_write_data{cluster=~\"$Cluster\",datacenter=~\"$Datacenter\",svm=~\"$SVM\"}[3h])\n      )\n    * on (datacenter, cluster, svm) group_left ()\n      svm_labels{cluster=~\"$Cluster\",datacenter=~\"$Datacenter\",root_svm=~\"No|$IncludeRoot\"}\n  )",
+              "expr": "(\n    svm_vol_read_data{datacenter=~\"$Datacenter\", cluster=~\"$Cluster\",svm=~\"$SVM\"} \n    +\n    svm_vol_write_data{datacenter=~\"$Datacenter\", cluster=~\"$Cluster\",svm=~\"$SVM\"}\n)\nand on(datacenter,cluster, svm)\ntopk(\n  $TopResources,\n  (\n    avg_over_time(svm_vol_read_data{datacenter=~\"$Datacenter\", cluster=~\"$Cluster\",svm=~\"$SVM\"}[3h])\n    + avg_over_time(svm_vol_write_data{datacenter=~\"$Datacenter\", cluster=~\"$Cluster\",svm=~\"$SVM\"}[3h])\n  )\n  * on(datacenter,cluster, svm) group_left\n  svm_labels{datacenter=~\"$Datacenter\", cluster=~\"$Cluster\", root_svm=~\"No|$IncludeRoot\"}\n)",
               "interval": "",
               "legendFormat": "{{cluster}} - {{svm}}",
               "refId": "A"
@@ -1719,7 +1711,7 @@
           "targets": [
             {
               "exemplar": false,
-              "expr": "svm_vol_total_ops{cluster=~\"$Cluster\",datacenter=~\"$Datacenter\",svm=~\"$SVM\"}\nand\n  topk(\n    $TopResources,\n    avg_over_time(\n      svm_vol_total_ops{cluster=~\"$Cluster\",datacenter=~\"$Datacenter\",svm=~\"$SVM\"}[3h] @ end()\n    )\n  )",
+              "expr": "svm_vol_total_ops{datacenter=~\"$Datacenter\",cluster=~\"$Cluster\",svm=~\"$SVM\"}\nand\ntopk($TopResources, avg_over_time(svm_vol_total_ops{datacenter=~\"$Datacenter\",cluster=~\"$Cluster\",svm=~\"$SVM\"}[3h] @ end()))",
               "interval": "",
               "legendFormat": "{{cluster}} - {{svm}}",
               "refId": "A"
@@ -1824,7 +1816,7 @@
             {
               "datasource": "${DS_PROMETHEUS}",
               "exemplar": false,
-              "expr": "volume_avg_latency{cluster=~\"$Cluster\",datacenter=~\"$Datacenter\",svm=~\"$SVM\",volume=~\"$Volume\"}\nand on (datacenter, cluster, svm, volume)\n  topk(\n    $TopResources,\n    avg_over_time(\n      volume_avg_latency{cluster=~\"$Cluster\",datacenter=~\"$Datacenter\",svm=~\"$SVM\",volume=~\"$Volume\"}[3h] @ end()\n    )\n  )",
+              "expr": "volume_avg_latency{datacenter=~\"$Datacenter\",cluster=~\"$Cluster\",svm=~\"$SVM\",volume=~\"$Volume\"}\nand on(datacenter,cluster,svm,volume)\ntopk($TopResources, avg_over_time(volume_avg_latency{datacenter=~\"$Datacenter\",cluster=~\"$Cluster\",svm=~\"$SVM\",volume=~\"$Volume\"}[3h] @ end()))",
               "interval": "",
               "legendFormat": "{{cluster}} - {{svm}} - {{volume}}",
               "refId": "A"
@@ -1915,7 +1907,7 @@
             {
               "datasource": "${DS_PROMETHEUS}",
               "exemplar": false,
-              "expr": "(\n      volume_read_data{cluster=~\"$Cluster\",datacenter=~\"$Datacenter\",svm=~\"$SVM\",volume=~\"$Volume\"}\n    +\n      volume_write_data{cluster=~\"$Cluster\",datacenter=~\"$Datacenter\",svm=~\"$SVM\",volume=~\"$Volume\"}\n  )\nand on (datacenter, cluster, svm, volume)\n  topk(\n    $TopResources,\n    (\n        avg_over_time(\n          volume_read_data{cluster=~\"$Cluster\",datacenter=~\"$Datacenter\",svm=~\"$SVM\",volume=~\"$Volume\"}[3h] @ end()\n        )\n      +\n        avg_over_time(\n          volume_write_data{cluster=~\"$Cluster\",datacenter=~\"$Datacenter\",svm=~\"$SVM\",volume=~\"$Volume\"}[3h] @ end()\n        )\n    )\n  )",
+              "expr": "(\n    volume_read_data{datacenter=~\"$Datacenter\",cluster=~\"$Cluster\",svm=~\"$SVM\",volume=~\"$Volume\"} \n    +\n    volume_write_data{datacenter=~\"$Datacenter\",cluster=~\"$Cluster\",svm=~\"$SVM\",volume=~\"$Volume\"}\n)\nand on(datacenter,cluster,svm,volume)\ntopk(\n    $TopResources,\n    (\n        avg_over_time(volume_read_data{datacenter=~\"$Datacenter\",cluster=~\"$Cluster\",svm=~\"$SVM\",volume=~\"$Volume\"}[3h] @ end())\n        + avg_over_time(volume_write_data{datacenter=~\"$Datacenter\",cluster=~\"$Cluster\",svm=~\"$SVM\",volume=~\"$Volume\"}[3h] @ end())\n    )\n)",
               "interval": "",
               "legendFormat": "{{cluster}} - {{svm}} - {{volume}}",
               "refId": "A"
@@ -2007,7 +1999,7 @@
             {
               "datasource": "${DS_PROMETHEUS}",
               "exemplar": false,
-              "expr": "volume_total_ops{cluster=~\"$Cluster\",datacenter=~\"$Datacenter\",svm=~\"$SVM\",volume=~\"$Volume\"}\nand on (datacenter, cluster, svm, volume)\n  topk(\n    $TopResources,\n    avg_over_time(\n      volume_total_ops{cluster=~\"$Cluster\",datacenter=~\"$Datacenter\",svm=~\"$SVM\",volume=~\"$Volume\"}[3h] @ end()\n    )\n  )",
+              "expr": "volume_total_ops{datacenter=~\"$Datacenter\",cluster=~\"$Cluster\",svm=~\"$SVM\",volume=~\"$Volume\"}\nand on(datacenter,cluster,svm,volume)\ntopk($TopResources, avg_over_time(volume_total_ops{datacenter=~\"$Datacenter\",cluster=~\"$Cluster\",svm=~\"$SVM\",volume=~\"$Volume\"}[3h] @ end()))",
               "interval": "",
               "legendFormat": "{{cluster}} - {{svm}} - {{volume}}",
               "refId": "A"
