{
  "__inputs": [
    {
      "name": "DS_PROMETHEUS",
      "label": "Prometheus",
      "description": "",
      "type": "datasource",
      "pluginId": "prometheus",
      "pluginName": "Prometheus"
    }
  ],
  "__requires": [
    {
      "type": "grafana",
      "id": "grafana",
      "name": "Grafana",
      "version": "8.1.8"
    },
    {
      "type": "datasource",
      "id": "prometheus",
      "name": "Prometheus",
      "version": "1.0.0"
    },
    {
      "type": "panel",
      "id": "stat",
      "name": "Stat",
      "version": ""
    },
    {
      "type": "panel",
      "id": "table",
      "name": "Table",
      "version": ""
    },
    {
      "type": "panel",
      "id": "timeseries",
      "name": "Time series",
      "version": ""
    }
  ],
  "annotations": {
    "list": [
      {
        "builtIn": 1,
        "datasource": "-- Grafana --",
        "enable": true,
        "hide": true,
        "iconColor": "rgba(0, 211, 255, 1)",
        "name": "Annotations & Alerts",
        "target": {
          "limit": 100,
          "matchAny": false,
          "tags": [],
          "type": "dashboard"
        },
        "type": "dashboard"
      }
    ]
  },
  "description": "",
  "editable": true,
  "gnetId": null,
  "graphTooltip": 1,
  "id": null,
  "iteration": 1671104829932,
  "links": [
    {
      "asDropdown": true,
      "icon": "external link",
      "includeVars": true,
      "keepTime": true,
      "tags": [
        "cdot"
      ],
      "targetBlank": false,
      "title": "Related Dashboards",
      "tooltip": "",
      "type": "dashboards",
      "url": ""
    }
  ],
  "panels": [
    {
      "collapsed": false,
      "datasource": "${DS_PROMETHEUS}",
      "gridPos": {
        "h": 1,
        "w": 24,
        "x": 0,
        "y": 0
      },
      "id": 15,
      "panels": [],
      "title": "Highlights",
      "type": "row"
    },
    {
      "cacheTimeout": null,
      "datasource": "${DS_PROMETHEUS}",
      "description": "",
      "fieldConfig": {
        "defaults": {
          "color": {
            "mode": "thresholds"
          },
          "mappings": [],
          "thresholds": {
            "mode": "absolute",
            "steps": [
              {
                "color": "blue",
                "value": null
              }
            ]
          },
          "unit": "watt"
        },
        "overrides": []
      },
      "gridPos": {
        "h": 10,
        "w": 14,
        "x": 0,
        "y": 1
      },
      "id": 21,
      "links": [],
      "options": {
        "colorMode": "value",
        "graphMode": "area",
        "justifyMode": "center",
        "orientation": "horizontal",
        "reduceOptions": {
          "calcs": [
            "lastNotNull"
          ],
          "fields": "",
          "values": false
        },
        "text": {},
        "textMode": "auto"
      },
      "pluginVersion": "8.1.8",
      "targets": [
        {
          "exemplar": false,
          "expr": "(sum(environment_sensor_power{datacenter=~\"$Datacenter\",cluster=~\"$Cluster\"}) or vector(0)) + (sum(shelf_power{datacenter=~\"$Datacenter\",cluster=~\"$Cluster\"}) or vector(0))",
          "format": "time_series",
          "hide": false,
          "instant": false,
          "interval": "",
          "intervalFactor": 1,
          "legendFormat": "",
          "refId": "A"
        }
      ],
      "timeFrom": null,
      "timeShift": null,
      "title": "Total Power (Node + Shelf)",
      "type": "stat"
    },
    {
      "datasource": "${DS_PROMETHEUS}",
      "description": "",
      "fieldConfig": {
        "defaults": {
          "color": {
            "mode": "thresholds"
          },
          "decimals": 1,
          "mappings": [],
          "thresholds": {
            "mode": "absolute",
            "steps": [
              {
                "color": "transparent",
                "value": null
              },
              {
                "color": "rgb(84, 184, 45)",
                "value": 5
              },
              {
                "color": "semi-dark-yellow",
                "value": 45
              },
              {
                "color": "semi-dark-orange",
                "value": 65
              },
              {
                "color": "dark-red",
                "value": 75
              }
            ]
          },
          "unit": "celsius"
        },
        "overrides": []
      },
      "gridPos": {
        "h": 5,
        "w": 5,
        "x": 14,
        "y": 1
      },
      "id": 68,
      "options": {
        "colorMode": "value",
        "graphMode": "area",
        "justifyMode": "auto",
        "orientation": "horizontal",
        "reduceOptions": {
          "calcs": [
            "lastNotNull"
          ],
          "fields": "",
          "values": false
        },
        "text": {},
        "textMode": "auto"
      },
      "pluginVersion": "8.1.8",
      "targets": [
        {
          "exemplar": false,
          "expr": "max(environment_sensor_max_temperature{datacenter=~\"$Datacenter\",cluster=~\"$Cluster\"})",
          "format": "time_series",
          "instant": false,
          "interval": "",
          "legendFormat": "",
          "refId": "A"
        }
      ],
      "title": "Max Node Temp",
      "type": "stat"
    },
    {
      "datasource": "${DS_PROMETHEUS}",
      "description": "",
      "fieldConfig": {
        "defaults": {
          "color": {
            "mode": "thresholds"
          },
          "mappings": [],
          "thresholds": {
            "mode": "absolute",
            "steps": [
              {
                "color": "blue",
                "value": null
              }
            ]
          },
          "unit": "rotrpm"
        },
        "overrides": []
      },
      "gridPos": {
        "h": 5,
        "w": 5,
        "x": 19,
        "y": 1
      },
      "id": 70,
      "options": {
        "colorMode": "value",
        "graphMode": "area",
        "justifyMode": "auto",
        "orientation": "horizontal",
        "reduceOptions": {
          "calcs": [
            "lastNotNull"
          ],
          "fields": "",
          "values": false
        },
        "text": {},
        "textMode": "auto"
      },
      "pluginVersion": "8.1.8",
      "targets": [
        {
          "exemplar": false,
          "expr": "max(shelf_max_fan_speed{datacenter=~\"$Datacenter\",cluster=~\"$Cluster\"})",
          "interval": "",
          "legendFormat": "",
          "refId": "A"
        }
      ],
      "title": "Max Shelf Fan Speed",
      "type": "stat"
    },
    {
      "datasource": "${DS_PROMETHEUS}",
      "description": "",
      "fieldConfig": {
        "defaults": {
          "color": {
            "mode": "thresholds"
          },
          "decimals": 1,
          "mappings": [],
          "thresholds": {
            "mode": "absolute",
            "steps": [
              {
                "color": "transparent",
                "value": null
              },
              {
                "color": "rgb(84, 184, 45)",
                "value": 5
              },
              {
                "color": "semi-dark-yellow",
                "value": 45
              },
              {
                "color": "semi-dark-orange",
                "value": 65
              },
              {
                "color": "dark-red",
                "value": 75
              }
            ]
          },
          "unit": "celsius"
        },
        "overrides": []
      },
      "gridPos": {
        "h": 5,
        "w": 5,
        "x": 14,
        "y": 6
      },
      "id": 64,
      "options": {
        "colorMode": "value",
        "graphMode": "area",
        "justifyMode": "auto",
        "orientation": "horizontal",
        "reduceOptions": {
          "calcs": [
            "lastNotNull"
          ],
          "fields": "",
          "values": false
        },
        "text": {},
        "textMode": "auto"
      },
      "pluginVersion": "8.1.8",
      "targets": [
        {
          "exemplar": false,
          "expr": "max(shelf_max_temperature{datacenter=~\"$Datacenter\",cluster=~\"$Cluster\"})",
          "format": "time_series",
          "instant": false,
          "interval": "",
          "legendFormat": "",
          "refId": "A"
        }
      ],
      "title": "Max Shelf Temp",
      "type": "stat"
    },
    {
      "datasource": "${DS_PROMETHEUS}",
      "description": "",
      "fieldConfig": {
        "defaults": {
          "color": {
            "mode": "thresholds"
          },
          "mappings": [],
          "noValue": "0",
          "thresholds": {
            "mode": "absolute",
            "steps": [
              {
                "color": "blue",
                "value": null
              }
            ]
          },
          "unit": "rotrpm"
        },
        "overrides": []
      },
      "gridPos": {
        "h": 5,
        "w": 5,
        "x": 19,
        "y": 6
      },
      "id": 71,
      "options": {
        "colorMode": "value",
        "graphMode": "area",
        "justifyMode": "auto",
        "orientation": "horizontal",
        "reduceOptions": {
          "calcs": [
            "lastNotNull"
          ],
          "fields": "",
          "values": false
        },
        "text": {},
        "textMode": "auto"
      },
      "pluginVersion": "8.1.8",
      "targets": [
        {
          "exemplar": false,
          "expr": "max(environment_sensor_max_fan_speed{datacenter=~\"$Datacenter\",cluster=~\"$Cluster\"})",
          "interval": "",
          "legendFormat": "",
          "refId": "A"
        }
      ],
      "title": "Max Node Fan Speed",
      "type": "stat"
    },
    {
      "datasource": "${DS_PROMETHEUS}",
      "description": "",
      "fieldConfig": {
        "defaults": {
          "color": {
            "mode": "palette-classic"
          },
          "custom": {
            "axisLabel": "",
            "axisPlacement": "auto",
            "barAlignment": 0,
            "drawStyle": "line",
            "fillOpacity": 10,
            "gradientMode": "none",
            "hideFrom": {
              "legend": false,
              "tooltip": false,
              "viz": false
            },
            "lineInterpolation": "linear",
            "lineWidth": 1,
            "pointSize": 5,
            "scaleDistribution": {
              "type": "linear"
            },
            "showPoints": "never",
            "spanNulls": true,
            "stacking": {
              "group": "A",
              "mode": "none"
            },
            "thresholdsStyle": {
              "mode": "off"
            }
          },
          "mappings": [],
          "thresholds": {
            "mode": "absolute",
            "steps": [
              {
                "color": "green",
                "value": null
              },
              {
                "color": "red",
                "value": 80
              }
            ]
          },
          "unit": "watt"
        },
        "overrides": [
          {
            "matcher": {
              "id": "byName",
              "options": "Node"
            },
            "properties": [
              {
                "id": "unit",
                "value": "watt"
              }
            ]
          },
          {
            "matcher": {
              "id": "byName",
              "options": "Shelf"
            },
            "properties": [
              {
                "id": "unit",
                "value": "watt"
              }
            ]
          },
          {
            "matcher": {
              "id": "byName",
              "options": "Total"
            },
            "properties": [
              {
                "id": "unit",
                "value": "watt"
              }
            ]
          }
        ]
      },
      "gridPos": {
        "h": 8,
        "w": 8,
        "x": 0,
        "y": 11
      },
      "id": 82,
      "options": {
        "legend": {
          "calcs": [
            "mean",
            "lastNotNull",
            "max"
          ],
          "displayMode": "table",
          "placement": "bottom"
        },
        "tooltip": {
          "mode": "single"
        }
      },
      "pluginVersion": "8.1.2",
      "targets": [
        {
          "exemplar": true,
          "expr": "sum(environment_sensor_power{datacenter=~\"$Datacenter\",cluster=~\"$Cluster\"})",
          "hide": false,
          "interval": "",
          "legendFormat": "Node",
          "refId": "B"
        },
        {
          "exemplar": true,
          "expr": "sum(shelf_power{datacenter=~\"$Datacenter\",cluster=~\"$Cluster\"})",
          "hide": false,
          "interval": "",
          "legendFormat": "Shelf",
          "refId": "A"
        },
        {
          "exemplar": true,
          "expr": "(sum(environment_sensor_power{datacenter=~\"$Datacenter\",cluster=~\"$Cluster\"}) or vector(0)) + (sum(shelf_power{datacenter=~\"$Datacenter\",cluster=~\"$Cluster\"}) or vector(0))",
          "hide": false,
          "interval": "",
          "legendFormat": "Total",
          "refId": "C"
        }
      ],
      "timeFrom": null,
      "timeShift": null,
      "title": "Total Power Consumed",
      "type": "timeseries"
    },
    {
      "datasource": "${DS_PROMETHEUS}",
      "description": "",
      "fieldConfig": {
        "defaults": {
          "color": {
            "mode": "palette-classic"
          },
          "custom": {
            "axisLabel": "",
            "axisPlacement": "auto",
            "barAlignment": 0,
            "drawStyle": "line",
            "fillOpacity": 10,
            "gradientMode": "none",
            "hideFrom": {
              "legend": false,
              "tooltip": false,
              "viz": false
            },
            "lineInterpolation": "linear",
            "lineWidth": 1,
            "pointSize": 5,
            "scaleDistribution": {
              "type": "linear"
            },
            "showPoints": "never",
            "spanNulls": true,
            "stacking": {
              "group": "A",
              "mode": "none"
            },
            "thresholdsStyle": {
              "mode": "off"
            }
          },
          "mappings": [],
          "thresholds": {
            "mode": "absolute",
            "steps": [
              {
                "color": "green",
                "value": null
              },
              {
                "color": "red",
                "value": 80
              }
            ]
          },
          "unit": "watt"
        },
        "overrides": []
      },
      "gridPos": {
        "h": 8,
        "w": 8,
        "x": 8,
        "y": 11
      },
      "id": 73,
      "options": {
        "legend": {
          "calcs": [
            "mean",
            "lastNotNull",
            "max"
          ],
          "displayMode": "table",
          "placement": "bottom"
        },
        "tooltip": {
          "mode": "single"
        }
      },
      "pluginVersion": "8.1.2",
      "targets": [
        {
          "exemplar": true,
          "expr": "topk($TopResources,environment_sensor_power{datacenter=~\"$Datacenter\",cluster=~\"$Cluster\",node=~\"$TopNodeSensorPower\"})",
          "hide": false,
          "interval": "",
          "legendFormat": "{{node}}",
          "refId": "B"
        }
      ],
      "timeFrom": null,
      "timeShift": null,
      "title": "Top Nodes by Power Consumed",
      "type": "timeseries"
    },
    {
      "datasource": "${DS_PROMETHEUS}",
      "description": "",
      "fieldConfig": {
        "defaults": {
          "color": {
            "mode": "palette-classic"
          },
          "custom": {
            "axisLabel": "",
            "axisPlacement": "auto",
            "barAlignment": 0,
            "drawStyle": "line",
            "fillOpacity": 10,
            "gradientMode": "none",
            "hideFrom": {
              "legend": false,
              "tooltip": false,
              "viz": false
            },
            "lineInterpolation": "linear",
            "lineWidth": 1,
            "pointSize": 5,
            "scaleDistribution": {
              "type": "linear"
            },
            "showPoints": "never",
            "spanNulls": true,
            "stacking": {
              "group": "A",
              "mode": "none"
            },
            "thresholdsStyle": {
              "mode": "off"
            }
          },
          "mappings": [],
          "thresholds": {
            "mode": "absolute",
            "steps": [
              {
                "color": "green",
                "value": null
              },
              {
                "color": "red",
                "value": 80
              }
            ]
          },
          "unit": "celsius"
        },
        "overrides": []
      },
      "gridPos": {
        "h": 8,
        "w": 8,
        "x": 16,
        "y": 11
      },
      "id": 74,
      "options": {
        "legend": {
          "calcs": [
            "mean",
            "lastNotNull",
            "max"
          ],
          "displayMode": "table",
          "placement": "bottom"
        },
        "tooltip": {
          "mode": "single"
        }
      },
      "pluginVersion": "8.1.2",
      "targets": [
        {
          "exemplar": true,
          "expr": "topk($TopResources,environment_sensor_average_temperature{datacenter=~\"$Datacenter\",cluster=~\"$Cluster\",node=~\"$TopNodeSensorAvgTemp\"})",
          "interval": "",
          "legendFormat": "{{node}}",
          "refId": "A"
        }
      ],
      "timeFrom": null,
      "timeShift": null,
      "title": "Top Nodes by Average Temperature",
      "type": "timeseries"
    },
    {
      "datasource": "${DS_PROMETHEUS}",
      "description": "",
      "fieldConfig": {
        "defaults": {
          "color": {
            "mode": "palette-classic"
          },
          "custom": {
            "axisLabel": "",
            "axisPlacement": "auto",
            "barAlignment": 0,
            "drawStyle": "line",
            "fillOpacity": 10,
            "gradientMode": "none",
            "hideFrom": {
              "legend": false,
              "tooltip": false,
              "viz": false
            },
            "lineInterpolation": "linear",
            "lineWidth": 1,
            "pointSize": 5,
            "scaleDistribution": {
              "type": "linear"
            },
            "showPoints": "never",
            "spanNulls": true,
            "stacking": {
              "group": "A",
              "mode": "none"
            },
            "thresholdsStyle": {
              "mode": "off"
            }
          },
          "mappings": [],
          "thresholds": {
            "mode": "absolute",
            "steps": [
              {
                "color": "green",
                "value": null
              },
              {
                "color": "red",
                "value": 80
              }
            ]
          },
          "unit": "watt"
        },
        "overrides": []
      },
      "gridPos": {
        "h": 8,
        "w": 12,
        "x": 0,
        "y": 19
      },
      "id": 79,
      "options": {
        "legend": {
          "calcs": [
            "mean",
            "lastNotNull",
            "max"
          ],
          "displayMode": "table",
          "placement": "bottom"
        },
        "tooltip": {
          "mode": "single"
        }
      },
      "pluginVersion": "8.1.2",
      "targets": [
        {
          "exemplar": true,
          "expr": "topk($TopResources,shelf_power{datacenter=~\"$Datacenter\",cluster=~\"$Cluster\",shelf=~\"$TopShelfPower\"})",
          "hide": false,
          "interval": "",
          "legendFormat": "{{shelf}} ({{cluster}})",
          "refId": "B"
        }
      ],
      "timeFrom": null,
      "timeShift": null,
      "title": "Total Shelves by Power Consumed",
      "type": "timeseries"
    },
    {
      "datasource": "${DS_PROMETHEUS}",
      "description": "",
      "fieldConfig": {
        "defaults": {
          "color": {
            "mode": "palette-classic"
          },
          "custom": {
            "axisLabel": "",
            "axisPlacement": "auto",
            "barAlignment": 0,
            "drawStyle": "line",
            "fillOpacity": 10,
            "gradientMode": "none",
            "hideFrom": {
              "legend": false,
              "tooltip": false,
              "viz": false
            },
            "lineInterpolation": "linear",
            "lineWidth": 1,
            "pointSize": 5,
            "scaleDistribution": {
              "type": "linear"
            },
            "showPoints": "never",
            "spanNulls": true,
            "stacking": {
              "group": "A",
              "mode": "none"
            },
            "thresholdsStyle": {
              "mode": "off"
            }
          },
          "mappings": [],
          "thresholds": {
            "mode": "absolute",
            "steps": [
              {
                "color": "green",
                "value": null
              },
              {
                "color": "red",
                "value": 80
              }
            ]
          },
          "unit": "celsius"
        },
        "overrides": []
      },
      "gridPos": {
        "h": 8,
        "w": 12,
        "x": 12,
        "y": 19
      },
      "id": 80,
      "options": {
        "legend": {
          "calcs": [
            "mean",
            "lastNotNull",
            "max"
          ],
          "displayMode": "table",
          "placement": "bottom"
        },
        "tooltip": {
          "mode": "single"
        }
      },
      "pluginVersion": "8.1.2",
      "targets": [
        {
          "exemplar": true,
          "expr": "topk($TopResources,shelf_average_temperature{datacenter=~\"$Datacenter\",cluster=~\"$Cluster\",shelf=~\"$TopShelfAvgTemp\"})",
          "interval": "",
          "legendFormat": "{{shelf}} ({{cluster}})",
          "refId": "A"
        }
      ],
      "timeFrom": null,
      "timeShift": null,
      "title": "Top Shelves by Average Temperature",
      "type": "timeseries"
    },
    {
      "collapsed": true,
      "gridPos": {
        "h": 1,
        "w": 24,
        "x": 0,
        "y": 27
      },
<<<<<<< HEAD
=======
      "id": 84,
      "panels": [
        {
          "datasource": null,
          "description": "Displays sensors with failed state.",
          "fieldConfig": {
            "defaults": {
              "color": {
                "mode": "thresholds"
              },
              "custom": {
                "align": "auto",
                "displayMode": "auto",
                "filterable": true
              },
              "mappings": [],
              "thresholds": {
                "mode": "absolute",
                "steps": [
                  {
                    "color": "green",
                    "value": null
                  }
                ]
              },
              "unit": "locale"
            },
            "overrides": []
          },
          "gridPos": {
            "h": 8,
            "w": 24,
            "x": 0,
            "y": 28
          },
          "id": 86,
          "options": {
            "showHeader": true
          },
          "pluginVersion": "8.1.8",
          "targets": [
            {
              "exemplar": true,
              "expr": "environment_sensor_threshold_value{datacenter=~\"$Datacenter\",cluster=~\"$Cluster\",threshold_state!=\"normal\"}",
              "format": "table",
              "instant": false,
              "interval": "",
              "legendFormat": "",
              "refId": "A"
            }
          ],
          "title": "Sensor Problems",
          "transformations": [
            {
              "id": "filterFieldsByName",
              "options": {
                "include": {
                  "names": [
                    "cluster",
                    "critical_high",
                    "critical_low",
                    "datacenter",
                    "node",
                    "sensor",
                    "threshold_state",
                    "type",
                    "unit",
                    "warning_high",
                    "warning_low",
                    "Value #A"
                  ]
                }
              }
            },
            {
              "id": "organize",
              "options": {
                "excludeByName": {
                  "critical_high": true,
                  "critical_low": true,
                  "threshold_state": false,
                  "warning_high": true,
                  "warning_low": true
                },
                "indexByName": {
                  "Value #A": 6,
                  "cluster": 1,
                  "critical_high": 8,
                  "critical_low": 9,
                  "datacenter": 0,
                  "node": 2,
                  "sensor": 3,
                  "threshold_state": 5,
                  "type": 4,
                  "unit": 7,
                  "warning_high": 10,
                  "warning_low": 11
                },
                "renameByName": {
                  "Value #A": "Value",
                  "cluster": "Cluster",
                  "datacenter": "Datacenter",
                  "node": "Node",
                  "sensor": "Sensor Name",
                  "threshold_state": "State",
                  "type": "Type"
                }
              }
            }
          ],
          "type": "table"
        }
      ],
      "title": "Sensor Problems",
      "type": "row"
    },
    {
      "collapsed": true,
      "datasource": null,
      "gridPos": {
        "h": 1,
        "w": 24,
        "x": 0,
        "y": 28
      },
>>>>>>> 3242fdd0
      "id": 76,
      "panels": [
        {
          "datasource": "${DS_PROMETHEUS}",
          "description": "",
          "fieldConfig": {
            "defaults": {
              "color": {
                "mode": "thresholds"
              },
              "custom": {
                "align": "left",
                "displayMode": "auto",
                "filterable": true
              },
              "mappings": [],
              "thresholds": {
                "mode": "absolute",
                "steps": [
                  {
                    "color": "semi-dark-yellow",
                    "value": null
                  }
                ]
              },
              "unit": "none"
            },
            "overrides": [
              {
                "matcher": {
                  "id": "byName",
                  "options": "Avg Ambient Temp (C)"
                },
                "properties": [
                  {
                    "id": "custom.displayMode",
                    "value": "color-background"
                  },
                  {
                    "id": "thresholds",
                    "value": {
                      "mode": "absolute",
                      "steps": [
                        {
                          "color": "transparent",
                          "value": null
                        },
                        {
                          "color": "green",
                          "value": 5
                        },
                        {
                          "color": "yellow",
                          "value": 45
                        },
                        {
                          "color": "orange",
                          "value": 65
                        },
                        {
                          "color": "red",
                          "value": 75
                        }
                      ]
                    }
                  },
                  {
                    "id": "custom.align",
                    "value": "right"
                  },
                  {
                    "id": "unit",
                    "value": "celsius"
                  }
                ]
<<<<<<< HEAD
              },
              {
                "matcher": {
                  "id": "byName",
                  "options": "Max Temp (C)"
                },
                "properties": [
                  {
                    "id": "custom.displayMode",
                    "value": "color-background"
                  },
                  {
                    "id": "thresholds",
                    "value": {
                      "mode": "absolute",
                      "steps": [
                        {
                          "color": "transparent",
                          "value": null
                        },
                        {
                          "color": "green",
                          "value": 5
                        },
                        {
                          "color": "#EAB839",
                          "value": 45
                        },
                        {
                          "color": "orange",
                          "value": 65
                        },
                        {
                          "color": "red",
                          "value": 85
                        }
                      ]
                    }
                  },
                  {
                    "id": "custom.align",
                    "value": "right"
                  },
                  {
                    "id": "unit",
                    "value": "celsius"
                  }
                ]
              },
              {
                "matcher": {
                  "id": "byName",
                  "options": "Avg Temp (C)"
                },
                "properties": [
                  {
                    "id": "custom.displayMode",
                    "value": "color-background"
                  },
                  {
                    "id": "thresholds",
                    "value": {
                      "mode": "absolute",
                      "steps": [
                        {
                          "color": "transparent",
                          "value": null
                        },
                        {
                          "color": "green",
                          "value": 5
                        },
                        {
                          "color": "#EAB839",
                          "value": 45
                        },
                        {
                          "color": "orange",
                          "value": 65
                        },
                        {
                          "color": "red",
                          "value": 85
                        }
                      ]
                    }
                  },
                  {
                    "id": "custom.align",
                    "value": "right"
                  },
                  {
                    "id": "unit",
                    "value": "celsius"
                  }
                ]
              },
              {
                "matcher": {
                  "id": "byName",
                  "options": "Max Fan Speed (rpm)"
                },
                "properties": [
                  {
                    "id": "custom.displayMode",
                    "value": "color-background"
                  },
                  {
                    "id": "thresholds",
                    "value": {
                      "mode": "absolute",
                      "steps": [
                        {
                          "color": "transparent",
                          "value": null
                        },
                        {
                          "color": "green",
                          "value": 500
                        },
                        {
                          "color": "yellow",
                          "value": 3000
                        },
                        {
                          "color": "orange",
                          "value": 5000
                        },
                        {
                          "color": "red",
                          "value": 6000
                        }
                      ]
                    }
                  },
                  {
                    "id": "custom.align",
                    "value": "right"
                  },
                  {
                    "id": "unit",
                    "value": "rotrpm"
                  }
                ]
              },
              {
                "matcher": {
                  "id": "byName",
                  "options": "Avg Fan Speed (rpm)"
                },
                "properties": [
                  {
                    "id": "custom.displayMode",
                    "value": "color-background"
                  },
                  {
                    "id": "thresholds",
                    "value": {
                      "mode": "absolute",
                      "steps": [
                        {
                          "color": "transparent",
                          "value": null
                        },
                        {
                          "color": "green",
                          "value": 500
                        },
                        {
                          "color": "yellow",
                          "value": 3000
                        },
                        {
                          "color": "orange",
                          "value": 5000
                        },
                        {
                          "color": "red",
                          "value": 8000
                        }
                      ]
                    }
                  },
                  {
                    "id": "custom.align",
                    "value": "right"
                  },
                  {
                    "id": "unit",
                    "value": "rotrpm"
                  }
                ]
              },
              {
                "matcher": {
                  "id": "byName",
                  "options": "Min Fan Speed (rpm)"
                },
                "properties": [
                  {
                    "id": "custom.displayMode",
                    "value": "color-background"
                  },
                  {
                    "id": "thresholds",
                    "value": {
                      "mode": "absolute",
                      "steps": [
                        {
                          "color": "transparent",
                          "value": null
                        },
                        {
                          "color": "green",
                          "value": 500
                        },
                        {
                          "color": "yellow",
                          "value": 3000
                        },
                        {
                          "color": "orange",
                          "value": 5000
                        },
                        {
                          "color": "red",
                          "value": 8000
                        }
                      ]
                    }
                  },
                  {
                    "id": "custom.align",
                    "value": "right"
                  },
                  {
                    "id": "unit",
                    "value": "rotrpm"
                  }
                ]
              },
              {
                "matcher": {
                  "id": "byName",
                  "options": "Power"
                },
                "properties": [
                  {
                    "id": "custom.align",
                    "value": "right"
                  },
                  {
                    "id": "unit",
                    "value": "watt"
                  }
                ]
=======
>>>>>>> 3242fdd0
              },
              {
                "matcher": {
                  "id": "byName",
<<<<<<< HEAD
                  "options": "Min Ambient Temp (C)"
=======
                  "options": "Max Temp (C)"
>>>>>>> 3242fdd0
                },
                "properties": [
                  {
                    "id": "custom.displayMode",
                    "value": "color-background"
                  },
                  {
                    "id": "thresholds",
                    "value": {
                      "mode": "absolute",
                      "steps": [
                        {
                          "color": "transparent",
                          "value": null
                        },
                        {
                          "color": "green",
                          "value": 5
                        },
                        {
<<<<<<< HEAD
                          "color": "yellow",
=======
                          "color": "#EAB839",
>>>>>>> 3242fdd0
                          "value": 45
                        },
                        {
                          "color": "orange",
                          "value": 65
                        },
                        {
                          "color": "red",
<<<<<<< HEAD
                          "value": 75
=======
                          "value": 85
>>>>>>> 3242fdd0
                        }
                      ]
                    }
                  },
                  {
                    "id": "custom.align",
                    "value": "right"
                  },
                  {
                    "id": "unit",
                    "value": "celsius"
                  }
                ]
<<<<<<< HEAD
=======
              },
              {
                "matcher": {
                  "id": "byName",
                  "options": "Avg Temp (C)"
                },
                "properties": [
                  {
                    "id": "custom.displayMode",
                    "value": "color-background"
                  },
                  {
                    "id": "thresholds",
                    "value": {
                      "mode": "absolute",
                      "steps": [
                        {
                          "color": "transparent",
                          "value": null
                        },
                        {
                          "color": "green",
                          "value": 5
                        },
                        {
                          "color": "#EAB839",
                          "value": 45
                        },
                        {
                          "color": "orange",
                          "value": 65
                        },
                        {
                          "color": "red",
                          "value": 85
                        }
                      ]
                    }
                  },
                  {
                    "id": "custom.align",
                    "value": "right"
                  },
                  {
                    "id": "unit",
                    "value": "celsius"
                  }
                ]
>>>>>>> 3242fdd0
              },
              {
                "matcher": {
                  "id": "byName",
<<<<<<< HEAD
                  "options": "Min Temp (C)"
=======
                  "options": "Max Fan Speed (rpm)"
                },
                "properties": [
                  {
                    "id": "custom.align",
                    "value": "right"
                  },
                  {
                    "id": "unit",
                    "value": "rotrpm"
                  }
                ]
              },
              {
                "matcher": {
                  "id": "byName",
                  "options": "Avg Fan Speed (rpm)"
                },
                "properties": [
                  {
                    "id": "custom.align",
                    "value": "right"
                  },
                  {
                    "id": "unit",
                    "value": "rotrpm"
                  }
                ]
              },
              {
                "matcher": {
                  "id": "byName",
                  "options": "Min Fan Speed (rpm)"
                },
                "properties": [
                  {
                    "id": "custom.align",
                    "value": "right"
                  },
                  {
                    "id": "unit",
                    "value": "rotrpm"
                  }
                ]
              },
              {
                "matcher": {
                  "id": "byName",
                  "options": "Power"
                },
                "properties": [
                  {
                    "id": "custom.align",
                    "value": "right"
                  },
                  {
                    "id": "unit",
                    "value": "watt"
                  }
                ]
              },
              {
                "matcher": {
                  "id": "byName",
                  "options": "Min Ambient Temp (C)"
>>>>>>> 3242fdd0
                },
                "properties": [
                  {
                    "id": "custom.displayMode",
                    "value": "color-background"
                  },
                  {
                    "id": "thresholds",
                    "value": {
                      "mode": "absolute",
                      "steps": [
                        {
                          "color": "transparent",
                          "value": null
                        },
                        {
                          "color": "green",
                          "value": 5
                        },
                        {
<<<<<<< HEAD
                          "color": "#eab839",
=======
                          "color": "yellow",
>>>>>>> 3242fdd0
                          "value": 45
                        },
                        {
                          "color": "orange",
                          "value": 65
                        },
                        {
                          "color": "red",
<<<<<<< HEAD
                          "value": 85
=======
                          "value": 75
>>>>>>> 3242fdd0
                        }
                      ]
                    }
                  },
                  {
                    "id": "custom.align",
                    "value": "right"
                  },
                  {
                    "id": "unit",
                    "value": "celsius"
                  }
                ]
<<<<<<< HEAD
              }
            ]
          },
          "gridPos": {
            "h": 7,
            "w": 24,
            "x": 0,
            "y": 28
          },
          "id": 33,
          "interval": "1m",
          "maxDataPoints": 2,
          "options": {
            "footer": {
              "fields": "",
              "reducer": [
                "sum"
              ],
              "show": false
            },
            "showHeader": true,
            "sortBy": []
          },
          "pluginVersion": "8.4.11",
          "targets": [
            {
              "exemplar": true,
              "expr": "node_labels{datacenter=~\"$Datacenter\",cluster=~\"$Cluster\"}",
              "format": "table",
              "instant": true,
              "interval": "",
              "legendFormat": "",
              "refId": "A"
            },
            {
              "exemplar": true,
              "expr": "environment_sensor_power{datacenter=~\"$Datacenter\",cluster=~\"$Cluster\"}",
              "format": "table",
              "hide": false,
              "instant": true,
              "interval": "",
              "legendFormat": "",
              "refId": "D"
            },
            {
              "exemplar": true,
              "expr": "environment_sensor_average_ambient_temperature{datacenter=~\"$Datacenter\",cluster=~\"$Cluster\"}",
              "format": "table",
              "hide": false,
              "instant": true,
              "interval": "",
              "legendFormat": "",
              "refId": "E"
            },
            {
              "exemplar": false,
              "expr": "environment_sensor_min_ambient_temperature{datacenter=~\"$Datacenter\",cluster=~\"$Cluster\"}",
              "format": "table",
              "hide": false,
              "instant": true,
              "interval": "",
              "legendFormat": "",
              "refId": "B"
            },
            {
              "exemplar": true,
              "expr": "environment_sensor_max_temperature{datacenter=~\"$Datacenter\",cluster=~\"$Cluster\"}",
              "format": "table",
              "hide": false,
              "instant": true,
              "interval": "",
              "legendFormat": "",
              "refId": "F"
            },
            {
              "exemplar": true,
              "expr": "environment_sensor_average_temperature{datacenter=~\"$Datacenter\",cluster=~\"$Cluster\"}",
              "format": "table",
              "hide": false,
              "instant": true,
              "interval": "",
              "legendFormat": "",
              "refId": "G"
            },
            {
              "exemplar": false,
              "expr": "environment_sensor_min_temperature{datacenter=~\"$Datacenter\",cluster=~\"$Cluster\"}",
              "format": "table",
              "hide": false,
              "instant": true,
              "interval": "",
              "legendFormat": "",
              "refId": "C"
            },
            {
              "exemplar": true,
              "expr": "environment_sensor_max_fan_speed{datacenter=~\"$Datacenter\",cluster=~\"$Cluster\"}",
              "format": "table",
              "hide": false,
              "instant": true,
              "interval": "",
              "legendFormat": "",
              "refId": "H"
            },
            {
              "exemplar": true,
              "expr": "environment_sensor_average_fan_speed{datacenter=~\"$Datacenter\",cluster=~\"$Cluster\"}",
              "format": "table",
              "hide": false,
              "instant": true,
              "interval": "",
              "legendFormat": "",
              "refId": "I"
            },
            {
              "exemplar": true,
              "expr": "environment_sensor_min_fan_speed{datacenter=~\"$Datacenter\",cluster=~\"$Cluster\"}",
              "format": "table",
              "hide": false,
              "instant": true,
              "interval": "",
              "legendFormat": "",
              "refId": "J"
            }
          ],
          "title": "Storage Nodes",
          "transformations": [
            {
              "id": "filterFieldsByName",
              "options": {
                "include": {
                  "names": [
                    "datacenter",
                    "model",
                    "Value #A",
                    "Value #D",
                    "Value #E",
                    "Value #F",
                    "Value #G",
                    "Value #H",
                    "Value #I",
                    "Value #J",
                    "node",
                    "cluster",
                    "Value #B",
                    "Value #C"
                  ]
                }
              }
            },
            {
              "id": "merge",
              "options": {}
            },
            {
              "id": "organize",
              "options": {
                "excludeByName": {
                  "Value #A": true,
                  "shelf_id": true,
                  "state": true
                },
                "indexByName": {
                  "Value #A": 13,
                  "Value #B": 6,
                  "Value #C": 9,
                  "Value #D": 4,
                  "Value #E": 5,
                  "Value #F": 7,
                  "Value #G": 8,
                  "Value #H": 10,
                  "Value #I": 11,
                  "Value #J": 12,
                  "cluster": 1,
                  "datacenter": 0,
                  "model": 3,
                  "node": 2
                },
                "renameByName": {
                  "Value #A": "",
                  "Value #B": "Min Ambient Temp (C)",
                  "Value #C": "Min Temp (C)",
                  "Value #D": "Power",
                  "Value #E": "Avg Ambient Temp (C)",
                  "Value #F": "Max Temp (C)",
                  "Value #G": "Avg Temp (C)",
                  "Value #H": "Max Fan Speed (rpm)",
                  "Value #I": "Avg Fan Speed (rpm)",
                  "Value #J": "Min Fan Speed (rpm)",
                  "module_type": "",
                  "op_status": "",
                  "shelf_id": ""
                }
              }
            }
          ],
          "type": "table"
        }
      ],
      "title": "Nodes",
      "type": "row"
    },
    {
      "collapsed": true,
      "gridPos": {
        "h": 1,
        "w": 24,
        "x": 0,
        "y": 28
      },
      "id": 78,
      "panels": [
        {
          "datasource": "${DS_PROMETHEUS}",
          "description": "",
          "fieldConfig": {
            "defaults": {
              "color": {
                "mode": "thresholds"
              },
              "custom": {
                "align": "left",
                "displayMode": "auto",
                "filterable": true
              },
              "mappings": [],
              "thresholds": {
                "mode": "absolute",
                "steps": [
                  {
                    "color": "semi-dark-yellow",
                    "value": null
                  }
                ]
              },
              "unit": "none"
            },
            "overrides": [
              {
                "matcher": {
                  "id": "byName",
                  "options": "disk_count"
                },
                "properties": [
                  {
                    "id": "custom.displayMode",
                    "value": "color-text"
                  },
                  {
                    "id": "unit",
                    "value": "locale"
                  }
                ]
=======
>>>>>>> 3242fdd0
              },
              {
                "matcher": {
                  "id": "byName",
<<<<<<< HEAD
=======
                  "options": "Min Temp (C)"
                },
                "properties": [
                  {
                    "id": "custom.displayMode",
                    "value": "color-background"
                  },
                  {
                    "id": "thresholds",
                    "value": {
                      "mode": "absolute",
                      "steps": [
                        {
                          "color": "transparent",
                          "value": null
                        },
                        {
                          "color": "green",
                          "value": 5
                        },
                        {
                          "color": "#eab839",
                          "value": 45
                        },
                        {
                          "color": "orange",
                          "value": 65
                        },
                        {
                          "color": "red",
                          "value": 85
                        }
                      ]
                    }
                  },
                  {
                    "id": "custom.align",
                    "value": "right"
                  },
                  {
                    "id": "unit",
                    "value": "celsius"
                  }
                ]
              }
            ]
          },
          "gridPos": {
            "h": 7,
            "w": 24,
            "x": 0,
            "y": 29
          },
          "id": 33,
          "interval": "1m",
          "maxDataPoints": 2,
          "options": {
            "showHeader": true,
            "sortBy": []
          },
          "pluginVersion": "8.1.8",
          "targets": [
            {
              "exemplar": true,
              "expr": "node_labels{datacenter=~\"$Datacenter\",cluster=~\"$Cluster\"}",
              "format": "table",
              "instant": true,
              "interval": "",
              "legendFormat": "",
              "refId": "A"
            },
            {
              "exemplar": true,
              "expr": "environment_sensor_power{datacenter=~\"$Datacenter\",cluster=~\"$Cluster\"}",
              "format": "table",
              "hide": false,
              "instant": true,
              "interval": "",
              "legendFormat": "",
              "refId": "D"
            },
            {
              "exemplar": true,
              "expr": "environment_sensor_average_ambient_temperature{datacenter=~\"$Datacenter\",cluster=~\"$Cluster\"}",
              "format": "table",
              "hide": false,
              "instant": true,
              "interval": "",
              "legendFormat": "",
              "refId": "E"
            },
            {
              "exemplar": false,
              "expr": "environment_sensor_min_ambient_temperature{datacenter=~\"$Datacenter\",cluster=~\"$Cluster\"}",
              "format": "table",
              "hide": false,
              "instant": true,
              "interval": "",
              "legendFormat": "",
              "refId": "B"
            },
            {
              "exemplar": true,
              "expr": "environment_sensor_max_temperature{datacenter=~\"$Datacenter\",cluster=~\"$Cluster\"}",
              "format": "table",
              "hide": false,
              "instant": true,
              "interval": "",
              "legendFormat": "",
              "refId": "F"
            },
            {
              "exemplar": true,
              "expr": "environment_sensor_average_temperature{datacenter=~\"$Datacenter\",cluster=~\"$Cluster\"}",
              "format": "table",
              "hide": false,
              "instant": true,
              "interval": "",
              "legendFormat": "",
              "refId": "G"
            },
            {
              "exemplar": false,
              "expr": "environment_sensor_min_temperature{datacenter=~\"$Datacenter\",cluster=~\"$Cluster\"}",
              "format": "table",
              "hide": false,
              "instant": true,
              "interval": "",
              "legendFormat": "",
              "refId": "C"
            },
            {
              "exemplar": true,
              "expr": "environment_sensor_max_fan_speed{datacenter=~\"$Datacenter\",cluster=~\"$Cluster\"}",
              "format": "table",
              "hide": false,
              "instant": true,
              "interval": "",
              "legendFormat": "",
              "refId": "H"
            },
            {
              "exemplar": true,
              "expr": "environment_sensor_average_fan_speed{datacenter=~\"$Datacenter\",cluster=~\"$Cluster\"}",
              "format": "table",
              "hide": false,
              "instant": true,
              "interval": "",
              "legendFormat": "",
              "refId": "I"
            },
            {
              "exemplar": true,
              "expr": "environment_sensor_min_fan_speed{datacenter=~\"$Datacenter\",cluster=~\"$Cluster\"}",
              "format": "table",
              "hide": false,
              "instant": true,
              "interval": "",
              "legendFormat": "",
              "refId": "J"
            }
          ],
          "timeFrom": null,
          "timeShift": null,
          "title": "Storage Nodes",
          "transformations": [
            {
              "id": "filterFieldsByName",
              "options": {
                "include": {
                  "names": [
                    "datacenter",
                    "model",
                    "Value #A",
                    "Value #D",
                    "Value #E",
                    "Value #F",
                    "Value #G",
                    "Value #H",
                    "Value #I",
                    "Value #J",
                    "node",
                    "cluster",
                    "Value #B",
                    "Value #C"
                  ]
                }
              }
            },
            {
              "id": "merge",
              "options": {}
            },
            {
              "id": "organize",
              "options": {
                "excludeByName": {
                  "Value #A": true,
                  "shelf_id": true,
                  "state": true
                },
                "indexByName": {
                  "Value #A": 13,
                  "Value #B": 6,
                  "Value #C": 9,
                  "Value #D": 4,
                  "Value #E": 5,
                  "Value #F": 7,
                  "Value #G": 8,
                  "Value #H": 10,
                  "Value #I": 11,
                  "Value #J": 12,
                  "cluster": 1,
                  "datacenter": 0,
                  "model": 3,
                  "node": 2
                },
                "renameByName": {
                  "Value #A": "",
                  "Value #B": "Min Ambient Temp (C)",
                  "Value #C": "Min Temp (C)",
                  "Value #D": "Power",
                  "Value #E": "Avg Ambient Temp (C)",
                  "Value #F": "Max Temp (C)",
                  "Value #G": "Avg Temp (C)",
                  "Value #H": "Max Fan Speed (rpm)",
                  "Value #I": "Avg Fan Speed (rpm)",
                  "Value #J": "Min Fan Speed (rpm)",
                  "module_type": "",
                  "op_status": "",
                  "shelf_id": ""
                }
              }
            }
          ],
          "type": "table"
        }
      ],
      "title": "Nodes",
      "type": "row"
    },
    {
      "collapsed": true,
      "datasource": null,
      "gridPos": {
        "h": 1,
        "w": 24,
        "x": 0,
        "y": 29
      },
      "id": 78,
      "panels": [
        {
          "datasource": "${DS_PROMETHEUS}",
          "description": "",
          "fieldConfig": {
            "defaults": {
              "color": {
                "mode": "thresholds"
              },
              "custom": {
                "align": "left",
                "displayMode": "auto",
                "filterable": true
              },
              "mappings": [],
              "thresholds": {
                "mode": "absolute",
                "steps": [
                  {
                    "color": "semi-dark-yellow",
                    "value": null
                  }
                ]
              },
              "unit": "none"
            },
            "overrides": [
              {
                "matcher": {
                  "id": "byName",
                  "options": "disk_count"
                },
                "properties": [
                  {
                    "id": "unit",
                    "value": "locale"
                  }
                ]
              },
              {
                "matcher": {
                  "id": "byName",
>>>>>>> 3242fdd0
                  "options": "shelf"
                },
                "properties": [
                  {
                    "id": "custom.displayMode",
                    "value": "json-view"
                  },
                  {
<<<<<<< HEAD
                    "id": "custom.width"
=======
                    "id": "custom.width",
                    "value": null
>>>>>>> 3242fdd0
                  }
                ]
              },
              {
                "matcher": {
                  "id": "byName",
                  "options": "state"
                },
                "properties": [
                  {
                    "id": "custom.displayMode",
                    "value": "color-background"
                  },
                  {
                    "id": "thresholds",
                    "value": {
                      "mode": "absolute",
                      "steps": [
                        {
                          "color": "rgb(224, 47, 47)",
                          "value": null
                        },
                        {
                          "color": "rgb(118, 204, 49)",
                          "value": 1
                        }
                      ]
                    }
                  },
                  {
                    "id": "mappings",
                    "value": [
                      {
                        "options": {
                          "1": {
                            "text": "ONLINE"
                          }
                        },
                        "type": "value"
                      },
                      {
                        "options": {
                          "from": 0,
                          "result": {
                            "text": "OFFLINE"
                          },
                          "to": 0.999
                        },
                        "type": "range"
                      }
                    ]
                  }
                ]
              },
              {
                "matcher": {
                  "id": "byName",
                  "options": "Avg Ambient Temp (C)"
                },
                "properties": [
<<<<<<< HEAD
                  {
                    "id": "custom.displayMode",
                    "value": "color-background"
                  },
                  {
                    "id": "thresholds",
                    "value": {
                      "mode": "absolute",
                      "steps": [
                        {
                          "color": "transparent",
                          "value": null
                        },
                        {
                          "color": "green",
                          "value": 5
                        },
                        {
                          "color": "#EAB839",
                          "value": 45
                        },
                        {
                          "color": "orange",
                          "value": 65
                        },
                        {
                          "color": "red",
                          "value": 75
                        }
                      ]
                    }
                  },
                  {
                    "id": "custom.align",
                    "value": "right"
                  },
                  {
                    "id": "unit",
                    "value": "celsius"
                  }
                ]
              },
              {
                "matcher": {
                  "id": "byName",
                  "options": "Max Temp (C)"
                },
                "properties": [
=======
>>>>>>> 3242fdd0
                  {
                    "id": "custom.displayMode",
                    "value": "color-background"
                  },
                  {
                    "id": "thresholds",
                    "value": {
                      "mode": "absolute",
                      "steps": [
                        {
                          "color": "transparent",
                          "value": null
                        },
                        {
                          "color": "green",
                          "value": 5
                        },
                        {
<<<<<<< HEAD
=======
                          "color": "#EAB839",
                          "value": 45
                        },
                        {
                          "color": "orange",
                          "value": 65
                        },
                        {
                          "color": "red",
                          "value": 75
                        }
                      ]
                    }
                  },
                  {
                    "id": "custom.align",
                    "value": "right"
                  },
                  {
                    "id": "unit",
                    "value": "celsius"
                  }
                ]
              },
              {
                "matcher": {
                  "id": "byName",
                  "options": "Max Temp (C)"
                },
                "properties": [
                  {
                    "id": "custom.displayMode",
                    "value": "color-background"
                  },
                  {
                    "id": "thresholds",
                    "value": {
                      "mode": "absolute",
                      "steps": [
                        {
                          "color": "transparent",
                          "value": null
                        },
                        {
                          "color": "green",
                          "value": 5
                        },
                        {
>>>>>>> 3242fdd0
                          "color": "yellow",
                          "value": 45
                        },
                        {
                          "color": "orange",
                          "value": 65
                        },
                        {
                          "color": "red",
                          "value": 75
                        }
                      ]
<<<<<<< HEAD
=======
                    }
                  },
                  {
                    "id": "custom.align",
                    "value": "right"
                  },
                  {
                    "id": "unit",
                    "value": "celsius"
                  }
                ]
              },
              {
                "matcher": {
                  "id": "byName",
                  "options": "Avg Temp (C)"
                },
                "properties": [
                  {
                    "id": "custom.displayMode",
                    "value": "color-background"
                  },
                  {
                    "id": "thresholds",
                    "value": {
                      "mode": "absolute",
                      "steps": [
                        {
                          "color": "transparent",
                          "value": null
                        },
                        {
                          "color": "green",
                          "value": 5
                        },
                        {
                          "color": "yellow",
                          "value": 45
                        },
                        {
                          "color": "orange",
                          "value": 65
                        },
                        {
                          "color": "red",
                          "value": 75
                        }
                      ]
                    }
                  },
                  {
                    "id": "custom.align",
                    "value": "right"
                  },
                  {
                    "id": "unit",
                    "value": "celsius"
                  }
                ]
              },
              {
                "matcher": {
                  "id": "byName",
                  "options": "Max Fan Speed (rpm)"
                },
                "properties": [
                  {
                    "id": "custom.align",
                    "value": "right"
                  },
                  {
                    "id": "unit",
                    "value": "rotrpm"
                  }
                ]
              },
              {
                "matcher": {
                  "id": "byName",
                  "options": "Avg Fan Speed (rpm)"
                },
                "properties": [
                  {
                    "id": "custom.align",
                    "value": "right"
                  },
                  {
                    "id": "unit",
                    "value": "rotrpm"
                  }
                ]
              },
              {
                "matcher": {
                  "id": "byName",
                  "options": "Min Fan Speed (rpm)"
                },
                "properties": [
                  {
                    "id": "custom.align",
                    "value": "right"
                  },
                  {
                    "id": "unit",
                    "value": "rotrpm"
                  }
                ]
              },
              {
                "matcher": {
                  "id": "byName",
                  "options": "Power"
                },
                "properties": [
                  {
                    "id": "custom.align",
                    "value": "right"
                  },
                  {
                    "id": "unit",
                    "value": "watt"
                  }
                ]
              },
              {
                "matcher": {
                  "id": "byName",
                  "options": "Min Ambient Temp (C)"
                },
                "properties": [
                  {
                    "id": "custom.displayMode",
                    "value": "color-background"
                  },
                  {
                    "id": "thresholds",
                    "value": {
                      "mode": "absolute",
                      "steps": [
                        {
                          "color": "transparent",
                          "value": null
                        },
                        {
                          "color": "green",
                          "value": 5
                        },
                        {
                          "color": "#eab839",
                          "value": 45
                        },
                        {
                          "color": "orange",
                          "value": 65
                        },
                        {
                          "color": "red",
                          "value": 75
                        }
                      ]
>>>>>>> 3242fdd0
                    }
                  },
                  {
                    "id": "custom.align",
                    "value": "right"
                  },
                  {
                    "id": "unit",
                    "value": "celsius"
                  }
                ]
              },
              {
                "matcher": {
                  "id": "byName",
<<<<<<< HEAD
                  "options": "Avg Temp (C)"
=======
                  "options": "Min Temp (C)"
>>>>>>> 3242fdd0
                },
                "properties": [
                  {
                    "id": "custom.displayMode",
                    "value": "color-background"
                  },
                  {
                    "id": "thresholds",
                    "value": {
                      "mode": "absolute",
                      "steps": [
                        {
                          "color": "transparent",
                          "value": null
                        },
                        {
                          "color": "green",
                          "value": 5
                        },
                        {
                          "color": "yellow",
                          "value": 45
                        },
                        {
                          "color": "orange",
                          "value": 65
                        },
                        {
                          "color": "red",
                          "value": 75
                        }
                      ]
                    }
                  },
                  {
                    "id": "custom.align",
                    "value": "right"
                  },
                  {
                    "id": "unit",
                    "value": "celsius"
                  }
                ]
<<<<<<< HEAD
              },
              {
                "matcher": {
                  "id": "byName",
                  "options": "Max Fan Speed (rpm)"
                },
                "properties": [
                  {
                    "id": "custom.displayMode",
                    "value": "color-background"
                  },
                  {
                    "id": "thresholds",
                    "value": {
                      "mode": "absolute",
                      "steps": [
                        {
                          "color": "transparent",
                          "value": null
                        },
                        {
                          "color": "green",
                          "value": 500
                        },
                        {
                          "color": "yellow",
                          "value": 3000
                        },
                        {
                          "color": "orange",
                          "value": 5000
                        },
                        {
                          "color": "red",
                          "value": 8000
                        }
                      ]
                    }
                  },
                  {
                    "id": "custom.align",
                    "value": "right"
                  },
                  {
                    "id": "unit",
                    "value": "rotrpm"
                  }
                ]
              },
              {
                "matcher": {
                  "id": "byName",
                  "options": "Avg Fan Speed (rpm)"
                },
                "properties": [
                  {
                    "id": "custom.displayMode",
                    "value": "color-background"
                  },
                  {
                    "id": "thresholds",
                    "value": {
                      "mode": "absolute",
                      "steps": [
                        {
                          "color": "transparent",
                          "value": null
                        },
                        {
                          "color": "green",
                          "value": 500
                        },
                        {
                          "color": "yellow",
                          "value": 3000
                        },
                        {
                          "color": "orange",
                          "value": 5000
                        },
                        {
                          "color": "red",
                          "value": 6000
                        }
                      ]
                    }
                  },
                  {
                    "id": "custom.align",
                    "value": "right"
                  },
                  {
                    "id": "unit",
                    "value": "rotrpm"
                  }
                ]
              },
              {
                "matcher": {
                  "id": "byName",
                  "options": "Min Fan Speed (rpm)"
                },
                "properties": [
                  {
                    "id": "custom.displayMode",
                    "value": "color-background"
                  },
                  {
                    "id": "thresholds",
                    "value": {
                      "mode": "absolute",
                      "steps": [
                        {
                          "color": "transparent",
                          "value": null
                        },
                        {
                          "color": "green",
                          "value": 500
                        },
                        {
                          "color": "yellow",
                          "value": 3000
                        },
                        {
                          "color": "orange",
                          "value": 5000
                        },
                        {
                          "color": "red",
                          "value": 6000
                        }
                      ]
                    }
                  },
                  {
                    "id": "custom.align",
                    "value": "right"
                  },
                  {
                    "id": "unit",
                    "value": "rotrpm"
                  }
                ]
              },
              {
                "matcher": {
                  "id": "byName",
                  "options": "Power"
                },
                "properties": [
                  {
                    "id": "custom.align",
                    "value": "right"
                  },
                  {
                    "id": "unit",
                    "value": "watt"
                  }
                ]
              },
              {
                "matcher": {
                  "id": "byName",
                  "options": "Min Ambient Temp (C)"
                },
                "properties": [
                  {
                    "id": "custom.displayMode",
                    "value": "color-background"
                  },
                  {
                    "id": "thresholds",
                    "value": {
                      "mode": "absolute",
                      "steps": [
                        {
                          "color": "transparent",
                          "value": null
                        },
                        {
                          "color": "green",
                          "value": 5
                        },
                        {
                          "color": "#eab839",
                          "value": 45
                        },
                        {
                          "color": "orange",
                          "value": 65
                        },
                        {
                          "color": "red",
                          "value": 75
                        }
                      ]
                    }
                  },
                  {
                    "id": "custom.align",
                    "value": "right"
                  },
                  {
                    "id": "unit",
                    "value": "celsius"
                  }
                ]
              },
              {
                "matcher": {
                  "id": "byName",
                  "options": "Min Temp (C)"
                },
                "properties": [
                  {
                    "id": "custom.displayMode",
                    "value": "color-background"
                  },
                  {
                    "id": "thresholds",
                    "value": {
                      "mode": "absolute",
                      "steps": [
                        {
                          "color": "transparent",
                          "value": null
                        },
                        {
                          "color": "green",
                          "value": 5
                        },
                        {
                          "color": "yellow",
                          "value": 45
                        },
                        {
                          "color": "orange",
                          "value": 65
                        },
                        {
                          "color": "red",
                          "value": 75
                        }
                      ]
                    }
                  },
                  {
                    "id": "custom.align",
                    "value": "right"
                  },
                  {
                    "id": "unit",
                    "value": "celsius"
                  }
                ]
=======
>>>>>>> 3242fdd0
              }
            ]
          },
          "gridPos": {
            "h": 7,
            "w": 24,
            "x": 0,
<<<<<<< HEAD
            "y": 29
=======
            "y": 30
>>>>>>> 3242fdd0
          },
          "id": 81,
          "interval": "1m",
          "maxDataPoints": 2,
          "options": {
<<<<<<< HEAD
            "footer": {
              "fields": "",
              "reducer": [
                "sum"
              ],
              "show": false
            },
            "showHeader": true,
            "sortBy": []
          },
          "pluginVersion": "8.4.11",
          "targets": [
            {
              "expr": "shelf_labels{datacenter=~\"$Datacenter\",cluster=~\"$Cluster\"}",
              "format": "table",
              "instant": true,
              "interval": "",
              "legendFormat": "",
              "refId": "A"
            },
            {
              "exemplar": true,
              "expr": "shelf_disk_count{datacenter=~\"$Datacenter\",cluster=~\"$Cluster\"}",
              "format": "table",
              "hide": false,
              "instant": true,
              "interval": "",
              "legendFormat": "",
              "refId": "B"
            },
            {
              "exemplar": true,
              "expr": "shelf_new_status{datacenter=~\"$Datacenter\",cluster=~\"$Cluster\"}",
              "format": "table",
              "hide": false,
              "instant": true,
              "interval": "",
              "legendFormat": "",
              "refId": "C"
            },
            {
              "exemplar": true,
              "expr": "shelf_power{datacenter=~\"$Datacenter\",cluster=~\"$Cluster\"}",
              "format": "table",
              "hide": false,
              "instant": true,
              "interval": "",
              "legendFormat": "",
              "refId": "D"
            },
            {
              "exemplar": true,
=======
            "showHeader": true,
            "sortBy": []
          },
          "pluginVersion": "8.1.8",
          "targets": [
            {
              "expr": "shelf_labels{datacenter=~\"$Datacenter\",cluster=~\"$Cluster\"}",
              "format": "table",
              "instant": true,
              "interval": "",
              "legendFormat": "",
              "refId": "A"
            },
            {
              "exemplar": true,
              "expr": "shelf_disk_count{datacenter=~\"$Datacenter\",cluster=~\"$Cluster\"}",
              "format": "table",
              "hide": false,
              "instant": true,
              "interval": "",
              "legendFormat": "",
              "refId": "B"
            },
            {
              "exemplar": true,
              "expr": "shelf_new_status{datacenter=~\"$Datacenter\",cluster=~\"$Cluster\"}",
              "format": "table",
              "hide": false,
              "instant": true,
              "interval": "",
              "legendFormat": "",
              "refId": "C"
            },
            {
              "exemplar": true,
              "expr": "shelf_power{datacenter=~\"$Datacenter\",cluster=~\"$Cluster\"}",
              "format": "table",
              "hide": false,
              "instant": true,
              "interval": "",
              "legendFormat": "",
              "refId": "D"
            },
            {
              "exemplar": true,
>>>>>>> 3242fdd0
              "expr": "shelf_average_ambient_temperature{datacenter=~\"$Datacenter\",cluster=~\"$Cluster\"}",
              "format": "table",
              "hide": false,
              "instant": true,
              "interval": "",
              "legendFormat": "",
              "refId": "E"
            },
            {
              "exemplar": false,
              "expr": "shelf_min_ambient_temperature{datacenter=~\"$Datacenter\",cluster=~\"$Cluster\"}",
              "format": "table",
              "hide": false,
              "instant": true,
              "interval": "",
              "legendFormat": "",
              "refId": "K"
            },
            {
              "exemplar": true,
              "expr": "shelf_max_temperature{datacenter=~\"$Datacenter\",cluster=~\"$Cluster\"}",
              "format": "table",
              "hide": false,
              "instant": true,
              "interval": "",
              "legendFormat": "",
              "refId": "F"
            },
            {
              "exemplar": true,
              "expr": "shelf_average_temperature{datacenter=~\"$Datacenter\",cluster=~\"$Cluster\"}",
              "format": "table",
              "hide": false,
              "instant": true,
              "interval": "",
              "legendFormat": "",
              "refId": "G"
            },
            {
              "exemplar": false,
              "expr": "shelf_min_temperature{datacenter=~\"$Datacenter\",cluster=~\"$Cluster\"}",
              "format": "table",
              "hide": false,
              "instant": true,
              "interval": "",
              "legendFormat": "",
              "refId": "L"
            },
            {
              "exemplar": true,
              "expr": "shelf_max_fan_speed{datacenter=~\"$Datacenter\",cluster=~\"$Cluster\"}",
              "format": "table",
              "hide": false,
              "instant": true,
              "interval": "",
              "legendFormat": "",
              "refId": "H"
            },
            {
              "exemplar": true,
              "expr": "shelf_average_fan_speed{datacenter=~\"$Datacenter\",cluster=~\"$Cluster\"}",
              "format": "table",
              "hide": false,
              "instant": true,
              "interval": "",
              "legendFormat": "",
              "refId": "I"
            },
            {
              "exemplar": true,
              "expr": "shelf_min_fan_speed{datacenter=~\"$Datacenter\",cluster=~\"$Cluster\"}",
              "format": "table",
              "hide": false,
              "instant": true,
              "interval": "",
              "legendFormat": "",
              "refId": "J"
            }
          ],
<<<<<<< HEAD
=======
          "timeFrom": null,
          "timeShift": null,
>>>>>>> 3242fdd0
          "title": "Storage Shelves",
          "transformations": [
            {
              "id": "filterFieldsByName",
              "options": {
                "include": {
                  "names": [
                    "datacenter",
                    "model",
                    "module_type",
                    "op_status",
                    "serial_number",
                    "shelf",
                    "state",
                    "vendor_name",
                    "Value #A",
                    "Value #B",
                    "Value #C",
                    "Value #D",
                    "Value #E",
                    "Value #K",
                    "Value #F",
                    "Value #G",
                    "Value #H",
                    "Value #I",
                    "Value #J",
                    "Value #L",
                    "cluster"
                  ]
                }
              }
            },
            {
              "id": "merge",
              "options": {}
            },
            {
              "id": "organize",
              "options": {
                "excludeByName": {
                  "Value #A": true,
                  "shelf_id": true,
                  "state": true
                },
                "indexByName": {
                  "Value #A": 19,
                  "Value #B": 16,
                  "Value #C": 20,
                  "Value #D": 4,
                  "Value #E": 5,
                  "Value #F": 7,
                  "Value #G": 8,
                  "Value #H": 10,
                  "Value #I": 11,
                  "Value #J": 12,
                  "Value #K": 6,
                  "Value #L": 9,
                  "cluster": 1,
                  "datacenter": 0,
                  "model": 3,
                  "module_type": 15,
                  "op_status": 17,
                  "serial_number": 13,
                  "shelf": 2,
                  "state": 18,
                  "vendor_name": 14
                },
                "renameByName": {
                  "Value #A": "",
                  "Value #B": "disk_count",
                  "Value #C": "state",
                  "Value #D": "Power",
                  "Value #E": "Avg Ambient Temp (C)",
                  "Value #F": "Max Temp (C)",
                  "Value #G": "Avg Temp (C)",
                  "Value #H": "Max Fan Speed (rpm)",
                  "Value #I": "Avg Fan Speed (rpm)",
                  "Value #J": "Min Fan Speed (rpm)",
                  "Value #K": "Min Ambient Temp (C)",
                  "Value #L": "Min Temp (C)",
                  "module_type": "",
                  "op_status": "",
                  "shelf_id": ""
                }
              }
            }
          ],
          "type": "table"
        }
      ],
      "title": "Shelves",
      "type": "row"
    }
  ],
  "refresh": "",
  "schemaVersion": 30,
  "style": "dark",
  "tags": [
    "harvest",
    "ontap",
    "cdot"
  ],
  "templating": {
    "list": [
      {
        "current": {
          "selected": false,
          "text": "Prometheus",
          "value": "Prometheus"
        },
        "description": null,
        "error": null,
        "hide": 2,
        "includeAll": false,
        "label": "Data Source",
        "multi": false,
        "name": "DS_PROMETHEUS",
        "options": [],
        "query": "prometheus",
        "refresh": 1,
        "regex": "",
        "skipUrlSync": false,
        "type": "datasource"
      },
      {
        "allValue": null,
        "current": {},
        "datasource": "${DS_PROMETHEUS}",
        "definition": "label_values(node_labels{system_type!=\"7mode\"}, datacenter)",
        "description": null,
        "error": null,
        "hide": 0,
        "includeAll": false,
        "label": null,
        "multi": true,
        "name": "Datacenter",
        "options": [],
        "query": {
          "query": "label_values(node_labels{system_type!=\"7mode\"}, datacenter)",
          "refId": "StandardVariableQuery"
        },
        "refresh": 1,
        "regex": "",
        "skipUrlSync": false,
        "sort": 1,
        "tagValuesQuery": "",
        "tagsQuery": "",
        "type": "query",
        "useTags": false
      },
      {
        "allValue": null,
        "current": {},
        "datasource": "${DS_PROMETHEUS}",
        "definition": "label_values(node_labels{system_type!=\"7mode\",datacenter=~\"$Datacenter\"}, cluster)",
        "description": null,
        "error": null,
        "hide": 0,
        "includeAll": true,
        "label": null,
        "multi": true,
        "name": "Cluster",
        "options": [],
        "query": {
          "query": "label_values(node_labels{system_type!=\"7mode\",datacenter=~\"$Datacenter\"}, cluster)",
          "refId": "StandardVariableQuery"
        },
        "refresh": 1,
        "regex": "",
        "skipUrlSync": false,
        "sort": 1,
        "tagValuesQuery": "",
        "tagsQuery": "",
        "type": "query",
        "useTags": false
      },
      {
        "allValue": null,
        "current": {
          "selected": true,
          "text": "5",
          "value": "5"
        },
        "description": null,
        "error": null,
        "hide": 0,
        "includeAll": false,
        "label": null,
        "multi": false,
        "name": "TopResources",
        "options": [
          {
            "selected": false,
            "text": "1",
            "value": "1"
          },
          {
            "selected": false,
            "text": "2",
            "value": "2"
          },
          {
            "selected": false,
            "text": "3",
            "value": "3"
          },
          {
            "selected": false,
            "text": "4",
            "value": "4"
          },
          {
            "selected": true,
            "text": "5",
            "value": "5"
          },
          {
            "selected": false,
            "text": "6",
            "value": "6"
          },
          {
            "selected": false,
            "text": "8",
            "value": "8"
          },
          {
            "selected": false,
            "text": "10",
            "value": "10"
          },
          {
            "selected": false,
            "text": "15",
            "value": "15"
          },
          {
            "selected": false,
            "text": "25",
            "value": "25"
          },
          {
            "selected": false,
            "text": "50",
            "value": "50"
          },
          {
            "selected": false,
            "text": "100",
            "value": "100"
          },
          {
            "selected": false,
            "text": "250",
            "value": "250"
          },
          {
            "selected": false,
            "text": "500",
            "value": "500"
          }
        ],
        "query": "1,2,3,4,5,6,8,10,15,25,50,100,250,500",
        "queryValue": "",
        "skipUrlSync": false,
        "type": "custom"
      },
      {
        "allValue": null,
        "current": {},
        "datasource": "${DS_PROMETHEUS}",
        "definition": "query_result(topk($TopResources, avg_over_time(environment_sensor_power{datacenter=~\"$Datacenter\",cluster=~\"$Cluster\"}[${__range}])))",
        "description": null,
        "error": null,
        "hide": 2,
        "includeAll": true,
        "label": null,
        "multi": true,
        "name": "TopNodeSensorPower",
        "options": [],
        "query": {
          "query": "query_result(topk($TopResources, avg_over_time(environment_sensor_power{datacenter=~\"$Datacenter\",cluster=~\"$Cluster\"}[${__range}])))",
          "refId": "StandardVariableQuery"
        },
        "refresh": 1,
        "regex": ".*node=\\\"(.*?)\\\".*",
        "skipUrlSync": false,
        "sort": 0,
        "type": "query"
      },
      {
        "allValue": null,
        "current": {},
        "datasource": "${DS_PROMETHEUS}",
        "definition": "query_result(topk($TopResources, avg_over_time(environment_sensor_average_temperature{datacenter=~\"$Datacenter\",cluster=~\"$Cluster\"}[${__range}])))",
        "description": null,
        "error": null,
        "hide": 2,
        "includeAll": true,
        "label": null,
        "multi": true,
        "name": "TopNodeSensorAvgTemp",
        "options": [],
        "query": {
          "query": "query_result(topk($TopResources, avg_over_time(environment_sensor_average_temperature{datacenter=~\"$Datacenter\",cluster=~\"$Cluster\"}[${__range}])))",
          "refId": "StandardVariableQuery"
        },
        "refresh": 1,
        "regex": ".*node=\\\"(.*?)\\\".*",
        "skipUrlSync": false,
        "sort": 0,
        "type": "query"
      },
      {
        "allValue": null,
        "current": {},
        "datasource": "${DS_PROMETHEUS}",
        "definition": "query_result(topk($TopResources, avg_over_time(shelf_power{datacenter=~\"$Datacenter\",cluster=~\"$Cluster\"}[${__range}])))",
        "description": null,
        "error": null,
        "hide": 2,
        "includeAll": true,
        "label": null,
        "multi": true,
        "name": "TopShelfPower",
        "options": [],
        "query": {
          "query": "query_result(topk($TopResources, avg_over_time(shelf_power{datacenter=~\"$Datacenter\",cluster=~\"$Cluster\"}[${__range}])))",
          "refId": "StandardVariableQuery"
        },
        "refresh": 1,
        "regex": ".*shelf=\\\"(.*?)\\\".*",
        "skipUrlSync": false,
        "sort": 0,
        "type": "query"
      },
      {
        "allValue": null,
        "current": {},
        "datasource": "${DS_PROMETHEUS}",
        "definition": "query_result(topk($TopResources, avg_over_time(shelf_power{datacenter=~\"$Datacenter\",cluster=~\"$Cluster\"}[${__range}])))",
        "description": null,
        "error": null,
        "hide": 2,
        "includeAll": true,
        "label": null,
        "multi": true,
        "name": "TopShelfAvgTemp",
        "options": [],
        "query": {
          "query": "query_result(topk($TopResources, avg_over_time(shelf_power{datacenter=~\"$Datacenter\",cluster=~\"$Cluster\"}[${__range}])))",
          "refId": "StandardVariableQuery"
        },
        "refresh": 1,
        "regex": ".*shelf=\\\"(.*?)\\\".*",
        "skipUrlSync": false,
        "sort": 0,
        "type": "query"
      }
    ]
  },
  "time": {
    "from": "now-3h",
    "to": "now"
  },
  "timepicker": {
    "refresh_intervals": [
      "10s",
      "30s",
      "1m",
      "5m",
      "15m",
      "30m",
      "1h",
      "2h",
      "1d"
    ],
    "time_options": [
      "5m",
      "15m",
      "1h",
      "6h",
      "12h",
      "24h",
      "2d",
      "7d",
      "30d"
    ]
  },
  "timezone": "",
  "title": "ONTAP: Power",
  "uid": "",
  "version": 5
}<|MERGE_RESOLUTION|>--- conflicted
+++ resolved
@@ -937,14 +937,13 @@
     },
     {
       "collapsed": true,
+      "datasource": null,
       "gridPos": {
         "h": 1,
         "w": 24,
         "x": 0,
         "y": 27
       },
-<<<<<<< HEAD
-=======
       "id": 84,
       "panels": [
         {
@@ -1070,7 +1069,6 @@
         "x": 0,
         "y": 28
       },
->>>>>>> 3242fdd0
       "id": 76,
       "panels": [
         {
@@ -1146,7 +1144,6 @@
                     "value": "celsius"
                   }
                 ]
-<<<<<<< HEAD
               },
               {
                 "matcher": {
@@ -1251,6 +1248,70 @@
                 },
                 "properties": [
                   {
+                    "id": "custom.align",
+                    "value": "right"
+                  },
+                  {
+                    "id": "unit",
+                    "value": "rotrpm"
+                  }
+                ]
+              },
+              {
+                "matcher": {
+                  "id": "byName",
+                  "options": "Avg Fan Speed (rpm)"
+                },
+                "properties": [
+                  {
+                    "id": "custom.align",
+                    "value": "right"
+                  },
+                  {
+                    "id": "unit",
+                    "value": "rotrpm"
+                  }
+                ]
+              },
+              {
+                "matcher": {
+                  "id": "byName",
+                  "options": "Min Fan Speed (rpm)"
+                },
+                "properties": [
+                  {
+                    "id": "custom.align",
+                    "value": "right"
+                  },
+                  {
+                    "id": "unit",
+                    "value": "rotrpm"
+                  }
+                ]
+              },
+              {
+                "matcher": {
+                  "id": "byName",
+                  "options": "Power"
+                },
+                "properties": [
+                  {
+                    "id": "custom.align",
+                    "value": "right"
+                  },
+                  {
+                    "id": "unit",
+                    "value": "watt"
+                  }
+                ]
+              },
+              {
+                "matcher": {
+                  "id": "byName",
+                  "options": "Min Ambient Temp (C)"
+                },
+                "properties": [
+                  {
                     "id": "custom.displayMode",
                     "value": "color-background"
                   },
@@ -1265,180 +1326,10 @@
                         },
                         {
                           "color": "green",
-                          "value": 500
+                          "value": 5
                         },
                         {
                           "color": "yellow",
-                          "value": 3000
-                        },
-                        {
-                          "color": "orange",
-                          "value": 5000
-                        },
-                        {
-                          "color": "red",
-                          "value": 6000
-                        }
-                      ]
-                    }
-                  },
-                  {
-                    "id": "custom.align",
-                    "value": "right"
-                  },
-                  {
-                    "id": "unit",
-                    "value": "rotrpm"
-                  }
-                ]
-              },
-              {
-                "matcher": {
-                  "id": "byName",
-                  "options": "Avg Fan Speed (rpm)"
-                },
-                "properties": [
-                  {
-                    "id": "custom.displayMode",
-                    "value": "color-background"
-                  },
-                  {
-                    "id": "thresholds",
-                    "value": {
-                      "mode": "absolute",
-                      "steps": [
-                        {
-                          "color": "transparent",
-                          "value": null
-                        },
-                        {
-                          "color": "green",
-                          "value": 500
-                        },
-                        {
-                          "color": "yellow",
-                          "value": 3000
-                        },
-                        {
-                          "color": "orange",
-                          "value": 5000
-                        },
-                        {
-                          "color": "red",
-                          "value": 8000
-                        }
-                      ]
-                    }
-                  },
-                  {
-                    "id": "custom.align",
-                    "value": "right"
-                  },
-                  {
-                    "id": "unit",
-                    "value": "rotrpm"
-                  }
-                ]
-              },
-              {
-                "matcher": {
-                  "id": "byName",
-                  "options": "Min Fan Speed (rpm)"
-                },
-                "properties": [
-                  {
-                    "id": "custom.displayMode",
-                    "value": "color-background"
-                  },
-                  {
-                    "id": "thresholds",
-                    "value": {
-                      "mode": "absolute",
-                      "steps": [
-                        {
-                          "color": "transparent",
-                          "value": null
-                        },
-                        {
-                          "color": "green",
-                          "value": 500
-                        },
-                        {
-                          "color": "yellow",
-                          "value": 3000
-                        },
-                        {
-                          "color": "orange",
-                          "value": 5000
-                        },
-                        {
-                          "color": "red",
-                          "value": 8000
-                        }
-                      ]
-                    }
-                  },
-                  {
-                    "id": "custom.align",
-                    "value": "right"
-                  },
-                  {
-                    "id": "unit",
-                    "value": "rotrpm"
-                  }
-                ]
-              },
-              {
-                "matcher": {
-                  "id": "byName",
-                  "options": "Power"
-                },
-                "properties": [
-                  {
-                    "id": "custom.align",
-                    "value": "right"
-                  },
-                  {
-                    "id": "unit",
-                    "value": "watt"
-                  }
-                ]
-=======
->>>>>>> 3242fdd0
-              },
-              {
-                "matcher": {
-                  "id": "byName",
-<<<<<<< HEAD
-                  "options": "Min Ambient Temp (C)"
-=======
-                  "options": "Max Temp (C)"
->>>>>>> 3242fdd0
-                },
-                "properties": [
-                  {
-                    "id": "custom.displayMode",
-                    "value": "color-background"
-                  },
-                  {
-                    "id": "thresholds",
-                    "value": {
-                      "mode": "absolute",
-                      "steps": [
-                        {
-                          "color": "transparent",
-                          "value": null
-                        },
-                        {
-                          "color": "green",
-                          "value": 5
-                        },
-                        {
-<<<<<<< HEAD
-                          "color": "yellow",
-=======
-                          "color": "#EAB839",
->>>>>>> 3242fdd0
                           "value": 45
                         },
                         {
@@ -1447,11 +1338,7 @@
                         },
                         {
                           "color": "red",
-<<<<<<< HEAD
                           "value": 75
-=======
-                          "value": 85
->>>>>>> 3242fdd0
                         }
                       ]
                     }
@@ -1465,443 +1352,10 @@
                     "value": "celsius"
                   }
                 ]
-<<<<<<< HEAD
-=======
               },
               {
                 "matcher": {
                   "id": "byName",
-                  "options": "Avg Temp (C)"
-                },
-                "properties": [
-                  {
-                    "id": "custom.displayMode",
-                    "value": "color-background"
-                  },
-                  {
-                    "id": "thresholds",
-                    "value": {
-                      "mode": "absolute",
-                      "steps": [
-                        {
-                          "color": "transparent",
-                          "value": null
-                        },
-                        {
-                          "color": "green",
-                          "value": 5
-                        },
-                        {
-                          "color": "#EAB839",
-                          "value": 45
-                        },
-                        {
-                          "color": "orange",
-                          "value": 65
-                        },
-                        {
-                          "color": "red",
-                          "value": 85
-                        }
-                      ]
-                    }
-                  },
-                  {
-                    "id": "custom.align",
-                    "value": "right"
-                  },
-                  {
-                    "id": "unit",
-                    "value": "celsius"
-                  }
-                ]
->>>>>>> 3242fdd0
-              },
-              {
-                "matcher": {
-                  "id": "byName",
-<<<<<<< HEAD
-                  "options": "Min Temp (C)"
-=======
-                  "options": "Max Fan Speed (rpm)"
-                },
-                "properties": [
-                  {
-                    "id": "custom.align",
-                    "value": "right"
-                  },
-                  {
-                    "id": "unit",
-                    "value": "rotrpm"
-                  }
-                ]
-              },
-              {
-                "matcher": {
-                  "id": "byName",
-                  "options": "Avg Fan Speed (rpm)"
-                },
-                "properties": [
-                  {
-                    "id": "custom.align",
-                    "value": "right"
-                  },
-                  {
-                    "id": "unit",
-                    "value": "rotrpm"
-                  }
-                ]
-              },
-              {
-                "matcher": {
-                  "id": "byName",
-                  "options": "Min Fan Speed (rpm)"
-                },
-                "properties": [
-                  {
-                    "id": "custom.align",
-                    "value": "right"
-                  },
-                  {
-                    "id": "unit",
-                    "value": "rotrpm"
-                  }
-                ]
-              },
-              {
-                "matcher": {
-                  "id": "byName",
-                  "options": "Power"
-                },
-                "properties": [
-                  {
-                    "id": "custom.align",
-                    "value": "right"
-                  },
-                  {
-                    "id": "unit",
-                    "value": "watt"
-                  }
-                ]
-              },
-              {
-                "matcher": {
-                  "id": "byName",
-                  "options": "Min Ambient Temp (C)"
->>>>>>> 3242fdd0
-                },
-                "properties": [
-                  {
-                    "id": "custom.displayMode",
-                    "value": "color-background"
-                  },
-                  {
-                    "id": "thresholds",
-                    "value": {
-                      "mode": "absolute",
-                      "steps": [
-                        {
-                          "color": "transparent",
-                          "value": null
-                        },
-                        {
-                          "color": "green",
-                          "value": 5
-                        },
-                        {
-<<<<<<< HEAD
-                          "color": "#eab839",
-=======
-                          "color": "yellow",
->>>>>>> 3242fdd0
-                          "value": 45
-                        },
-                        {
-                          "color": "orange",
-                          "value": 65
-                        },
-                        {
-                          "color": "red",
-<<<<<<< HEAD
-                          "value": 85
-=======
-                          "value": 75
->>>>>>> 3242fdd0
-                        }
-                      ]
-                    }
-                  },
-                  {
-                    "id": "custom.align",
-                    "value": "right"
-                  },
-                  {
-                    "id": "unit",
-                    "value": "celsius"
-                  }
-                ]
-<<<<<<< HEAD
-              }
-            ]
-          },
-          "gridPos": {
-            "h": 7,
-            "w": 24,
-            "x": 0,
-            "y": 28
-          },
-          "id": 33,
-          "interval": "1m",
-          "maxDataPoints": 2,
-          "options": {
-            "footer": {
-              "fields": "",
-              "reducer": [
-                "sum"
-              ],
-              "show": false
-            },
-            "showHeader": true,
-            "sortBy": []
-          },
-          "pluginVersion": "8.4.11",
-          "targets": [
-            {
-              "exemplar": true,
-              "expr": "node_labels{datacenter=~\"$Datacenter\",cluster=~\"$Cluster\"}",
-              "format": "table",
-              "instant": true,
-              "interval": "",
-              "legendFormat": "",
-              "refId": "A"
-            },
-            {
-              "exemplar": true,
-              "expr": "environment_sensor_power{datacenter=~\"$Datacenter\",cluster=~\"$Cluster\"}",
-              "format": "table",
-              "hide": false,
-              "instant": true,
-              "interval": "",
-              "legendFormat": "",
-              "refId": "D"
-            },
-            {
-              "exemplar": true,
-              "expr": "environment_sensor_average_ambient_temperature{datacenter=~\"$Datacenter\",cluster=~\"$Cluster\"}",
-              "format": "table",
-              "hide": false,
-              "instant": true,
-              "interval": "",
-              "legendFormat": "",
-              "refId": "E"
-            },
-            {
-              "exemplar": false,
-              "expr": "environment_sensor_min_ambient_temperature{datacenter=~\"$Datacenter\",cluster=~\"$Cluster\"}",
-              "format": "table",
-              "hide": false,
-              "instant": true,
-              "interval": "",
-              "legendFormat": "",
-              "refId": "B"
-            },
-            {
-              "exemplar": true,
-              "expr": "environment_sensor_max_temperature{datacenter=~\"$Datacenter\",cluster=~\"$Cluster\"}",
-              "format": "table",
-              "hide": false,
-              "instant": true,
-              "interval": "",
-              "legendFormat": "",
-              "refId": "F"
-            },
-            {
-              "exemplar": true,
-              "expr": "environment_sensor_average_temperature{datacenter=~\"$Datacenter\",cluster=~\"$Cluster\"}",
-              "format": "table",
-              "hide": false,
-              "instant": true,
-              "interval": "",
-              "legendFormat": "",
-              "refId": "G"
-            },
-            {
-              "exemplar": false,
-              "expr": "environment_sensor_min_temperature{datacenter=~\"$Datacenter\",cluster=~\"$Cluster\"}",
-              "format": "table",
-              "hide": false,
-              "instant": true,
-              "interval": "",
-              "legendFormat": "",
-              "refId": "C"
-            },
-            {
-              "exemplar": true,
-              "expr": "environment_sensor_max_fan_speed{datacenter=~\"$Datacenter\",cluster=~\"$Cluster\"}",
-              "format": "table",
-              "hide": false,
-              "instant": true,
-              "interval": "",
-              "legendFormat": "",
-              "refId": "H"
-            },
-            {
-              "exemplar": true,
-              "expr": "environment_sensor_average_fan_speed{datacenter=~\"$Datacenter\",cluster=~\"$Cluster\"}",
-              "format": "table",
-              "hide": false,
-              "instant": true,
-              "interval": "",
-              "legendFormat": "",
-              "refId": "I"
-            },
-            {
-              "exemplar": true,
-              "expr": "environment_sensor_min_fan_speed{datacenter=~\"$Datacenter\",cluster=~\"$Cluster\"}",
-              "format": "table",
-              "hide": false,
-              "instant": true,
-              "interval": "",
-              "legendFormat": "",
-              "refId": "J"
-            }
-          ],
-          "title": "Storage Nodes",
-          "transformations": [
-            {
-              "id": "filterFieldsByName",
-              "options": {
-                "include": {
-                  "names": [
-                    "datacenter",
-                    "model",
-                    "Value #A",
-                    "Value #D",
-                    "Value #E",
-                    "Value #F",
-                    "Value #G",
-                    "Value #H",
-                    "Value #I",
-                    "Value #J",
-                    "node",
-                    "cluster",
-                    "Value #B",
-                    "Value #C"
-                  ]
-                }
-              }
-            },
-            {
-              "id": "merge",
-              "options": {}
-            },
-            {
-              "id": "organize",
-              "options": {
-                "excludeByName": {
-                  "Value #A": true,
-                  "shelf_id": true,
-                  "state": true
-                },
-                "indexByName": {
-                  "Value #A": 13,
-                  "Value #B": 6,
-                  "Value #C": 9,
-                  "Value #D": 4,
-                  "Value #E": 5,
-                  "Value #F": 7,
-                  "Value #G": 8,
-                  "Value #H": 10,
-                  "Value #I": 11,
-                  "Value #J": 12,
-                  "cluster": 1,
-                  "datacenter": 0,
-                  "model": 3,
-                  "node": 2
-                },
-                "renameByName": {
-                  "Value #A": "",
-                  "Value #B": "Min Ambient Temp (C)",
-                  "Value #C": "Min Temp (C)",
-                  "Value #D": "Power",
-                  "Value #E": "Avg Ambient Temp (C)",
-                  "Value #F": "Max Temp (C)",
-                  "Value #G": "Avg Temp (C)",
-                  "Value #H": "Max Fan Speed (rpm)",
-                  "Value #I": "Avg Fan Speed (rpm)",
-                  "Value #J": "Min Fan Speed (rpm)",
-                  "module_type": "",
-                  "op_status": "",
-                  "shelf_id": ""
-                }
-              }
-            }
-          ],
-          "type": "table"
-        }
-      ],
-      "title": "Nodes",
-      "type": "row"
-    },
-    {
-      "collapsed": true,
-      "gridPos": {
-        "h": 1,
-        "w": 24,
-        "x": 0,
-        "y": 28
-      },
-      "id": 78,
-      "panels": [
-        {
-          "datasource": "${DS_PROMETHEUS}",
-          "description": "",
-          "fieldConfig": {
-            "defaults": {
-              "color": {
-                "mode": "thresholds"
-              },
-              "custom": {
-                "align": "left",
-                "displayMode": "auto",
-                "filterable": true
-              },
-              "mappings": [],
-              "thresholds": {
-                "mode": "absolute",
-                "steps": [
-                  {
-                    "color": "semi-dark-yellow",
-                    "value": null
-                  }
-                ]
-              },
-              "unit": "none"
-            },
-            "overrides": [
-              {
-                "matcher": {
-                  "id": "byName",
-                  "options": "disk_count"
-                },
-                "properties": [
-                  {
-                    "id": "custom.displayMode",
-                    "value": "color-text"
-                  },
-                  {
-                    "id": "unit",
-                    "value": "locale"
-                  }
-                ]
-=======
->>>>>>> 3242fdd0
-              },
-              {
-                "matcher": {
-                  "id": "byName",
-<<<<<<< HEAD
-=======
                   "options": "Min Temp (C)"
                 },
                 "properties": [
@@ -2195,7 +1649,6 @@
               {
                 "matcher": {
                   "id": "byName",
->>>>>>> 3242fdd0
                   "options": "shelf"
                 },
                 "properties": [
@@ -2204,12 +1657,8 @@
                     "value": "json-view"
                   },
                   {
-<<<<<<< HEAD
-                    "id": "custom.width"
-=======
                     "id": "custom.width",
                     "value": null
->>>>>>> 3242fdd0
                   }
                 ]
               },
@@ -2270,7 +1719,6 @@
                   "options": "Avg Ambient Temp (C)"
                 },
                 "properties": [
-<<<<<<< HEAD
                   {
                     "id": "custom.displayMode",
                     "value": "color-background"
@@ -2319,8 +1767,6 @@
                   "options": "Max Temp (C)"
                 },
                 "properties": [
-=======
->>>>>>> 3242fdd0
                   {
                     "id": "custom.displayMode",
                     "value": "color-background"
@@ -2339,9 +1785,7 @@
                           "value": 5
                         },
                         {
-<<<<<<< HEAD
-=======
-                          "color": "#EAB839",
+                          "color": "yellow",
                           "value": 45
                         },
                         {
@@ -2368,57 +1812,6 @@
               {
                 "matcher": {
                   "id": "byName",
-                  "options": "Max Temp (C)"
-                },
-                "properties": [
-                  {
-                    "id": "custom.displayMode",
-                    "value": "color-background"
-                  },
-                  {
-                    "id": "thresholds",
-                    "value": {
-                      "mode": "absolute",
-                      "steps": [
-                        {
-                          "color": "transparent",
-                          "value": null
-                        },
-                        {
-                          "color": "green",
-                          "value": 5
-                        },
-                        {
->>>>>>> 3242fdd0
-                          "color": "yellow",
-                          "value": 45
-                        },
-                        {
-                          "color": "orange",
-                          "value": 65
-                        },
-                        {
-                          "color": "red",
-                          "value": 75
-                        }
-                      ]
-<<<<<<< HEAD
-=======
-                    }
-                  },
-                  {
-                    "id": "custom.align",
-                    "value": "right"
-                  },
-                  {
-                    "id": "unit",
-                    "value": "celsius"
-                  }
-                ]
-              },
-              {
-                "matcher": {
-                  "id": "byName",
                   "options": "Avg Temp (C)"
                 },
                 "properties": [
@@ -2564,7 +1957,6 @@
                           "value": 75
                         }
                       ]
->>>>>>> 3242fdd0
                     }
                   },
                   {
@@ -2580,11 +1972,7 @@
               {
                 "matcher": {
                   "id": "byName",
-<<<<<<< HEAD
-                  "options": "Avg Temp (C)"
-=======
                   "options": "Min Temp (C)"
->>>>>>> 3242fdd0
                 },
                 "properties": [
                   {
@@ -2628,265 +2016,6 @@
                     "value": "celsius"
                   }
                 ]
-<<<<<<< HEAD
-              },
-              {
-                "matcher": {
-                  "id": "byName",
-                  "options": "Max Fan Speed (rpm)"
-                },
-                "properties": [
-                  {
-                    "id": "custom.displayMode",
-                    "value": "color-background"
-                  },
-                  {
-                    "id": "thresholds",
-                    "value": {
-                      "mode": "absolute",
-                      "steps": [
-                        {
-                          "color": "transparent",
-                          "value": null
-                        },
-                        {
-                          "color": "green",
-                          "value": 500
-                        },
-                        {
-                          "color": "yellow",
-                          "value": 3000
-                        },
-                        {
-                          "color": "orange",
-                          "value": 5000
-                        },
-                        {
-                          "color": "red",
-                          "value": 8000
-                        }
-                      ]
-                    }
-                  },
-                  {
-                    "id": "custom.align",
-                    "value": "right"
-                  },
-                  {
-                    "id": "unit",
-                    "value": "rotrpm"
-                  }
-                ]
-              },
-              {
-                "matcher": {
-                  "id": "byName",
-                  "options": "Avg Fan Speed (rpm)"
-                },
-                "properties": [
-                  {
-                    "id": "custom.displayMode",
-                    "value": "color-background"
-                  },
-                  {
-                    "id": "thresholds",
-                    "value": {
-                      "mode": "absolute",
-                      "steps": [
-                        {
-                          "color": "transparent",
-                          "value": null
-                        },
-                        {
-                          "color": "green",
-                          "value": 500
-                        },
-                        {
-                          "color": "yellow",
-                          "value": 3000
-                        },
-                        {
-                          "color": "orange",
-                          "value": 5000
-                        },
-                        {
-                          "color": "red",
-                          "value": 6000
-                        }
-                      ]
-                    }
-                  },
-                  {
-                    "id": "custom.align",
-                    "value": "right"
-                  },
-                  {
-                    "id": "unit",
-                    "value": "rotrpm"
-                  }
-                ]
-              },
-              {
-                "matcher": {
-                  "id": "byName",
-                  "options": "Min Fan Speed (rpm)"
-                },
-                "properties": [
-                  {
-                    "id": "custom.displayMode",
-                    "value": "color-background"
-                  },
-                  {
-                    "id": "thresholds",
-                    "value": {
-                      "mode": "absolute",
-                      "steps": [
-                        {
-                          "color": "transparent",
-                          "value": null
-                        },
-                        {
-                          "color": "green",
-                          "value": 500
-                        },
-                        {
-                          "color": "yellow",
-                          "value": 3000
-                        },
-                        {
-                          "color": "orange",
-                          "value": 5000
-                        },
-                        {
-                          "color": "red",
-                          "value": 6000
-                        }
-                      ]
-                    }
-                  },
-                  {
-                    "id": "custom.align",
-                    "value": "right"
-                  },
-                  {
-                    "id": "unit",
-                    "value": "rotrpm"
-                  }
-                ]
-              },
-              {
-                "matcher": {
-                  "id": "byName",
-                  "options": "Power"
-                },
-                "properties": [
-                  {
-                    "id": "custom.align",
-                    "value": "right"
-                  },
-                  {
-                    "id": "unit",
-                    "value": "watt"
-                  }
-                ]
-              },
-              {
-                "matcher": {
-                  "id": "byName",
-                  "options": "Min Ambient Temp (C)"
-                },
-                "properties": [
-                  {
-                    "id": "custom.displayMode",
-                    "value": "color-background"
-                  },
-                  {
-                    "id": "thresholds",
-                    "value": {
-                      "mode": "absolute",
-                      "steps": [
-                        {
-                          "color": "transparent",
-                          "value": null
-                        },
-                        {
-                          "color": "green",
-                          "value": 5
-                        },
-                        {
-                          "color": "#eab839",
-                          "value": 45
-                        },
-                        {
-                          "color": "orange",
-                          "value": 65
-                        },
-                        {
-                          "color": "red",
-                          "value": 75
-                        }
-                      ]
-                    }
-                  },
-                  {
-                    "id": "custom.align",
-                    "value": "right"
-                  },
-                  {
-                    "id": "unit",
-                    "value": "celsius"
-                  }
-                ]
-              },
-              {
-                "matcher": {
-                  "id": "byName",
-                  "options": "Min Temp (C)"
-                },
-                "properties": [
-                  {
-                    "id": "custom.displayMode",
-                    "value": "color-background"
-                  },
-                  {
-                    "id": "thresholds",
-                    "value": {
-                      "mode": "absolute",
-                      "steps": [
-                        {
-                          "color": "transparent",
-                          "value": null
-                        },
-                        {
-                          "color": "green",
-                          "value": 5
-                        },
-                        {
-                          "color": "yellow",
-                          "value": 45
-                        },
-                        {
-                          "color": "orange",
-                          "value": 65
-                        },
-                        {
-                          "color": "red",
-                          "value": 75
-                        }
-                      ]
-                    }
-                  },
-                  {
-                    "id": "custom.align",
-                    "value": "right"
-                  },
-                  {
-                    "id": "unit",
-                    "value": "celsius"
-                  }
-                ]
-=======
->>>>>>> 3242fdd0
               }
             ]
           },
@@ -2894,28 +2023,16 @@
             "h": 7,
             "w": 24,
             "x": 0,
-<<<<<<< HEAD
-            "y": 29
-=======
             "y": 30
->>>>>>> 3242fdd0
           },
           "id": 81,
           "interval": "1m",
           "maxDataPoints": 2,
           "options": {
-<<<<<<< HEAD
-            "footer": {
-              "fields": "",
-              "reducer": [
-                "sum"
-              ],
-              "show": false
-            },
             "showHeader": true,
             "sortBy": []
           },
-          "pluginVersion": "8.4.11",
+          "pluginVersion": "8.1.8",
           "targets": [
             {
               "expr": "shelf_labels{datacenter=~\"$Datacenter\",cluster=~\"$Cluster\"}",
@@ -2957,53 +2074,6 @@
             },
             {
               "exemplar": true,
-=======
-            "showHeader": true,
-            "sortBy": []
-          },
-          "pluginVersion": "8.1.8",
-          "targets": [
-            {
-              "expr": "shelf_labels{datacenter=~\"$Datacenter\",cluster=~\"$Cluster\"}",
-              "format": "table",
-              "instant": true,
-              "interval": "",
-              "legendFormat": "",
-              "refId": "A"
-            },
-            {
-              "exemplar": true,
-              "expr": "shelf_disk_count{datacenter=~\"$Datacenter\",cluster=~\"$Cluster\"}",
-              "format": "table",
-              "hide": false,
-              "instant": true,
-              "interval": "",
-              "legendFormat": "",
-              "refId": "B"
-            },
-            {
-              "exemplar": true,
-              "expr": "shelf_new_status{datacenter=~\"$Datacenter\",cluster=~\"$Cluster\"}",
-              "format": "table",
-              "hide": false,
-              "instant": true,
-              "interval": "",
-              "legendFormat": "",
-              "refId": "C"
-            },
-            {
-              "exemplar": true,
-              "expr": "shelf_power{datacenter=~\"$Datacenter\",cluster=~\"$Cluster\"}",
-              "format": "table",
-              "hide": false,
-              "instant": true,
-              "interval": "",
-              "legendFormat": "",
-              "refId": "D"
-            },
-            {
-              "exemplar": true,
->>>>>>> 3242fdd0
               "expr": "shelf_average_ambient_temperature{datacenter=~\"$Datacenter\",cluster=~\"$Cluster\"}",
               "format": "table",
               "hide": false,
@@ -3083,11 +2153,8 @@
               "refId": "J"
             }
           ],
-<<<<<<< HEAD
-=======
           "timeFrom": null,
           "timeShift": null,
->>>>>>> 3242fdd0
           "title": "Storage Shelves",
           "transformations": [
             {
