{
  "__inputs": [
    {
      "description": "",
      "label": "Prometheus",
      "name": "DS_PROMETHEUS",
      "pluginId": "prometheus",
      "pluginName": "Prometheus",
      "type": "datasource"
    }
  ],
  "__requires": [
    {
      "id": "grafana",
      "name": "Grafana",
      "type": "grafana",
      "version": "8.1.8"
    },
    {
      "id": "prometheus",
      "name": "Prometheus",
      "type": "datasource",
      "version": "1.0.0"
    },
    {
      "id": "table",
      "name": "Table",
      "type": "panel",
      "version": ""
    },
    {
      "id": "text",
      "name": "Text",
      "type": "panel",
      "version": ""
    },
    {
      "id": "timeseries",
      "name": "Time series",
      "type": "panel",
      "version": ""
    }
  ],
  "annotations": {
    "list": [
      {
        "builtIn": 1,
        "datasource": "-- Grafana --",
        "enable": true,
        "hide": true,
        "iconColor": "rgba(0, 211, 255, 1)",
        "name": "Annotations & Alerts",
        "target": {
          "limit": 100,
          "matchAny": false,
          "tags": [],
          "type": "dashboard"
        },
        "type": "dashboard"
      }
    ]
  },
  "description": "",
  "editable": true,
  "gnetId": null,
  "graphTooltip": 1,
  "id": null,
  "iteration": 1717668393226,
  "links": [
    {
      "asDropdown": true,
      "icon": "external link",
      "includeVars": true,
      "keepTime": true,
      "tags": [
        "cdot"
      ],
      "targetBlank": false,
      "title": "Related Dashboards",
      "tooltip": "",
      "type": "dashboards",
      "url": ""
    }
  ],
  "panels": [
    {
      "collapsed": false,
      "datasource": "${DS_PROMETHEUS}",
      "gridPos": {
        "h": 1,
        "w": 24,
        "x": 0,
        "y": 0
      },
      "id": 125,
      "panels": [],
      "title": "Important Information",
      "type": "row"
    },
    {
      "datasource": "${DS_PROMETHEUS}",
      "gridPos": {
        "h": 6,
        "w": 24,
        "x": 0,
        "y": 1
      },
      "id": 107,
      "options": {
        "content": "This dashboard requires Workload/QOS counter templates. They are disabled by default because they typically slow down data collection due to a high number of metrics. Two actions are required to use this dashboard: <br>\n1. If you are using the ZapiPerf collector, then you must enable the Workload/QOS counters in $HARVEST/conf/zapiperf/default.yaml. <br>\n2. If you are using the RestPerf Collector, then you must enable the Workload/QOS counters in $HARVEST/conf/restperf/default.yaml. <br>\n3. To access the panels under `Highlights` and `Workload Read IO Type`, please enable the `workload.yaml` and `workload_volume.yaml` templates. If you're interested in viewing panels within the `Service Center` and `Latency Breakdown`, enable the `workload_detail.yaml` and `workload_detail_volume.yaml` templates.\n\n\nMore information about [ONTAP Performance](https://kb.netapp.com/Advice_and_Troubleshooting/Data_Storage_Software/ONTAP_OS/ONTAP_9_Performance_-_Resolution_Guide).",
        "mode": "markdown"
      },
      "pluginVersion": "8.1.8",
      "type": "text"
    },
    {
      "collapsed": false,
      "datasource": null,
      "gridPos": {
        "h": 1,
        "w": 24,
        "x": 0,
        "y": 7
      },
      "id": 161,
      "panels": [],
      "title": "Highlights",
      "type": "row"
    },
    {
      "datasource": "${DS_PROMETHEUS}",
      "description": "This is the rate of this workload's read operations that completed during the measurement interval.",
      "fieldConfig": {
        "defaults": {
          "color": {
            "mode": "palette-classic"
          },
          "custom": {
            "axisLabel": "",
            "axisPlacement": "auto",
            "barAlignment": 0,
            "drawStyle": "line",
            "fillOpacity": 10,
            "gradientMode": "none",
            "hideFrom": {
              "legend": false,
              "tooltip": false,
              "viz": false
            },
            "lineInterpolation": "linear",
            "lineWidth": 1,
            "pointSize": 5,
            "scaleDistribution": {
              "type": "linear"
            },
            "showPoints": "auto",
            "spanNulls": true,
            "stacking": {
              "group": "A",
              "mode": "none"
            },
            "thresholdsStyle": {
              "mode": "off"
            }
          },
          "decimals": 0,
          "mappings": [],
          "min": 0,
          "thresholds": {
            "mode": "absolute",
            "steps": [
              {
                "color": "green",
                "value": null
              }
            ]
          },
          "unit": "iops"
        },
        "overrides": []
      },
      "gridPos": {
        "h": 10,
        "w": 12,
        "x": 0,
        "y": 8
      },
      "id": 163,
      "options": {
        "legend": {
          "calcs": [
            "mean",
            "lastNotNull",
            "max"
          ],
          "displayMode": "table",
          "placement": "bottom"
        },
        "tooltip": {
          "mode": "single"
        }
      },
      "pluginVersion": "8.1.8",
      "targets": [
        {
          "exemplar": false,
          "expr": "qos_read_ops{datacenter=~\"$Datacenter\",cluster=~\"$Cluster\",workload=~\"$Workload\"} \n  and \ntopk($TopResources, avg_over_time(qos_read_ops{datacenter=~\"$Datacenter\",cluster=~\"$Cluster\",workload=~\"$Workload\"}[3h] @ end()))",
          "interval": "",
          "legendFormat": "{{cluster}} - {{workload}}",
          "refId": "A"
        }
      ],
      "timeFrom": null,
      "timeShift": null,
      "title": "Top $TopResources Workloads by Read IOPS",
      "type": "timeseries"
    },
    {
      "datasource": "${DS_PROMETHEUS}",
      "description": "This is the workload's write operations that completed during the measurement interval; measured per second.",
      "fieldConfig": {
        "defaults": {
          "color": {
            "mode": "palette-classic"
          },
          "custom": {
            "axisLabel": "",
            "axisPlacement": "auto",
            "barAlignment": 0,
            "drawStyle": "line",
            "fillOpacity": 10,
            "gradientMode": "none",
            "hideFrom": {
              "legend": false,
              "tooltip": false,
              "viz": false
            },
            "lineInterpolation": "linear",
            "lineWidth": 1,
            "pointSize": 5,
            "scaleDistribution": {
              "type": "linear"
            },
            "showPoints": "auto",
            "spanNulls": true,
            "stacking": {
              "group": "A",
              "mode": "none"
            },
            "thresholdsStyle": {
              "mode": "off"
            }
          },
          "decimals": 0,
          "mappings": [],
          "min": 0,
          "thresholds": {
            "mode": "absolute",
            "steps": [
              {
                "color": "green",
                "value": null
              }
            ]
          },
          "unit": "iops"
        },
        "overrides": []
      },
      "gridPos": {
        "h": 10,
        "w": 12,
        "x": 12,
        "y": 8
      },
      "id": 164,
      "options": {
        "legend": {
          "calcs": [
            "mean",
            "lastNotNull",
            "max"
          ],
          "displayMode": "table",
          "placement": "bottom"
        },
        "tooltip": {
          "mode": "single"
        }
      },
      "pluginVersion": "8.1.8",
      "targets": [
        {
          "exemplar": false,
          "expr": "qos_write_ops{datacenter=~\"$Datacenter\",cluster=~\"$Cluster\",workload=~\"$Workload\"} \n  and \ntopk($TopResources, avg_over_time(qos_write_ops{datacenter=~\"$Datacenter\",cluster=~\"$Cluster\",workload=~\"$Workload\"}[3h] @ end()))",
          "interval": "",
          "legendFormat": "{{cluster}} - {{workload}}",
          "refId": "A"
        }
      ],
      "timeFrom": null,
      "timeShift": null,
      "title": "Top $TopResources Workloads by Write IOPS",
      "type": "timeseries"
    },
    {
      "datasource": "${DS_PROMETHEUS}",
      "description": "This is the workload's other operations that completed during the measurement interval measured per second.",
      "fieldConfig": {
        "defaults": {
          "color": {
            "mode": "palette-classic"
          },
          "custom": {
            "axisLabel": "",
            "axisPlacement": "auto",
            "barAlignment": 0,
            "drawStyle": "line",
            "fillOpacity": 10,
            "gradientMode": "none",
            "hideFrom": {
              "legend": false,
              "tooltip": false,
              "viz": false
            },
            "lineInterpolation": "linear",
            "lineWidth": 1,
            "pointSize": 5,
            "scaleDistribution": {
              "type": "linear"
            },
            "showPoints": "auto",
            "spanNulls": true,
            "stacking": {
              "group": "A",
              "mode": "none"
            },
            "thresholdsStyle": {
              "mode": "off"
            }
          },
          "decimals": 0,
          "mappings": [],
          "min": 0,
          "thresholds": {
            "mode": "absolute",
            "steps": [
              {
                "color": "green",
                "value": null
              }
            ]
          },
          "unit": "iops"
        },
        "overrides": []
      },
      "gridPos": {
        "h": 10,
        "w": 12,
        "x": 0,
        "y": 18
      },
      "id": 166,
      "options": {
        "legend": {
          "calcs": [
            "mean",
            "lastNotNull",
            "max"
          ],
          "displayMode": "table",
          "placement": "bottom"
        },
        "tooltip": {
          "mode": "single"
        }
      },
      "pluginVersion": "8.1.8",
      "targets": [
        {
          "exemplar": false,
          "expr": "qos_other_ops{datacenter=~\"$Datacenter\",cluster=~\"$Cluster\",workload=~\"$Workload\"} \n  and \ntopk($TopResources, avg_over_time(qos_other_ops{datacenter=~\"$Datacenter\",cluster=~\"$Cluster\",workload=~\"$Workload\"}[3h] @ end()))",
          "interval": "",
          "legendFormat": "{{cluster}} - {{workload}}",
          "refId": "A"
        }
      ],
      "timeFrom": null,
      "timeShift": null,
      "title": "Top $TopResources Workloads by Other IOPS",
      "type": "timeseries"
    },
    {
      "datasource": "${DS_PROMETHEUS}",
      "description": "Workload operations executed per second.",
      "fieldConfig": {
        "defaults": {
          "color": {
            "mode": "palette-classic"
          },
          "custom": {
            "axisLabel": "",
            "axisPlacement": "auto",
            "barAlignment": 0,
            "drawStyle": "line",
            "fillOpacity": 10,
            "gradientMode": "none",
            "hideFrom": {
              "legend": false,
              "tooltip": false,
              "viz": false
            },
            "lineInterpolation": "linear",
            "lineWidth": 1,
            "pointSize": 5,
            "scaleDistribution": {
              "type": "linear"
            },
            "showPoints": "auto",
            "spanNulls": true,
            "stacking": {
              "group": "A",
              "mode": "none"
            },
            "thresholdsStyle": {
              "mode": "off"
            }
          },
          "decimals": 0,
          "mappings": [],
          "min": 0,
          "thresholds": {
            "mode": "absolute",
            "steps": [
              {
                "color": "green",
                "value": null
              }
            ]
          },
          "unit": "iops"
        },
        "overrides": []
      },
      "gridPos": {
        "h": 10,
        "w": 12,
        "x": 12,
        "y": 18
      },
      "id": 165,
      "options": {
        "legend": {
          "calcs": [
            "mean",
            "lastNotNull",
            "max"
          ],
          "displayMode": "table",
          "placement": "bottom"
        },
        "tooltip": {
          "mode": "single"
        }
      },
      "pluginVersion": "8.1.8",
      "targets": [
        {
          "exemplar": false,
          "expr": "qos_ops{datacenter=~\"$Datacenter\",cluster=~\"$Cluster\",workload=~\"$Workload\"} \n  and \ntopk($TopResources, avg_over_time(qos_ops{datacenter=~\"$Datacenter\",cluster=~\"$Cluster\",workload=~\"$Workload\"}[3h] @ end()))",
          "interval": "",
          "legendFormat": "{{cluster}} - {{workload}}",
          "refId": "A"
        }
      ],
      "timeFrom": null,
      "timeShift": null,
      "title": "Top $TopResources Workloads by Total IOPS",
      "type": "timeseries"
    },
    {
      "datasource": "${DS_PROMETHEUS}",
      "description": "This is the amount of data read per second from the filer by the workload.",
      "fieldConfig": {
        "defaults": {
          "color": {
            "mode": "palette-classic"
          },
          "custom": {
            "axisLabel": "",
            "axisPlacement": "auto",
            "barAlignment": 0,
            "drawStyle": "line",
            "fillOpacity": 10,
            "gradientMode": "none",
            "hideFrom": {
              "legend": false,
              "tooltip": false,
              "viz": false
            },
            "lineInterpolation": "linear",
            "lineWidth": 1,
            "pointSize": 5,
            "scaleDistribution": {
              "type": "linear"
            },
            "showPoints": "auto",
            "spanNulls": true,
            "stacking": {
              "group": "A",
              "mode": "none"
            },
            "thresholdsStyle": {
              "mode": "off"
            }
          },
          "mappings": [],
          "min": 0,
          "thresholds": {
            "mode": "absolute",
            "steps": [
              {
                "color": "green",
                "value": null
              }
            ]
          },
          "unit": "Bps"
        },
        "overrides": []
      },
      "gridPos": {
        "h": 10,
        "w": 12,
        "x": 0,
        "y": 28
      },
      "id": 167,
      "options": {
        "legend": {
          "calcs": [
            "mean",
            "lastNotNull",
            "max"
          ],
          "displayMode": "table",
          "placement": "bottom"
        },
        "tooltip": {
          "mode": "single"
        }
      },
      "pluginVersion": "8.1.8",
      "targets": [
        {
          "exemplar": false,
          "expr": "qos_read_data{datacenter=~\"$Datacenter\",cluster=~\"$Cluster\",workload=~\"$Workload\"} \n  and \ntopk($TopResources, avg_over_time(qos_read_data{datacenter=~\"$Datacenter\",cluster=~\"$Cluster\",workload=~\"$Workload\"}[3h] @ end()))",
          "interval": "",
          "legendFormat": "{{cluster}} - {{workload}}",
          "refId": "A"
        }
      ],
      "timeFrom": null,
      "timeShift": null,
      "title": "Top $TopResources Workloads by Read Throughput",
      "type": "timeseries"
    },
    {
      "datasource": "${DS_PROMETHEUS}",
      "description": "This is the amount of data written per second to the filer by the workload.",
      "fieldConfig": {
        "defaults": {
          "color": {
            "mode": "palette-classic"
          },
          "custom": {
            "axisLabel": "",
            "axisPlacement": "auto",
            "barAlignment": 0,
            "drawStyle": "line",
            "fillOpacity": 10,
            "gradientMode": "none",
            "hideFrom": {
              "legend": false,
              "tooltip": false,
              "viz": false
            },
            "lineInterpolation": "linear",
            "lineWidth": 1,
            "pointSize": 5,
            "scaleDistribution": {
              "type": "linear"
            },
            "showPoints": "auto",
            "spanNulls": true,
            "stacking": {
              "group": "A",
              "mode": "none"
            },
            "thresholdsStyle": {
              "mode": "off"
            }
          },
          "mappings": [],
          "min": 0,
          "thresholds": {
            "mode": "absolute",
            "steps": [
              {
                "color": "green",
                "value": null
              }
            ]
          },
          "unit": "Bps"
        },
        "overrides": []
      },
      "gridPos": {
        "h": 10,
        "w": 12,
        "x": 12,
        "y": 28
      },
      "id": 168,
      "options": {
        "legend": {
          "calcs": [
            "mean",
            "lastNotNull",
            "max"
          ],
          "displayMode": "table",
          "placement": "bottom"
        },
        "tooltip": {
          "mode": "single"
        }
      },
      "pluginVersion": "8.1.8",
      "targets": [
        {
          "exemplar": false,
          "expr": "qos_write_data{datacenter=~\"$Datacenter\",cluster=~\"$Cluster\",workload=~\"$Workload\"} \n  and \ntopk($TopResources, avg_over_time(qos_write_data{datacenter=~\"$Datacenter\",cluster=~\"$Cluster\",workload=~\"$Workload\"}[3h] @ end()))",
          "interval": "",
          "legendFormat": "{{cluster}} - {{workload}}",
          "refId": "A"
        }
      ],
      "timeFrom": null,
      "timeShift": null,
      "title": "Top $TopResources Workloads by Write Throughput",
      "type": "timeseries"
    },
    {
      "datasource": "${DS_PROMETHEUS}",
      "description": "This is the average response time for read requests that were initiated by the workload.",
      "fieldConfig": {
        "defaults": {
          "color": {
            "mode": "palette-classic"
          },
          "custom": {
            "axisLabel": "",
            "axisPlacement": "auto",
            "barAlignment": 0,
            "drawStyle": "line",
            "fillOpacity": 10,
            "gradientMode": "none",
            "hideFrom": {
              "legend": false,
              "tooltip": false,
              "viz": false
            },
            "lineInterpolation": "linear",
            "lineWidth": 1,
            "pointSize": 5,
            "scaleDistribution": {
              "type": "linear"
            },
            "showPoints": "auto",
            "spanNulls": true,
            "stacking": {
              "group": "A",
              "mode": "none"
            },
            "thresholdsStyle": {
              "mode": "off"
            }
          },
          "mappings": [],
          "min": 0,
          "thresholds": {
            "mode": "absolute",
            "steps": [
              {
                "color": "green",
                "value": null
              }
            ]
          },
          "unit": "µs"
        },
        "overrides": []
      },
      "gridPos": {
        "h": 10,
        "w": 12,
        "x": 0,
        "y": 38
      },
      "id": 169,
      "options": {
        "legend": {
          "calcs": [
            "mean",
            "lastNotNull",
            "max"
          ],
          "displayMode": "table",
          "placement": "bottom"
        },
        "tooltip": {
          "mode": "single"
        }
      },
      "pluginVersion": "8.1.8",
      "targets": [
        {
          "exemplar": false,
          "expr": "qos_read_latency{datacenter=~\"$Datacenter\",cluster=~\"$Cluster\",workload=~\"$Workload\"} \n  and \ntopk($TopResources, avg_over_time(qos_read_latency{datacenter=~\"$Datacenter\",cluster=~\"$Cluster\",workload=~\"$Workload\"}[3h] @ end()))",
          "interval": "",
          "legendFormat": "{{cluster}} - {{workload}}",
          "refId": "A"
        }
      ],
      "timeFrom": null,
      "timeShift": null,
      "title": "Top $TopResources Workloads by Average Read Latency",
      "type": "timeseries"
    },
    {
      "datasource": "${DS_PROMETHEUS}",
      "description": "This is the average response time for write requests that were initiated by the workload.",
      "fieldConfig": {
        "defaults": {
          "color": {
            "mode": "palette-classic"
          },
          "custom": {
            "axisLabel": "",
            "axisPlacement": "auto",
            "barAlignment": 0,
            "drawStyle": "line",
            "fillOpacity": 10,
            "gradientMode": "none",
            "hideFrom": {
              "legend": false,
              "tooltip": false,
              "viz": false
            },
            "lineInterpolation": "linear",
            "lineWidth": 1,
            "pointSize": 5,
            "scaleDistribution": {
              "type": "linear"
            },
            "showPoints": "auto",
            "spanNulls": true,
            "stacking": {
              "group": "A",
              "mode": "none"
            },
            "thresholdsStyle": {
              "mode": "off"
            }
          },
          "mappings": [],
          "min": 0,
          "thresholds": {
            "mode": "absolute",
            "steps": [
              {
                "color": "green",
                "value": null
              }
            ]
          },
          "unit": "µs"
        },
        "overrides": []
      },
      "gridPos": {
        "h": 10,
        "w": 12,
        "x": 12,
        "y": 38
      },
      "id": 171,
      "options": {
        "legend": {
          "calcs": [
            "mean",
            "lastNotNull",
            "max"
          ],
          "displayMode": "table",
          "placement": "bottom"
        },
        "tooltip": {
          "mode": "single"
        }
      },
      "pluginVersion": "8.1.8",
      "targets": [
        {
          "exemplar": false,
          "expr": "qos_write_latency{datacenter=~\"$Datacenter\",cluster=~\"$Cluster\",workload=~\"$Workload\"} \n  and \ntopk($TopResources, avg_over_time(qos_write_latency{datacenter=~\"$Datacenter\",cluster=~\"$Cluster\",workload=~\"$Workload\"}[3h] @ end()))",
          "interval": "",
          "legendFormat": "{{cluster}} - {{workload}}",
          "refId": "A"
        }
      ],
      "timeFrom": null,
      "timeShift": null,
      "title": "Top $TopResources Workloads by Average Write Latency",
      "type": "timeseries"
    },
    {
      "datasource": "${DS_PROMETHEUS}",
      "description": "This is the average response time for requests that were initiated by the workload.",
      "fieldConfig": {
        "defaults": {
          "color": {
            "mode": "palette-classic"
          },
          "custom": {
            "axisLabel": "",
            "axisPlacement": "auto",
            "barAlignment": 0,
            "drawStyle": "line",
            "fillOpacity": 10,
            "gradientMode": "none",
            "hideFrom": {
              "legend": false,
              "tooltip": false,
              "viz": false
            },
            "lineInterpolation": "linear",
            "lineWidth": 1,
            "pointSize": 5,
            "scaleDistribution": {
              "type": "linear"
            },
            "showPoints": "auto",
            "spanNulls": true,
            "stacking": {
              "group": "A",
              "mode": "none"
            },
            "thresholdsStyle": {
              "mode": "off"
            }
          },
          "mappings": [],
          "min": 0,
          "thresholds": {
            "mode": "absolute",
            "steps": [
              {
                "color": "green",
                "value": null
              }
            ]
          },
          "unit": "µs"
        },
        "overrides": []
      },
      "gridPos": {
        "h": 10,
        "w": 12,
        "x": 0,
        "y": 48
      },
      "id": 170,
      "options": {
        "legend": {
          "calcs": [
            "mean",
            "lastNotNull",
            "max"
          ],
          "displayMode": "table",
          "placement": "bottom"
        },
        "tooltip": {
          "mode": "single"
        }
      },
      "pluginVersion": "8.1.8",
      "targets": [
        {
          "exemplar": false,
          "expr": "qos_latency{datacenter=~\"$Datacenter\",cluster=~\"$Cluster\",workload=~\"$Workload\"} \n  and \ntopk($TopResources, avg_over_time(qos_latency{datacenter=~\"$Datacenter\",cluster=~\"$Cluster\",workload=~\"$Workload\"}[3h] @ end()))",
          "interval": "",
          "legendFormat": "{{cluster}} - {{workload}}",
          "refId": "A"
        }
      ],
      "timeFrom": null,
      "timeShift": null,
      "title": "Top $TopResources Workloads by Average Latency",
      "type": "timeseries"
    },
    {
      "datasource": "${DS_PROMETHEUS}",
      "description": "This is the average number of concurrent requests for the workload.",
      "fieldConfig": {
        "defaults": {
          "color": {
            "mode": "palette-classic"
          },
          "custom": {
            "axisLabel": "",
            "axisPlacement": "auto",
            "barAlignment": 0,
            "drawStyle": "line",
            "fillOpacity": 10,
            "gradientMode": "none",
            "hideFrom": {
              "legend": false,
              "tooltip": false,
              "viz": false
            },
            "lineInterpolation": "linear",
            "lineWidth": 1,
            "pointSize": 5,
            "scaleDistribution": {
              "type": "linear"
            },
            "showPoints": "auto",
            "spanNulls": true,
            "stacking": {
              "group": "A",
              "mode": "none"
            },
            "thresholdsStyle": {
              "mode": "off"
            }
          },
          "mappings": [],
          "min": 0,
          "thresholds": {
            "mode": "absolute",
            "steps": [
              {
                "color": "green",
                "value": null
              }
            ]
          },
          "unit": "locale"
        },
        "overrides": []
      },
      "gridPos": {
        "h": 10,
        "w": 12,
        "x": 12,
        "y": 48
      },
      "id": 173,
      "options": {
        "legend": {
          "calcs": [
            "mean",
            "lastNotNull",
            "max"
          ],
          "displayMode": "table",
          "placement": "bottom"
        },
        "tooltip": {
          "mode": "single"
        }
      },
      "pluginVersion": "8.1.8",
      "targets": [
        {
          "exemplar": false,
          "expr": "qos_concurrency{datacenter=~\"$Datacenter\",cluster=~\"$Cluster\",workload=~\"$Workload\"} \n  and \ntopk($TopResources, avg_over_time(qos_concurrency{datacenter=~\"$Datacenter\",cluster=~\"$Cluster\",workload=~\"$Workload\"}[3h] @ end()))",
          "interval": "",
          "legendFormat": "{{cluster}} - {{workload}}",
          "refId": "A"
        }
      ],
      "timeFrom": null,
      "timeShift": null,
      "title": "Top $TopResources Workloads by Concurrency",
      "type": "timeseries"
    },
    {
      "collapsed": true,
      "datasource": null,
      "gridPos": {
        "h": 1,
        "w": 24,
        "x": 0,
        "y": 58
      },
      "id": 245,
      "panels": [
        {
          "datasource": "${DS_PROMETHEUS}",
          "description": "This panel represents the proportion of the allocated Input/Output Operations Per Second (IOPs) that is currently being used in a policy, under a fixed Quality of Service (QoS) setting. The percentage is calculated by dividing the current IOPs usage by the total available IOPs, and then multiplying the result by 100.\n\n**Important Note:** This panel only covers policies that are shared across workloads.",
          "fieldConfig": {
            "defaults": {
              "color": {
                "mode": "palette-classic"
              },
              "custom": {
                "axisLabel": "",
                "axisPlacement": "auto",
                "barAlignment": 0,
                "drawStyle": "line",
                "fillOpacity": 0,
                "gradientMode": "none",
                "hideFrom": {
                  "legend": false,
                  "tooltip": false,
                  "viz": false
                },
                "lineInterpolation": "linear",
                "lineWidth": 1,
                "pointSize": 5,
                "scaleDistribution": {
                  "type": "linear"
                },
                "showPoints": "auto",
                "spanNulls": true,
                "stacking": {
                  "group": "A",
                  "mode": "none"
                },
                "thresholdsStyle": {
                  "mode": "off"
                }
              },
              "decimals": 2,
              "mappings": [],
              "max": 100,
              "min": 0,
              "thresholds": {
                "mode": "absolute",
                "steps": [
                  {
                    "color": "green",
                    "value": null
                  },
                  {
                    "color": "red",
                    "value": 80
                  }
                ]
              },
              "unit": "percent"
            },
            "overrides": []
          },
          "gridPos": {
            "h": 10,
            "w": 12,
            "x": 0,
            "y": 59
          },
          "id": 242,
          "options": {
            "legend": {
              "calcs": [
                "mean",
                "lastNotNull",
                "max"
              ],
              "displayMode": "table",
              "placement": "bottom"
            },
            "tooltip": {
              "mode": "single"
            }
          },
          "targets": [
            {
              "exemplar": false,
              "expr": "clamp_max(\n  sum by (cluster, datacenter, policy_group) (\n    (\n      qos_ops{datacenter=~\"$Datacenter\", cluster=~\"$Cluster\", workload!~\".*__[0-9]{4}-.*\"} * 100\n      / on(datacenter, cluster, policy_group)\n      group_left\n      label_replace(\n        qos_policy_fixed_max_throughput_iops{datacenter=~\"$Datacenter\", cluster=~\"$Cluster\"},\n        \"policy_group\",\n        \"$1\",\n        \"name\",\n        \"(.*)\"\n      )\n    )\n    * on(datacenter, cluster, policy_group)\n    group_left(capacity_shared)\n    label_replace(\n      qos_policy_fixed_labels{datacenter=~\"$Datacenter\", cluster=~\"$Cluster\", max_throughput_iops!=\"\", capacity_shared=\"true\"},\n      \"policy_group\",\n      \"$1\",\n      \"name\",\n      \"(.*)\"\n    )\n  ),  100\n)\nand\ntopk(\n  $TopResources,\n  sum by (cluster, datacenter, policy_group) (\n    (\n      avg_over_time(\n        qos_ops{datacenter=~\"$Datacenter\", cluster=~\"$Cluster\", workload!~\".*__[0-9]{4}-.*\"}[3h] @ end()\n      )\n      / on(datacenter, cluster, policy_group)\n      group_left\n      avg_over_time(\n        (\n          label_replace(\n            qos_policy_fixed_max_throughput_iops{datacenter=~\"$Datacenter\", cluster=~\"$Cluster\"},\n            \"policy_group\",\n            \"$1\",\n            \"name\",\n            \"(.*)\"\n          )\n          * on(datacenter, cluster, policy_group)\n          group_left(capacity_shared)\n          label_replace(\n            qos_policy_fixed_labels{datacenter=~\"$Datacenter\", cluster=~\"$Cluster\", max_throughput_iops!=\"\", capacity_shared=\"true\"},\n            \"policy_group\",\n            \"$1\",\n            \"name\",\n            \"(.*)\"\n          )\n        )[3h:] @ end()\n      )\n    )\n  )\n)",
              "hide": false,
              "interval": "",
              "legendFormat": "{{cluster}} - {{policy_group}}",
              "refId": "A"
            }
          ],
          "title": "Top $TopResources Fixed QoS Shared Policy IOPs Utilization (%)",
          "transformations": [],
          "type": "timeseries"
        },
        {
          "datasource": "${DS_PROMETHEUS}",
          "description": "This panel represents the proportion of the allocated bandwidth that is currently being used in a policy, under a fixed Quality of Service (QoS) setting. The percentage is calculated by dividing the current bandwidth usage (in MB/s) by the total available bandwidth (also in MB/s), and then multiplying the result by 100.\n\n**Important Note:** This panel specifically covers policies that are shared across workloads.",
          "fieldConfig": {
            "defaults": {
              "color": {
                "mode": "palette-classic"
              },
              "custom": {
                "axisLabel": "",
                "axisPlacement": "auto",
                "barAlignment": 0,
                "drawStyle": "line",
                "fillOpacity": 0,
                "gradientMode": "none",
                "hideFrom": {
                  "legend": false,
                  "tooltip": false,
                  "viz": false
                },
                "lineInterpolation": "linear",
                "lineWidth": 1,
                "pointSize": 5,
                "scaleDistribution": {
                  "type": "linear"
                },
                "showPoints": "auto",
                "spanNulls": true,
                "stacking": {
                  "group": "A",
                  "mode": "none"
                },
                "thresholdsStyle": {
                  "mode": "off"
                }
              },
              "decimals": 2,
              "mappings": [],
              "max": 100,
              "min": 0,
              "thresholds": {
                "mode": "absolute",
                "steps": [
                  {
                    "color": "green",
                    "value": null
                  },
                  {
                    "color": "red",
                    "value": 80
                  }
                ]
              },
              "unit": "percent"
            },
            "overrides": []
          },
          "gridPos": {
            "h": 10,
            "w": 12,
            "x": 12,
            "y": 59
          },
          "id": 243,
          "options": {
            "legend": {
              "calcs": [
                "mean",
                "lastNotNull",
                "max"
              ],
              "displayMode": "table",
              "placement": "bottom"
            },
            "tooltip": {
              "mode": "single"
            }
          },
          "targets": [
            {
              "exemplar": false,
              "expr": "clamp_max(\n  sum by (cluster, datacenter, policy_group) (\n    (\n      qos_total_data{datacenter=~\"$Datacenter\", cluster=~\"$Cluster\", workload!~\".*__[0-9]{4}-.*\"} * 100 / (1000 * 1000)\n      / on(datacenter, cluster, policy_group)\n      group_left\n      label_replace(\n        qos_policy_fixed_max_throughput_mbps{datacenter=~\"$Datacenter\", cluster=~\"$Cluster\"},\n        \"policy_group\",\n        \"$1\",\n        \"name\",\n        \"(.*)\"\n      )\n    )\n    * on(datacenter, cluster, policy_group)\n    group_left(capacity_shared)\n    label_replace(\n      qos_policy_fixed_labels{datacenter=~\"$Datacenter\", cluster=~\"$Cluster\", max_throughput_mbps!=\"\", capacity_shared=\"true\"},\n      \"policy_group\",\n      \"$1\",\n      \"name\",\n      \"(.*)\"\n    )\n  ),  100\n)\nand\ntopk(\n  $TopResources,\n  sum by (cluster, datacenter, policy_group) (\n    (\n      avg_over_time(\n        qos_total_data{datacenter=~\"$Datacenter\", cluster=~\"$Cluster\", workload!~\".*__[0-9]{4}-.*\"}[3h] @ end()\n      )\n      / on(datacenter, cluster, policy_group)\n      group_left\n      avg_over_time(\n        (\n          label_replace(\n            qos_policy_fixed_max_throughput_mbps{datacenter=~\"$Datacenter\", cluster=~\"$Cluster\"},\n            \"policy_group\",\n            \"$1\",\n            \"name\",\n            \"(.*)\"\n          )\n          * on(datacenter, cluster, policy_group)\n          group_left(capacity_shared)\n          label_replace(\n            qos_policy_fixed_labels{datacenter=~\"$Datacenter\", cluster=~\"$Cluster\", max_throughput_mbps!=\"\", capacity_shared=\"true\"},\n            \"policy_group\",\n            \"$1\",\n            \"name\",\n            \"(.*)\"\n          )\n        )[3h:] @ end()\n      )\n    )\n  )\n)",
              "interval": "",
              "legendFormat": "{{cluster}} - {{policy_group}}",
              "refId": "A"
            }
          ],
          "title": "Top $TopResources Fixed QoS Shared Policy Bandwidth Utilization (%)",
          "type": "timeseries"
        },
        {
          "datasource": "${DS_PROMETHEUS}",
          "description": "This panel represents the proportion of the allocated Input/Output Operations Per Second (IOPs) that is currently being used in a policy, under a fixed Quality of Service (QoS) setting. The percentage is calculated by dividing the current IOPs usage by the total available IOPs, and then multiplying the result by 100.\n\n**Important Note:** This panel only covers policies that are shared across workloads.",
          "fieldConfig": {
            "defaults": {
              "color": {
                "mode": "thresholds"
              },
              "custom": {
                "align": "auto",
                "displayMode": "auto",
                "filterable": true
              },
              "mappings": [],
              "thresholds": {
                "mode": "absolute",
                "steps": [
                  {
                    "color": "green",
                    "value": null
                  },
                  {
                    "color": "red",
                    "value": 80
                  }
                ]
              }
            },
            "overrides": [
              {
                "matcher": {
                  "id": "byName",
                  "options": "QOS Used %"
                },
                "properties": [
                  {
                    "id": "unit",
                    "value": "percent"
                  },
                  {
                    "id": "custom.displayMode",
                    "value": "gradient-gauge"
                  },
                  {
                    "id": "max",
                    "value": 100
                  },
                  {
                    "id": "decimals",
                    "value": 2
                  },
                  {
                    "id": "min",
                    "value": 0
                  }
                ]
              },
              {
                "matcher": {
                  "id": "byName",
                  "options": "Max IOPS"
                },
                "properties": [
                  {
                    "id": "unit",
                    "value": "iops"
                  }
                ]
              }
            ]
          },
          "gridPos": {
            "h": 9,
            "w": 24,
            "x": 0,
            "y": 69
          },
          "id": 247,
          "options": {
            "showHeader": true,
            "sortBy": [
              {
                "desc": true,
                "displayName": "QOS Used %"
              }
            ]
          },
          "pluginVersion": "8.1.8",
          "targets": [
            {
              "exemplar": false,
              "expr": "clamp_max(\n  sum by (cluster, datacenter, policy_group, object_count,max_throughput_iops,max_throughput_mbps,min_throughput_iops,min_throughput_mbps) (\n    (\n      qos_ops{datacenter=~\"$Datacenter\", cluster=~\"$Cluster\", workload!~\".*__[0-9]{4}-.*\"} * 100\n      / on(datacenter, cluster, policy_group)\n      group_left\n      label_replace(\n        qos_policy_fixed_max_throughput_iops{datacenter=~\"$Datacenter\", cluster=~\"$Cluster\"},\n        \"policy_group\",\n        \"$1\",\n        \"name\",\n        \"(.*)\"\n      )\n    )\n    * on(datacenter, cluster, policy_group)\n    group_left(capacity_shared,object_count,max_throughput_iops,max_throughput_mbps,min_throughput_iops,min_throughput_mbps)\n    label_replace(\n      qos_policy_fixed_labels{datacenter=~\"$Datacenter\", cluster=~\"$Cluster\", max_throughput_iops!=\"\", capacity_shared=\"true\"},\n      \"policy_group\",\n      \"$1\",\n      \"name\",\n      \"(.*)\"\n    )\n  ),  100\n)",
              "format": "table",
              "instant": true,
              "interval": "",
              "legendFormat": "",
              "refId": "A"
            }
          ],
          "title": "Fixed QoS Shared Policy IOPs Utilization (%)",
          "transformations": [
            {
              "id": "filterFieldsByName",
              "options": {
                "include": {
                  "names": [
                    "cluster",
                    "datacenter",
                    "max_throughput_iops",
                    "object_count",
                    "policy_group",
                    "Value"
                  ]
                }
              }
            },
            {
              "id": "organize",
              "options": {
                "excludeByName": {},
                "indexByName": {
                  "Value": 3,
                  "cluster": 1,
                  "datacenter": 0,
                  "max_throughput_iops": 5,
                  "max_throughput_mbps": 6,
                  "object_count": 4,
                  "policy_group": 2
                },
                "renameByName": {
                  "Value": "QOS Used %",
                  "cluster": "Cluster",
                  "datacenter": "Datacenter",
                  "max_throughput_iops": "Max IOPS",
                  "object_count": "Num Workloads",
                  "policy_group": "Policy"
                }
              }
            }
          ],
          "type": "table"
        },
        {
          "datasource": "${DS_PROMETHEUS}",
          "description": "This panel represents the proportion of the allocated bandwidth that is currently being used in a policy, under a fixed Quality of Service (QoS) setting. The percentage is calculated by dividing the current bandwidth usage (in MB/s) by the total available bandwidth (also in MB/s), and then multiplying the result by 100.\n\n**Important Note:** This panel specifically covers policies that are shared across workloads.",
          "fieldConfig": {
            "defaults": {
              "color": {
                "mode": "thresholds"
              },
              "custom": {
                "align": "auto",
                "displayMode": "auto",
                "filterable": true
              },
              "mappings": [],
              "thresholds": {
                "mode": "absolute",
                "steps": [
                  {
                    "color": "green",
                    "value": null
                  },
                  {
                    "color": "red",
                    "value": 80
                  }
                ]
              }
            },
            "overrides": [
              {
                "matcher": {
                  "id": "byName",
                  "options": "QOS Used %"
                },
                "properties": [
                  {
                    "id": "unit",
                    "value": "percent"
                  },
                  {
                    "id": "custom.displayMode",
                    "value": "gradient-gauge"
                  },
                  {
                    "id": "max",
                    "value": 100
                  },
                  {
                    "id": "decimals",
                    "value": 2
                  },
                  {
                    "id": "min",
                    "value": 0
                  }
                ]
              },
              {
                "matcher": {
                  "id": "byName",
                  "options": "Max Throughput"
                },
                "properties": [
                  {
                    "id": "unit",
                    "value": "MBs"
                  }
                ]
              }
            ]
          },
          "gridPos": {
            "h": 9,
            "w": 24,
            "x": 0,
            "y": 78
          },
          "id": 249,
          "options": {
            "showHeader": true,
            "sortBy": [
              {
                "desc": true,
                "displayName": "QOS Used %"
              }
            ]
          },
          "pluginVersion": "8.1.8",
          "targets": [
            {
              "exemplar": false,
              "expr": "clamp_max(\n  sum by (cluster, datacenter, policy_group,object_count,max_throughput_iops,max_throughput_mbps,min_throughput_iops,min_throughput_mbps) (\n    (\n      qos_total_data{datacenter=~\"$Datacenter\", cluster=~\"$Cluster\", workload!~\".*__[0-9]{4}-.*\"} * 100 / (1000 * 1000)\n      / on(datacenter, cluster, policy_group)\n      group_left\n      label_replace(\n        qos_policy_fixed_max_throughput_mbps{datacenter=~\"$Datacenter\", cluster=~\"$Cluster\"},\n        \"policy_group\",\n        \"$1\",\n        \"name\",\n        \"(.*)\"\n      )\n    )\n    * on(datacenter, cluster, policy_group)\n    group_left(capacity_shared,object_count,max_throughput_iops,max_throughput_mbps,min_throughput_iops,min_throughput_mbps)\n    label_replace(\n      qos_policy_fixed_labels{datacenter=~\"$Datacenter\", cluster=~\"$Cluster\", max_throughput_mbps!=\"\", capacity_shared=\"true\"},\n      \"policy_group\",\n      \"$1\",\n      \"name\",\n      \"(.*)\"\n    )\n  ),  100\n)\n",
              "format": "table",
              "instant": true,
              "interval": "",
              "legendFormat": "",
              "refId": "A"
            }
          ],
          "title": "Fixed QoS Shared Policy Bandwidth Utilization (%)",
          "transformations": [
            {
              "id": "filterFieldsByName",
              "options": {
                "include": {
                  "names": [
                    "cluster",
                    "datacenter",
                    "max_throughput_mbps",
                    "object_count",
                    "policy_group",
                    "Value"
                  ]
                }
              }
            },
            {
              "id": "organize",
              "options": {
                "excludeByName": {
                  "object_count": false
                },
                "indexByName": {
                  "Value": 3,
                  "cluster": 1,
                  "datacenter": 0,
                  "max_throughput_mbps": 5,
                  "object_count": 4,
                  "policy_group": 2
                },
                "renameByName": {
                  "Value": "QOS Used %",
                  "cluster": "Cluster",
                  "datacenter": "Datacenter",
                  "max_throughput_mbps": "Max Throughput",
                  "object_count": "Num Workloads",
                  "policy_group": "Policy"
                }
              }
            }
          ],
          "type": "table"
        }
      ],
      "title": "Fixed QoS Shared Policy Utilization",
      "type": "row"
    },
    {
      "collapsed": true,
      "datasource": null,
      "gridPos": {
        "h": 1,
        "w": 24,
        "x": 0,
        "y": 59
      },
      "id": 217,
      "panels": [
        {
          "datasource": "${DS_PROMETHEUS}",
          "description": "This panel represents the proportion of the allocated Input/Output Operations Per Second (IOPs) that is currently being used by Workload, under a fixed Quality of Service (QoS) setting. The percentage is calculated by dividing the current IOPs usage by the total available IOPs, and then multiplying the result by 100.",
          "fieldConfig": {
            "defaults": {
              "color": {
                "mode": "palette-classic"
              },
              "custom": {
                "axisLabel": "",
                "axisPlacement": "auto",
                "barAlignment": 0,
                "drawStyle": "line",
                "fillOpacity": 0,
                "gradientMode": "none",
                "hideFrom": {
                  "legend": false,
                  "tooltip": false,
                  "viz": false
                },
                "lineInterpolation": "linear",
                "lineWidth": 1,
                "pointSize": 5,
                "scaleDistribution": {
                  "type": "linear"
                },
                "showPoints": "auto",
                "spanNulls": true,
                "stacking": {
                  "group": "A",
                  "mode": "none"
                },
                "thresholdsStyle": {
                  "mode": "off"
                }
              },
              "decimals": 2,
              "mappings": [],
              "max": 100,
              "min": 0,
              "thresholds": {
                "mode": "absolute",
                "steps": [
                  {
                    "color": "green",
                    "value": null
                  },
                  {
                    "color": "red",
                    "value": 80
                  }
                ]
              },
              "unit": "percent"
            },
            "overrides": []
          },
          "gridPos": {
            "h": 10,
            "w": 12,
            "x": 0,
            "y": 60
          },
          "id": 219,
          "options": {
            "legend": {
              "calcs": [
                "mean",
                "lastNotNull",
                "max"
              ],
              "displayMode": "table",
              "placement": "bottom"
            },
            "tooltip": {
              "mode": "single"
            }
          },
          "targets": [
            {
              "exemplar": false,
              "expr": "clamp_max(\n  (\n    (\n      qos_ops{datacenter=~\"$Datacenter\", cluster=~\"$Cluster\", workload=~\"$Workload\"}\n      / on(datacenter,cluster,policy_group)\n      group_left\n      label_replace(\n        qos_policy_fixed_max_throughput_iops{datacenter=~\"$Datacenter\", cluster=~\"$Cluster\"},\n        \"policy_group\",\n        \"$1\",\n        \"name\",\n        \"(.*)\"\n      )\n    ) * 100\n  ),\n  100\n)\nand\ntopk(\n  $TopResources,\n  (\n    avg_over_time(\n      qos_ops{datacenter=~\"$Datacenter\", cluster=~\"$Cluster\", workload=~\"$Workload\"}[3h] @ end()\n    )\n    / on(datacenter,cluster,policy_group)\n    group_left\n    avg_over_time(\n      label_replace(\n        qos_policy_fixed_max_throughput_iops{datacenter=~\"$Datacenter\", cluster=~\"$Cluster\"},\n        \"policy_group\",\n        \"$1\",\n        \"name\",\n        \"(.*)\"\n      )[3h:] @ end()\n    )\n  )\n)",
              "hide": false,
              "interval": "",
              "legendFormat": "{{cluster}} - {{policy_group}} - {{workload}}",
              "refId": "A"
            }
          ],
          "title": "Top $TopResources Fixed QoS Workload IOPs Utilization (%)",
          "transformations": [],
          "type": "timeseries"
        },
        {
          "datasource": "${DS_PROMETHEUS}",
          "description": "This panel represents the proportion of the allocated bandwidth that is currently being used by Workload, under a fixed Quality of Service (QoS) setting. The percentage is calculated by dividing the current bandwidth usage (in MB/s) by the total available bandwidth (also in MB/s), and then multiplying the result by 100.",
          "fieldConfig": {
            "defaults": {
              "color": {
                "mode": "palette-classic"
              },
              "custom": {
                "axisLabel": "",
                "axisPlacement": "auto",
                "barAlignment": 0,
                "drawStyle": "line",
                "fillOpacity": 0,
                "gradientMode": "none",
                "hideFrom": {
                  "legend": false,
                  "tooltip": false,
                  "viz": false
                },
                "lineInterpolation": "linear",
                "lineWidth": 1,
                "pointSize": 5,
                "scaleDistribution": {
                  "type": "linear"
                },
                "showPoints": "auto",
                "spanNulls": true,
                "stacking": {
                  "group": "A",
                  "mode": "none"
                },
                "thresholdsStyle": {
                  "mode": "off"
                }
              },
              "decimals": 2,
              "mappings": [],
              "max": 100,
              "min": 0,
              "thresholds": {
                "mode": "absolute",
                "steps": [
                  {
                    "color": "green",
                    "value": null
                  },
                  {
                    "color": "red",
                    "value": 80
                  }
                ]
              },
              "unit": "percent"
            },
            "overrides": []
          },
          "gridPos": {
            "h": 10,
            "w": 12,
            "x": 12,
            "y": 60
          },
          "id": 221,
          "options": {
            "legend": {
              "calcs": [
                "mean",
                "lastNotNull",
                "max"
              ],
              "displayMode": "table",
              "placement": "bottom"
            },
            "tooltip": {
              "mode": "single"
            }
          },
          "targets": [
            {
              "exemplar": false,
              "expr": "clamp_max(\n  (\n    (\n      (\n        qos_total_data{datacenter=~\"$Datacenter\", cluster=~\"$Cluster\", workload=~\"$Workload\"} * 100 / (1000 * 1000)\n      )\n      / on(datacenter,cluster,policy_group)\n      group_left\n      label_replace(\n        qos_policy_fixed_max_throughput_mbps{datacenter=~\"$Datacenter\", cluster=~\"$Cluster\"},\n        \"policy_group\",\n        \"$1\",\n        \"name\",\n        \"(.*)\"\n      )\n    )\n  ),\n  100\n)\nand\ntopk(\n  $TopResources,\n  (\n    avg_over_time(\n      qos_total_data{datacenter=~\"$Datacenter\", cluster=~\"$Cluster\", workload=~\"$Workload\"}[3h] @ end()\n    )\n    / on(datacenter,cluster,policy_group)\n    group_left\n    avg_over_time(\n      label_replace(\n        qos_policy_fixed_max_throughput_mbps{datacenter=~\"$Datacenter\", cluster=~\"$Cluster\"},\n        \"policy_group\",\n        \"$1\",\n        \"name\",\n        \"(.*)\"\n      )[3h:] @ end()\n    )\n  )\n)",
              "interval": "",
              "legendFormat": "{{cluster}} - {{policy_group}} - {{workload}}",
              "refId": "A"
            }
          ],
          "title": "Top $TopResources Fixed QoS Workload Bandwidth Utilization (%)",
          "type": "timeseries"
        },
        {
          "datasource": "${DS_PROMETHEUS}",
          "description": "This panel represents the proportion of the allocated Input/Output Operations Per Second (IOPs) that is currently being used by Workload, under a fixed Quality of Service (QoS) setting. The percentage is calculated by dividing the current IOPs usage by the total available IOPs, and then multiplying the result by 100.",
          "fieldConfig": {
            "defaults": {
              "color": {
                "mode": "thresholds"
              },
              "custom": {
                "align": "auto",
                "displayMode": "auto",
                "filterable": true
              },
              "mappings": [],
              "thresholds": {
                "mode": "absolute",
                "steps": [
                  {
                    "color": "green",
                    "value": null
                  },
                  {
                    "color": "red",
                    "value": 80
                  }
                ]
              }
            },
            "overrides": [
              {
                "matcher": {
                  "id": "byName",
                  "options": "QOS Used %"
                },
                "properties": [
                  {
                    "id": "unit",
                    "value": "percent"
                  },
                  {
                    "id": "custom.displayMode",
                    "value": "gradient-gauge"
                  },
                  {
                    "id": "max",
                    "value": 100
                  },
                  {
                    "id": "decimals",
                    "value": 2
                  },
                  {
                    "id": "min",
                    "value": 0
                  }
                ]
              },
              {
                "matcher": {
                  "id": "byName",
                  "options": "IOPs"
                },
                "properties": [
                  {
                    "id": "unit",
                    "value": "iops"
                  }
                ]
              },
              {
                "matcher": {
                  "id": "byName",
                  "options": "Max IOPS"
                },
                "properties": [
                  {
                    "id": "unit",
                    "value": "iops"
                  }
                ]
              },
              {
                "matcher": {
                  "id": "byName",
<<<<<<< HEAD
                  "options": "Shared"
                },
                "properties": [
                  {
                    "id": "mappings",
                    "value": [
                      {
                        "options": {
                          "false": {
                            "index": 1,
                            "text": "No"
                          },
                          "true": {
                            "index": 0,
                            "text": "Yes"
                          }
                        },
                        "type": "value"
                      },
                      {
                        "options": {
                          "match": "empty",
                          "result": {
                            "index": 2,
                            "text": "No"
                          }
                        },
                        "type": "special"
=======
                  "options": "cluster"
                },
                "properties": [
                  {
                    "id": "displayName",
                    "value": "Cluster"
                  },
                  {
                    "id": "links",
                    "value": [
                      {
                        "targetBlank": true,
                        "title": "",
                        "url": "/d/cdot-cluster/ontap-cluster?orgId=1&${Datacenter:queryparam}&${__url_time_range}&var-Cluster=${__value.raw}"
                      }
                    ]
                  }
                ]
              },
              {
                "matcher": {
                  "id": "byName",
                  "options": "datacenter"
                },
                "properties": [
                  {
                    "id": "displayName",
                    "value": "Datacenter"
                  },
                  {
                    "id": "links",
                    "value": [
                      {
                        "targetBlank": true,
                        "title": "",
                        "url": "/d/cdot-datacenter/ontap-datacenter?orgId=1&${__url_time_range}&var-Datacenter=${__value.raw}"
                      }
                    ]
                  }
                ]
              },
              {
                "matcher": {
                  "id": "byName",
                  "options": "svm"
                },
                "properties": [
                  {
                    "id": "displayName",
                    "value": "SVM"
                  },
                  {
                    "id": "links",
                    "value": [
                      {
                        "targetBlank": true,
                        "title": "",
                        "url": "/d/cdot-svm/ontap-svm?orgId=1&${Datacenter:queryparam}&${Cluster:queryparam}&${__url_time_range}&var-SVM=${__value.raw}"
                      }
                    ]
                  }
                ]
              },
              {
                "matcher": {
                  "id": "byName",
                  "options": "volume"
                },
                "properties": [
                  {
                    "id": "displayName",
                    "value": "Volume"
                  },
                  {
                    "id": "links",
                    "value": [
                      {
                        "targetBlank": true,
                        "title": "",
                        "url": "/d/cdot-volume/ontap-volume?orgId=1&${Datacenter:queryparam}&${Cluster:queryparam}&${SVM:queryparam}&${__url_time_range}&var-Volume=${__value.raw}"
                      }
                    ]
                  }
                ]
              },
              {
                "matcher": {
                  "id": "byName",
                  "options": "lun"
                },
                "properties": [
                  {
                    "id": "displayName",
                    "value": "LUN"
                  },
                  {
                    "id": "links",
                    "value": [
                      {
                        "targetBlank": true,
                        "title": "",
                        "url": "/d/cdot-lun/ontap-lun?orgId=1&${Datacenter:queryparam}&${Cluster:queryparam}&${SVM:queryparam}&${Volume:queryparam}&${__url_time_range}&var-LUN=${__value.raw}"
                      }
                    ]
                  }
                ]
              },
              {
                "matcher": {
                  "id": "byName",
                  "options": "workload"
                },
                "properties": [
                  {
                    "id": "displayName",
                    "value": "Workload"
                  },
                  {
                    "id": "links",
                    "value": [
                      {
                        "targetBlank": true,
                        "title": "",
                        "url": "/d/cdot-workload/ontap-workload?orgId=1&${Datacenter:queryparam}&${Cluster:queryparam}&${__url_time_range}&var-Workload=${__value.raw}"
>>>>>>> d6d0f54b
                      }
                    ]
                  }
                ]
              }
            ]
          },
          "gridPos": {
            "h": 9,
            "w": 24,
            "x": 0,
            "y": 70
          },
          "id": 223,
          "options": {
            "showHeader": true,
            "sortBy": [
              {
                "desc": true,
                "displayName": "QOS Used %"
              }
            ]
          },
          "pluginVersion": "8.1.8",
          "targets": [
            {
              "exemplar": false,
              "expr": "qos_ops{datacenter=~\"$Datacenter\", cluster=~\"$Cluster\", workload=~\"$Workload\"} * on(datacenter,cluster,policy_group) group_left(max_throughput_iops,max_throughput_mbps,min_throughput_iops,min_throughput_mbps,capacity_shared) label_replace(qos_policy_fixed_labels{datacenter=~\"$Datacenter\", cluster=~\"$Cluster\", max_throughput_iops != \"\"}, \"policy_group\", \"$1\", \"name\", \"(.*)\")",
              "format": "table",
              "instant": true,
              "interval": "",
              "legendFormat": "",
              "refId": "A"
            }
          ],
          "title": "Fixed QoS Workload IOPs Utilization (%)",
          "transformations": [
            {
              "id": "filterFieldsByName",
              "options": {
                "include": {
                  "names": [
                    "cluster",
                    "datacenter",
                    "lun",
                    "max_throughput_iops",
                    "policy_group",
                    "svm",
                    "volume",
                    "workload",
                    "Value",
                    "capacity_shared"
                  ]
                }
              }
            },
            {
              "id": "calculateField",
              "options": {
                "binary": {
                  "left": "Value",
                  "operator": "/",
                  "reducer": "sum",
                  "right": "max_throughput_iops"
                },
                "mode": "binary",
                "reduce": {
                  "reducer": "sum"
                }
              }
            },
            {
              "id": "calculateField",
              "options": {
                "alias": "QOS Used %",
                "binary": {
                  "left": "Value / max_throughput_iops",
                  "operator": "*",
                  "reducer": "sum",
                  "right": "100"
                },
                "mode": "binary",
                "reduce": {
                  "reducer": "sum"
                }
              }
            },
            {
              "id": "organize",
              "options": {
                "excludeByName": {
                  "Value / max_throughput_iops": true
                },
                "indexByName": {
                  "QOS Used %": 6,
                  "Value": 9,
                  "Value / max_throughput_iops": 11,
                  "capacity_shared": 8,
                  "cluster": 1,
                  "datacenter": 0,
                  "lun": 4,
                  "max_throughput_iops": 10,
                  "policy_group": 7,
                  "svm": 2,
                  "volume": 3,
                  "workload": 5
                },
                "renameByName": {
                  "Value": "IOPs",
<<<<<<< HEAD
                  "capacity_shared": "Shared",
                  "cluster": "Cluster",
                  "datacenter": "Datacenter",
=======
>>>>>>> d6d0f54b
                  "file": "File",
                  "max_throughput_iops": "Max IOPS",
                  "policy_group": "Policy"
                }
              }
            }
          ],
          "type": "table"
        },
        {
          "datasource": "${DS_PROMETHEUS}",
          "description": "This panel represents the proportion of the allocated bandwidth that is currently being used by Workload, under a fixed Quality of Service (QoS) setting. The percentage is calculated by dividing the current bandwidth usage (in MB/s) by the total available bandwidth (also in MB/s), and then multiplying the result by 100.",
          "fieldConfig": {
            "defaults": {
              "color": {
                "mode": "thresholds"
              },
              "custom": {
                "align": "auto",
                "displayMode": "auto",
                "filterable": true
              },
              "mappings": [],
              "thresholds": {
                "mode": "absolute",
                "steps": [
                  {
                    "color": "green",
                    "value": null
                  },
                  {
                    "color": "red",
                    "value": 80
                  }
                ]
              }
            },
            "overrides": [
              {
                "matcher": {
                  "id": "byName",
                  "options": "QOS Used %"
                },
                "properties": [
                  {
                    "id": "unit",
                    "value": "percent"
                  },
                  {
                    "id": "custom.displayMode",
                    "value": "gradient-gauge"
                  },
                  {
                    "id": "max",
                    "value": 100
                  },
                  {
                    "id": "decimals",
                    "value": 2
                  },
                  {
                    "id": "min",
                    "value": 0
                  }
                ]
              },
              {
                "matcher": {
                  "id": "byName",
                  "options": "Max Throughput"
                },
                "properties": [
                  {
                    "id": "unit",
                    "value": "MBs"
                  }
                ]
              },
              {
                "matcher": {
                  "id": "byName",
                  "options": "Throughput"
                },
                "properties": [
                  {
                    "id": "unit",
                    "value": "Bps"
                  }
                ]
              },
              {
                "matcher": {
                  "id": "byName",
<<<<<<< HEAD
                  "options": "Shared"
                },
                "properties": [
                  {
                    "id": "mappings",
                    "value": [
                      {
                        "options": {
                          "false": {
                            "index": 1,
                            "text": "No"
                          },
                          "true": {
                            "index": 0,
                            "text": "Yes"
                          }
                        },
                        "type": "value"
                      },
                      {
                        "options": {
                          "match": "empty",
                          "result": {
                            "index": 2,
                            "text": "No"
                          }
                        },
                        "type": "special"
=======
                  "options": "cluster"
                },
                "properties": [
                  {
                    "id": "displayName",
                    "value": "Cluster"
                  },
                  {
                    "id": "links",
                    "value": [
                      {
                        "targetBlank": true,
                        "title": "",
                        "url": "/d/cdot-cluster/ontap-cluster?orgId=1&${Datacenter:queryparam}&${__url_time_range}&var-Cluster=${__value.raw}"
                      }
                    ]
                  }
                ]
              },
              {
                "matcher": {
                  "id": "byName",
                  "options": "datacenter"
                },
                "properties": [
                  {
                    "id": "displayName",
                    "value": "Datacenter"
                  },
                  {
                    "id": "links",
                    "value": [
                      {
                        "targetBlank": true,
                        "title": "",
                        "url": "/d/cdot-datacenter/ontap-datacenter?orgId=1&${__url_time_range}&var-Datacenter=${__value.raw}"
                      }
                    ]
                  }
                ]
              },
              {
                "matcher": {
                  "id": "byName",
                  "options": "svm"
                },
                "properties": [
                  {
                    "id": "displayName",
                    "value": "SVM"
                  },
                  {
                    "id": "links",
                    "value": [
                      {
                        "targetBlank": true,
                        "title": "",
                        "url": "/d/cdot-svm/ontap-svm?orgId=1&${Datacenter:queryparam}&${Cluster:queryparam}&${__url_time_range}&var-SVM=${__value.raw}"
                      }
                    ]
                  }
                ]
              },
              {
                "matcher": {
                  "id": "byName",
                  "options": "volume"
                },
                "properties": [
                  {
                    "id": "displayName",
                    "value": "Volume"
                  },
                  {
                    "id": "links",
                    "value": [
                      {
                        "targetBlank": true,
                        "title": "",
                        "url": "/d/cdot-volume/ontap-volume?orgId=1&${Datacenter:queryparam}&${Cluster:queryparam}&${SVM:queryparam}&${__url_time_range}&var-Volume=${__value.raw}"
                      }
                    ]
                  }
                ]
              },
              {
                "matcher": {
                  "id": "byName",
                  "options": "lun"
                },
                "properties": [
                  {
                    "id": "displayName",
                    "value": "LUN"
                  },
                  {
                    "id": "links",
                    "value": [
                      {
                        "targetBlank": true,
                        "title": "",
                        "url": "/d/cdot-lun/ontap-lun?orgId=1&${Datacenter:queryparam}&${Cluster:queryparam}&${SVM:queryparam}&${Volume:queryparam}&${__url_time_range}&var-LUN=${__value.raw}"
                      }
                    ]
                  }
                ]
              },
              {
                "matcher": {
                  "id": "byName",
                  "options": "workload"
                },
                "properties": [
                  {
                    "id": "displayName",
                    "value": "Workload"
                  },
                  {
                    "id": "links",
                    "value": [
                      {
                        "targetBlank": true,
                        "title": "",
                        "url": "/d/cdot-workload/ontap-workload?orgId=1&${Datacenter:queryparam}&${Cluster:queryparam}&${__url_time_range}&var-Workload=${__value.raw}"
>>>>>>> d6d0f54b
                      }
                    ]
                  }
                ]
              }
            ]
          },
          "gridPos": {
            "h": 9,
            "w": 24,
            "x": 0,
            "y": 79
          },
          "id": 224,
          "options": {
            "showHeader": true,
            "sortBy": [
              {
                "desc": true,
                "displayName": "QOS Used %"
              }
            ]
          },
          "pluginVersion": "8.1.8",
          "targets": [
            {
              "exemplar": false,
              "expr": "(qos_total_data{datacenter=~\"$Datacenter\", cluster=~\"$Cluster\", workload=~\"$Workload\"}) * on(datacenter,cluster,policy_group) group_left(max_throughput_iops,max_throughput_mbps,min_throughput_iops,min_throughput_mbps,capacity_shared) label_replace(qos_policy_fixed_labels{datacenter=~\"$Datacenter\", cluster=~\"$Cluster\", max_throughput_mbps != \"\"}, \"policy_group\", \"$1\", \"name\", \"(.*)\")",
              "format": "table",
              "instant": true,
              "interval": "",
              "legendFormat": "",
              "refId": "A"
            }
          ],
          "title": "Fixed QoS Workload Bandwidth Utilization (%)",
          "transformations": [
            {
              "id": "filterFieldsByName",
              "options": {
                "include": {
                  "names": [
                    "cluster",
                    "datacenter",
                    "lun",
                    "max_throughput_mbps",
                    "policy_group",
                    "svm",
                    "volume",
                    "workload",
                    "Value",
                    "capacity_shared"
                  ]
                }
              }
            },
            {
              "id": "calculateField",
              "options": {
                "alias": "MValue",
                "binary": {
                  "left": "Value",
                  "operator": "*",
                  "reducer": "sum",
                  "right": ".000001"
                },
                "mode": "binary",
                "reduce": {
                  "reducer": "sum"
                },
                "replaceFields": false
              }
            },
            {
              "id": "calculateField",
              "options": {
                "binary": {
                  "left": "MValue",
                  "operator": "/",
                  "reducer": "sum",
                  "right": "max_throughput_mbps"
                },
                "mode": "binary",
                "reduce": {
                  "reducer": "sum"
                }
              }
            },
            {
              "id": "calculateField",
              "options": {
                "alias": "QOS Used %",
                "binary": {
                  "left": "MValue / max_throughput_mbps",
                  "operator": "*",
                  "reducer": "sum",
                  "right": "100"
                },
                "mode": "binary",
                "reduce": {
                  "reducer": "sum"
                }
              }
            },
            {
              "id": "organize",
              "options": {
                "excludeByName": {
                  "BValue": true,
                  "KValue": true,
                  "MValue": true,
                  "MValue / max_throughput_mbps": true,
                  "Value / max_throughput_iops": true,
                  "Value / max_throughput_mbps": true
                },
                "indexByName": {
                  "MValue": 11,
                  "MValue / max_throughput_mbps": 12,
                  "QOS Used %": 6,
                  "Value": 9,
                  "capacity_shared": 8,
                  "cluster": 1,
                  "datacenter": 0,
                  "lun": 4,
                  "max_throughput_mbps": 10,
                  "policy_group": 7,
                  "svm": 2,
                  "volume": 3,
                  "workload": 5
                },
                "renameByName": {
                  "Value": "Throughput",
<<<<<<< HEAD
                  "capacity_shared": "Shared",
                  "cluster": "Cluster",
                  "datacenter": "Datacenter",
=======
>>>>>>> d6d0f54b
                  "file": "File",
                  "max_throughput_iops": "Max IOPS",
                  "max_throughput_mbps": "Max Throughput",
                  "policy_group": "Policy"
                }
              }
            }
          ],
          "type": "table"
        }
      ],
      "title": "Fixed QoS Workload Utilization",
      "type": "row"
    },
    {
      "collapsed": true,
      "datasource": null,
      "gridPos": {
        "h": 1,
        "w": 24,
        "x": 0,
        "y": 60
      },
      "id": 226,
      "panels": [
        {
          "datasource": "${DS_PROMETHEUS}",
          "description": "This panel displays the percentage of Input/Output Operations Per Second (IOPs) currently in use relative to the dynamically adjusted IOPs threshold, which is set by an adaptive QoS policy. Unlike fixed QoS settings, adaptive QoS policies allow the IOPs threshold to fluctuate based on predefined criteria and workload demands. The utilization percentage is determined by taking the current IOPs usage, dividing it by the adaptive IOPs threshold at that moment, and then multiplying by 100 to get a percentage.",
          "fieldConfig": {
            "defaults": {
              "color": {
                "mode": "palette-classic"
              },
              "custom": {
                "axisLabel": "",
                "axisPlacement": "auto",
                "barAlignment": 0,
                "drawStyle": "line",
                "fillOpacity": 0,
                "gradientMode": "none",
                "hideFrom": {
                  "legend": false,
                  "tooltip": false,
                  "viz": false
                },
                "lineInterpolation": "linear",
                "lineWidth": 1,
                "pointSize": 5,
                "scaleDistribution": {
                  "type": "linear"
                },
                "showPoints": "auto",
                "spanNulls": true,
                "stacking": {
                  "group": "A",
                  "mode": "none"
                },
                "thresholdsStyle": {
                  "mode": "off"
                }
              },
              "decimals": 2,
              "mappings": [],
              "max": 100,
              "min": 0,
              "thresholds": {
                "mode": "absolute",
                "steps": [
                  {
                    "color": "green",
                    "value": null
                  },
                  {
                    "color": "red",
                    "value": 80
                  }
                ]
              },
              "unit": "percent"
            },
            "overrides": []
          },
          "gridPos": {
            "h": 10,
            "w": 12,
            "x": 0,
            "y": 61
          },
          "id": 228,
          "options": {
            "legend": {
              "calcs": [
                "mean",
                "lastNotNull",
                "max"
              ],
              "displayMode": "table",
              "placement": "bottom"
            },
            "tooltip": {
              "mode": "single"
            }
          },
          "targets": [
            {
              "exemplar": false,
              "expr": "clamp_max(\n  (\n    (\n      qos_ops{datacenter=~\"$Datacenter\", cluster=~\"$Cluster\", workload=~\"$Workload\"} * 100\n    )\n    / on(datacenter,cluster,workload,policy_group,volume,lun,svm,qtree,file,wid)\n    qos_workload_max_throughput_iops{\n      datacenter=~\"$Datacenter\",\n      cluster=~\"$Cluster\",\n      workload=~\"$Workload\",\n      is_adaptive=\"Yes\"\n    }\n  ),\n  100\n)\nand\ntopk(\n  $TopResources,\n  (\n    avg_over_time(\n      qos_ops{datacenter=~\"$Datacenter\", cluster=~\"$Cluster\", workload=~\"$Workload\"}[3h] @ end()\n    )\n    / on(datacenter,cluster,workload,policy_group,volume,lun,svm,qtree,file,wid)\n    avg_over_time(\n      qos_workload_max_throughput_iops{\n        datacenter=~\"$Datacenter\",\n        cluster=~\"$Cluster\",\n        workload=~\"$Workload\",\n        is_adaptive=\"Yes\"\n      }[3h] @ end()\n    )\n  )\n)",
              "hide": false,
              "interval": "",
              "legendFormat": "{{cluster}} - {{policy_group}} - {{workload}}",
              "refId": "A"
            }
          ],
          "title": "Top $TopResources Adaptive QoS Workload IOPs Utilization (%)",
          "transformations": [],
          "type": "timeseries"
        },
        {
          "datasource": "${DS_PROMETHEUS}",
          "description": "This panel displays the current usage of throughput as a percentage of the adaptive threshold set by an adaptive Quality of Service (QoS) policy. This metric is calculated by dividing the current throughput usage by the adaptive threshold and multiplying by 100. The panel shows data only if the block size is not set to `any`.",
          "fieldConfig": {
            "defaults": {
              "color": {
                "mode": "palette-classic"
              },
              "custom": {
                "axisLabel": "",
                "axisPlacement": "auto",
                "barAlignment": 0,
                "drawStyle": "line",
                "fillOpacity": 0,
                "gradientMode": "none",
                "hideFrom": {
                  "legend": false,
                  "tooltip": false,
                  "viz": false
                },
                "lineInterpolation": "linear",
                "lineWidth": 1,
                "pointSize": 5,
                "scaleDistribution": {
                  "type": "linear"
                },
                "showPoints": "auto",
                "spanNulls": true,
                "stacking": {
                  "group": "A",
                  "mode": "none"
                },
                "thresholdsStyle": {
                  "mode": "off"
                }
              },
              "decimals": 2,
              "mappings": [],
              "max": 100,
              "min": 0,
              "thresholds": {
                "mode": "absolute",
                "steps": [
                  {
                    "color": "green",
                    "value": null
                  },
                  {
                    "color": "red",
                    "value": 80
                  }
                ]
              },
              "unit": "percent"
            },
            "overrides": []
          },
          "gridPos": {
            "h": 10,
            "w": 12,
            "x": 12,
            "y": 61
          },
          "id": 229,
          "options": {
            "legend": {
              "calcs": [
                "mean",
                "lastNotNull",
                "max"
              ],
              "displayMode": "table",
              "placement": "bottom"
            },
            "tooltip": {
              "mode": "single"
            }
          },
          "targets": [
            {
              "exemplar": false,
              "expr": "clamp_max(\n  (\n    (\n      (qos_total_data{datacenter=~\"$Datacenter\", cluster=~\"$Cluster\", workload=~\"$Workload\"} * 100) / (1000*1000)\n    )\n    / on(datacenter,cluster,workload,policy_group,volume,lun,svm,qtree,file,wid)\n    qos_workload_max_throughput_mbps{\n      datacenter=~\"$Datacenter\",\n      cluster=~\"$Cluster\",\n      workload=~\"$Workload\",\n      is_adaptive=\"Yes\"\n    }\n  ),\n  100\n)\nand\ntopk(\n  $TopResources,\n  (\n    avg_over_time(\n      qos_total_data{datacenter=~\"$Datacenter\", cluster=~\"$Cluster\", workload=~\"$Workload\"}[3h] @ end()\n    )\n    / on(datacenter,cluster,workload,policy_group,volume,lun,svm,qtree,file,wid)\n    avg_over_time(\n      qos_workload_max_throughput_mbps{\n        datacenter=~\"$Datacenter\",\n        cluster=~\"$Cluster\",\n        workload=~\"$Workload\",\n        is_adaptive=\"Yes\"\n      }[3h] @ end()\n    )\n  )\n)",
              "hide": false,
              "interval": "",
              "legendFormat": "{{cluster}} - {{policy_group}} - {{workload}}",
              "refId": "A"
            }
          ],
          "title": "Top $TopResources Adaptive QoS Workload Bandwidth Utilization (%)",
          "transformations": [],
          "type": "timeseries"
        },
        {
          "datasource": "${DS_PROMETHEUS}",
          "description": "This panel displays the percentage of Input/Output Operations Per Second (IOPs) currently in use relative to the dynamically adjusted IOPs threshold, which is set by an adaptive QoS policy. Unlike fixed QoS settings, adaptive QoS policies allow the IOPs threshold to fluctuate based on predefined criteria and workload demands. The utilization percentage is determined by taking the current IOPs usage, dividing it by the adaptive IOPs threshold at that moment, and then multiplying by 100 to get a percentage.",
          "fieldConfig": {
            "defaults": {
              "color": {
                "mode": "thresholds"
              },
              "custom": {
                "align": "auto",
                "displayMode": "auto",
                "filterable": true
              },
              "mappings": [],
              "thresholds": {
                "mode": "absolute",
                "steps": [
                  {
                    "color": "green",
                    "value": null
                  },
                  {
                    "color": "red",
                    "value": 80
                  }
                ]
              }
            },
            "overrides": [
              {
                "matcher": {
                  "id": "byName",
                  "options": "Used %"
                },
                "properties": [
                  {
                    "id": "custom.displayMode",
                    "value": "gradient-gauge"
                  },
                  {
                    "id": "unit",
                    "value": "percent"
                  },
                  {
                    "id": "max",
                    "value": 100
                  },
                  {
                    "id": "decimals",
                    "value": 2
                  },
                  {
                    "id": "min",
                    "value": 0
                  }
                ]
              },
              {
                "matcher": {
                  "id": "byName",
                  "options": "IOPs"
                },
                "properties": [
                  {
                    "id": "unit",
                    "value": "iops"
                  }
                ]
              },
              {
                "matcher": {
                  "id": "byName",
                  "options": "Max IOPs"
                },
                "properties": [
                  {
                    "id": "unit",
                    "value": "iops"
                  }
                ]
              },
              {
                "matcher": {
                  "id": "byName",
                  "options": "cluster"
                },
                "properties": [
                  {
                    "id": "displayName",
                    "value": "Cluster"
                  },
                  {
                    "id": "links",
                    "value": [
                      {
                        "targetBlank": true,
                        "title": "",
                        "url": "/d/cdot-cluster/ontap-cluster?orgId=1&${Datacenter:queryparam}&${__url_time_range}&var-Cluster=${__value.raw}"
                      }
                    ]
                  }
                ]
              },
              {
                "matcher": {
                  "id": "byName",
                  "options": "datacenter"
                },
                "properties": [
                  {
                    "id": "displayName",
                    "value": "Datacenter"
                  },
                  {
                    "id": "links",
                    "value": [
                      {
                        "targetBlank": true,
                        "title": "",
                        "url": "/d/cdot-datacenter/ontap-datacenter?orgId=1&${__url_time_range}&var-Datacenter=${__value.raw}"
                      }
                    ]
                  }
                ]
              },
              {
                "matcher": {
                  "id": "byName",
                  "options": "svm"
                },
                "properties": [
                  {
                    "id": "displayName",
                    "value": "SVM"
                  },
                  {
                    "id": "links",
                    "value": [
                      {
                        "targetBlank": true,
                        "title": "",
                        "url": "/d/cdot-svm/ontap-svm?orgId=1&${Datacenter:queryparam}&${Cluster:queryparam}&${__url_time_range}&var-SVM=${__value.raw}"
                      }
                    ]
                  }
                ]
              },
              {
                "matcher": {
                  "id": "byName",
                  "options": "volume"
                },
                "properties": [
                  {
                    "id": "displayName",
                    "value": "Volume"
                  },
                  {
                    "id": "links",
                    "value": [
                      {
                        "targetBlank": true,
                        "title": "",
                        "url": "/d/cdot-volume/ontap-volume?orgId=1&${Datacenter:queryparam}&${Cluster:queryparam}&${SVM:queryparam}&${__url_time_range}&var-Volume=${__value.raw}"
                      }
                    ]
                  }
                ]
              },
              {
                "matcher": {
                  "id": "byName",
                  "options": "lun"
                },
                "properties": [
                  {
                    "id": "displayName",
                    "value": "LUN"
                  },
                  {
                    "id": "links",
                    "value": [
                      {
                        "targetBlank": true,
                        "title": "",
                        "url": "/d/cdot-lun/ontap-lun?orgId=1&${Datacenter:queryparam}&${Cluster:queryparam}&${SVM:queryparam}&${Volume:queryparam}&${__url_time_range}&var-LUN=${__value.raw}"
                      }
                    ]
                  }
                ]
              },
              {
                "matcher": {
                  "id": "byName",
                  "options": "workload"
                },
                "properties": [
                  {
                    "id": "displayName",
                    "value": "Workload"
                  },
                  {
                    "id": "links",
                    "value": [
                      {
                        "targetBlank": true,
                        "title": "",
                        "url": "/d/cdot-workload/ontap-workload?orgId=1&${Datacenter:queryparam}&${Cluster:queryparam}&${__url_time_range}&var-Workload=${__value.raw}"
                      }
                    ]
                  }
                ]
              }
            ]
          },
          "gridPos": {
            "h": 9,
            "w": 24,
            "x": 0,
            "y": 71
          },
          "id": 239,
          "options": {
            "showHeader": true,
            "sortBy": [
              {
                "desc": true,
                "displayName": "Used %"
              }
            ]
          },
          "pluginVersion": "8.1.8",
          "targets": [
            {
              "exemplar": false,
              "expr": "label_join(\nclamp_max(\n  (\n    (\n      qos_ops{datacenter=~\"$Datacenter\", cluster=~\"$Cluster\", workload=~\"$Workload\"} * 100\n    )\n    / on(datacenter,cluster,workload,policy_group,volume,lun,svm,qtree,file,wid)\n    qos_workload_max_throughput_iops{datacenter=~\"$Datacenter\", cluster=~\"$Cluster\", workload=~\"$Workload\", is_adaptive=\"Yes\"}\n  ),\n  100\n)\n, \"unique_id\", \"-\", \"datacenter\", \"cluster\", \"workload\")",
              "format": "table",
              "instant": true,
              "interval": "",
              "legendFormat": "",
              "refId": "A"
            },
            {
              "exemplar": false,
              "expr": "label_join(\n  (\n    qos_ops{datacenter=~\"$Datacenter\", cluster=~\"$Cluster\", workload=~\"$Workload\"}\n    * on(datacenter,cluster,workload,policy_group,volume,lun,svm,qtree,file,wid)\n    (\n      qos_workload_labels{datacenter=~\"$Datacenter\", cluster=~\"$Cluster\", workload=~\"$Workload\", is_adaptive=\"Yes\"}\n      and\n      qos_workload_max_throughput_iops{datacenter=~\"$Datacenter\", cluster=~\"$Cluster\", workload=~\"$Workload\", is_adaptive=\"Yes\"}\n    )\n  ),\n  \"unique_id\",\n  \"-\",\n  \"datacenter\",\n  \"cluster\",\n  \"workload\"\n)",
              "format": "table",
              "hide": false,
              "instant": true,
              "interval": "",
              "legendFormat": "",
              "refId": "B"
            },
            {
              "exemplar": false,
              "expr": "label_join(\n  qos_workload_max_throughput_iops{\n    datacenter=~\"$Datacenter\",\n    cluster=~\"$Cluster\",\n    workload=~\"$Workload\",\n    is_adaptive=\"Yes\"\n  },\n  \"unique_id\",\n  \"-\",\n  \"datacenter\",\n  \"cluster\",\n  \"workload\"\n)",
              "format": "table",
              "hide": false,
              "instant": true,
              "interval": "",
              "legendFormat": "",
              "refId": "C"
            }
          ],
          "title": "Adaptive QoS Workload IOPs Utilization (%)",
          "transformations": [
            {
              "id": "seriesToColumns",
              "options": {
                "byField": "unique_id"
              }
            },
            {
              "id": "renameByRegex",
              "options": {
                "regex": "(.*) 1$",
                "renamePattern": "$1"
              }
            },
            {
              "id": "filterFieldsByName",
              "options": {
                "include": {
                  "pattern": ""
                }
              }
            },
            {
              "id": "organize",
              "options": {
                "excludeByName": {
                  "Time": true,
                  "Time 2": true,
                  "Time 3": true,
                  "Value #C": false,
                  "__name__": true,
                  "class": true,
                  "cluster 2": true,
                  "cluster 3": true,
                  "datacenter 2": true,
                  "datacenter 3": true,
                  "file 2": true,
                  "file 3": true,
                  "instance": true,
                  "is_adaptive": true,
                  "job": true,
                  "lun 2": true,
                  "lun 3": true,
                  "policy_group 2": true,
                  "policy_group 3": true,
                  "svm 2": true,
                  "svm 3": true,
                  "unique_id": true,
                  "volume 2": true,
                  "volume 3": true,
                  "wid": true,
                  "wid 2": true,
                  "wid 3": true,
                  "workload 2": true,
                  "workload 3": true
                },
                "indexByName": {
                  "Time": 1,
                  "Value #A": 9,
                  "Value #B": 11,
                  "Value #C": 12,
                  "__name__": 13,
                  "class": 14,
                  "cluster": 3,
                  "datacenter": 2,
                  "file": 6,
                  "instance": 16,
                  "is_adaptive": 17,
                  "job": 18,
                  "lun": 7,
                  "policy_group": 10,
                  "svm": 4,
                  "unique_id": 0,
                  "volume": 5,
                  "wid": 15,
                  "workload": 8
                },
                "renameByName": {
                  "Value #A": "Used %",
                  "Value #B": "IOPs",
                  "Value #C": "Max IOPs",
                  "file": "File",
                  "policy_group": "Policy"
                }
              }
            }
          ],
          "type": "table"
        },
        {
          "datasource": "${DS_PROMETHEUS}",
          "description": "This panel displays the current usage of throughput as a percentage of the adaptive threshold set by an adaptive Quality of Service (QoS) policy. This metric is calculated by dividing the current throughput usage by the adaptive threshold and multiplying by 100. The panel shows data only if the block size is not set to `any`.",
          "fieldConfig": {
            "defaults": {
              "color": {
                "mode": "thresholds"
              },
              "custom": {
                "align": "auto",
                "displayMode": "auto",
                "filterable": true
              },
              "mappings": [],
              "thresholds": {
                "mode": "absolute",
                "steps": [
                  {
                    "color": "green",
                    "value": null
                  },
                  {
                    "color": "red",
                    "value": 80
                  }
                ]
              }
            },
            "overrides": [
              {
                "matcher": {
                  "id": "byName",
                  "options": "Used %"
                },
                "properties": [
                  {
                    "id": "unit",
                    "value": "percent"
                  },
                  {
                    "id": "max",
                    "value": 100
                  },
                  {
                    "id": "decimals",
                    "value": 2
                  },
                  {
                    "id": "custom.displayMode",
                    "value": "gradient-gauge"
                  },
                  {
                    "id": "min",
                    "value": 0
                  }
                ]
              },
              {
                "matcher": {
                  "id": "byName",
                  "options": "Throughput"
                },
                "properties": [
                  {
                    "id": "unit",
                    "value": "Bps"
                  }
                ]
              },
              {
                "matcher": {
                  "id": "byName",
                  "options": "Max Throughput"
                },
                "properties": [
                  {
                    "id": "unit",
                    "value": "MBs"
                  }
                ]
              },
              {
                "matcher": {
                  "id": "byName",
                  "options": "cluster"
                },
                "properties": [
                  {
                    "id": "displayName",
                    "value": "Cluster"
                  },
                  {
                    "id": "links",
                    "value": [
                      {
                        "targetBlank": true,
                        "title": "",
                        "url": "/d/cdot-cluster/ontap-cluster?orgId=1&${Datacenter:queryparam}&${__url_time_range}&var-Cluster=${__value.raw}"
                      }
                    ]
                  }
                ]
              },
              {
                "matcher": {
                  "id": "byName",
                  "options": "datacenter"
                },
                "properties": [
                  {
                    "id": "displayName",
                    "value": "Datacenter"
                  },
                  {
                    "id": "links",
                    "value": [
                      {
                        "targetBlank": true,
                        "title": "",
                        "url": "/d/cdot-datacenter/ontap-datacenter?orgId=1&${__url_time_range}&var-Datacenter=${__value.raw}"
                      }
                    ]
                  }
                ]
              },
              {
                "matcher": {
                  "id": "byName",
                  "options": "svm"
                },
                "properties": [
                  {
                    "id": "displayName",
                    "value": "SVM"
                  },
                  {
                    "id": "links",
                    "value": [
                      {
                        "targetBlank": true,
                        "title": "",
                        "url": "/d/cdot-svm/ontap-svm?orgId=1&${Datacenter:queryparam}&${Cluster:queryparam}&${__url_time_range}&var-SVM=${__value.raw}"
                      }
                    ]
                  }
                ]
              },
              {
                "matcher": {
                  "id": "byName",
                  "options": "volume"
                },
                "properties": [
                  {
                    "id": "displayName",
                    "value": "Volume"
                  },
                  {
                    "id": "links",
                    "value": [
                      {
                        "targetBlank": true,
                        "title": "",
                        "url": "/d/cdot-volume/ontap-volume?orgId=1&${Datacenter:queryparam}&${Cluster:queryparam}&${SVM:queryparam}&${__url_time_range}&var-Volume=${__value.raw}"
                      }
                    ]
                  }
                ]
              },
              {
                "matcher": {
                  "id": "byName",
                  "options": "lun"
                },
                "properties": [
                  {
                    "id": "displayName",
                    "value": "LUN"
                  },
                  {
                    "id": "links",
                    "value": [
                      {
                        "targetBlank": true,
                        "title": "",
                        "url": "/d/cdot-lun/ontap-lun?orgId=1&${Datacenter:queryparam}&${Cluster:queryparam}&${SVM:queryparam}&${Volume:queryparam}&${__url_time_range}&var-LUN=${__value.raw}"
                      }
                    ]
                  }
                ]
              },
              {
                "matcher": {
                  "id": "byName",
                  "options": "workload"
                },
                "properties": [
                  {
                    "id": "displayName",
                    "value": "Workload"
                  },
                  {
                    "id": "links",
                    "value": [
                      {
                        "targetBlank": true,
                        "title": "",
                        "url": "/d/cdot-workload/ontap-workload?orgId=1&${Datacenter:queryparam}&${Cluster:queryparam}&${__url_time_range}&var-Workload=${__value.raw}"
                      }
                    ]
                  }
                ]
              }
            ]
          },
          "gridPos": {
            "h": 9,
            "w": 24,
            "x": 0,
            "y": 80
          },
          "id": 241,
          "options": {
            "showHeader": true,
            "sortBy": [
              {
                "desc": true,
                "displayName": "Used %"
              }
            ]
          },
          "pluginVersion": "8.1.8",
          "targets": [
            {
              "exemplar": false,
              "expr": "label_join(\n  clamp_max(\n    (\n      (\n        (qos_total_data{datacenter=~\"$Datacenter\", cluster=~\"$Cluster\", workload=~\"$Workload\"} * 100)\n        / (1000 * 1000)\n      )\n      / on(datacenter,cluster,workload,policy_group,volume,lun,svm,qtree,file,wid)\n      qos_workload_max_throughput_mbps{\n        datacenter=~\"$Datacenter\",\n        cluster=~\"$Cluster\",\n        workload=~\"$Workload\",\n        is_adaptive=\"Yes\"\n      }\n    ),\n    100\n  ),\n  \"unique_id\",\n  \"-\",\n  \"datacenter\",\n  \"cluster\",\n  \"workload\"\n)",
              "format": "table",
              "instant": true,
              "interval": "",
              "legendFormat": "",
              "refId": "A"
            },
            {
              "exemplar": false,
              "expr": "label_join(\n  (\n    qos_total_data{datacenter=~\"$Datacenter\", cluster=~\"$Cluster\", workload=~\"$Workload\"}\n    * on(datacenter,cluster,workload,policy_group,volume,lun,svm,qtree,file,wid)\n    (\n      qos_workload_labels{datacenter=~\"$Datacenter\", cluster=~\"$Cluster\", workload=~\"$Workload\", is_adaptive=\"Yes\"}\n      and\n      qos_workload_max_throughput_mbps{datacenter=~\"$Datacenter\", cluster=~\"$Cluster\", workload=~\"$Workload\", is_adaptive=\"Yes\"}\n    )\n  ),\n  \"unique_id\",\n  \"-\",\n  \"datacenter\",\n  \"cluster\",\n  \"workload\"\n)",
              "format": "table",
              "hide": false,
              "instant": true,
              "interval": "",
              "legendFormat": "",
              "refId": "B"
            },
            {
              "exemplar": false,
              "expr": "label_join(\n  qos_workload_max_throughput_mbps{\n    datacenter=~\"$Datacenter\",\n    cluster=~\"$Cluster\",\n    workload=~\"$Workload\",\n    is_adaptive=\"Yes\"\n  },\n  \"unique_id\",\n  \"-\",\n  \"datacenter\",\n  \"cluster\",\n  \"workload\"\n)",
              "format": "table",
              "hide": false,
              "instant": true,
              "interval": "",
              "legendFormat": "",
              "refId": "C"
            }
          ],
          "title": "Adaptive QoS Workload Bandwidth Utilization (%)",
          "transformations": [
            {
              "id": "seriesToColumns",
              "options": {
                "byField": "unique_id"
              }
            },
            {
              "id": "renameByRegex",
              "options": {
                "regex": "(.*) 1$",
                "renamePattern": "$1"
              }
            },
            {
              "id": "filterFieldsByName",
              "options": {
                "include": {
                  "pattern": ""
                }
              }
            },
            {
              "id": "organize",
              "options": {
                "excludeByName": {
                  "Time": true,
                  "Time 2": true,
                  "Time 3": true,
                  "__name__": true,
                  "class": true,
                  "cluster 2": true,
                  "cluster 3": true,
                  "datacenter 2": true,
                  "datacenter 3": true,
                  "file 2": true,
                  "file 3": true,
                  "instance": true,
                  "is_adaptive": true,
                  "job": true,
                  "lun 2": true,
                  "lun 3": true,
                  "policy_group 2": true,
                  "policy_group 3": true,
                  "svm 2": true,
                  "svm 3": true,
                  "unique_id": true,
                  "volume 2": true,
                  "volume 3": true,
                  "wid": true,
                  "wid 2": true,
                  "wid 3": true,
                  "workload 2": true,
                  "workload 3": true
                },
                "indexByName": {
                  "Time": 1,
                  "Value #A": 10,
                  "Value #B": 12,
                  "Value #C": 13,
                  "__name__": 14,
                  "class": 15,
                  "cluster": 3,
                  "datacenter": 2,
                  "file": 6,
                  "instance": 16,
                  "is_adaptive": 17,
                  "job": 18,
                  "lun": 7,
                  "policy_group": 11,
                  "svm": 4,
                  "unique_id": 0,
                  "volume": 5,
                  "wid": 9,
                  "workload": 8
                },
                "renameByName": {
                  "Value #A": "Used %",
                  "Value #B": "Throughput",
                  "Value #C": "Max Throughput",
                  "file": "File",
                  "policy_group": "Policy"
                }
              }
            }
          ],
          "type": "table"
        }
      ],
      "title": "Adaptive QoS Workload Utilization",
      "type": "row"
    },
    {
      "collapsed": true,
      "datasource": null,
      "gridPos": {
        "h": 1,
        "w": 24,
        "x": 0,
        "y": 61
      },
      "id": 175,
      "panels": [
        {
          "datasource": "${DS_PROMETHEUS}",
          "description": "This is the percentage of read requests served from bamboo_ssd component.",
          "fieldConfig": {
            "defaults": {
              "color": {
                "mode": "palette-classic"
              },
              "custom": {
                "axisLabel": "",
                "axisPlacement": "auto",
                "barAlignment": 0,
                "drawStyle": "line",
                "fillOpacity": 10,
                "gradientMode": "none",
                "hideFrom": {
                  "legend": false,
                  "tooltip": false,
                  "viz": false
                },
                "lineInterpolation": "linear",
                "lineWidth": 1,
                "pointSize": 5,
                "scaleDistribution": {
                  "type": "linear"
                },
                "showPoints": "auto",
                "spanNulls": true,
                "stacking": {
                  "group": "A",
                  "mode": "none"
                },
                "thresholdsStyle": {
                  "mode": "off"
                }
              },
              "decimals": 2,
              "mappings": [],
              "max": 100,
              "min": 0,
              "thresholds": {
                "mode": "absolute",
                "steps": [
                  {
                    "color": "green",
                    "value": null
                  }
                ]
              },
              "unit": "percent"
            },
            "overrides": []
          },
          "gridPos": {
            "h": 10,
            "w": 12,
            "x": 0,
            "y": 61
          },
          "id": 172,
          "options": {
            "legend": {
              "calcs": [
                "mean",
                "lastNotNull",
                "max"
              ],
              "displayMode": "table",
              "placement": "bottom"
            },
            "tooltip": {
              "mode": "single"
            }
          },
          "pluginVersion": "8.1.8",
          "targets": [
            {
              "exemplar": false,
              "expr": "qos_read_io_type{datacenter=~\"$Datacenter\",cluster=~\"$Cluster\",workload=~\"$Workload\", metric=\"bamboo_ssd\"} \n  and \ntopk($TopResources, avg_over_time(qos_read_io_type{datacenter=~\"$Datacenter\",cluster=~\"$Cluster\",workload=~\"$Workload\", metric=\"bamboo_ssd\"}[3h] @ end()))",
              "interval": "",
              "legendFormat": "{{cluster}} - {{workload}}",
              "refId": "A"
            }
          ],
          "timeFrom": null,
          "timeShift": null,
          "title": "Top $TopResources Workloads by Read IO Type bamboo_ssd",
          "type": "timeseries"
        },
        {
          "datasource": "${DS_PROMETHEUS}",
          "description": "This is the percentage of read requests served from cache.",
          "fieldConfig": {
            "defaults": {
              "color": {
                "mode": "palette-classic"
              },
              "custom": {
                "axisLabel": "",
                "axisPlacement": "auto",
                "barAlignment": 0,
                "drawStyle": "line",
                "fillOpacity": 10,
                "gradientMode": "none",
                "hideFrom": {
                  "legend": false,
                  "tooltip": false,
                  "viz": false
                },
                "lineInterpolation": "linear",
                "lineWidth": 1,
                "pointSize": 5,
                "scaleDistribution": {
                  "type": "linear"
                },
                "showPoints": "auto",
                "spanNulls": true,
                "stacking": {
                  "group": "A",
                  "mode": "none"
                },
                "thresholdsStyle": {
                  "mode": "off"
                }
              },
              "decimals": 2,
              "mappings": [],
              "max": 100,
              "min": 0,
              "thresholds": {
                "mode": "absolute",
                "steps": [
                  {
                    "color": "green",
                    "value": null
                  }
                ]
              },
              "unit": "percent"
            },
            "overrides": []
          },
          "gridPos": {
            "h": 10,
            "w": 12,
            "x": 12,
            "y": 61
          },
          "id": 176,
          "options": {
            "legend": {
              "calcs": [
                "mean",
                "lastNotNull",
                "max"
              ],
              "displayMode": "table",
              "placement": "bottom"
            },
            "tooltip": {
              "mode": "single"
            }
          },
          "pluginVersion": "8.1.8",
          "targets": [
            {
              "exemplar": false,
              "expr": "qos_read_io_type{datacenter=~\"$Datacenter\",cluster=~\"$Cluster\",workload=~\"$Workload\", metric=\"cache\"} \n  and \ntopk($TopResources, avg_over_time(qos_read_io_type{datacenter=~\"$Datacenter\",cluster=~\"$Cluster\",workload=~\"$Workload\", metric=\"cache\"}[3h] @ end()))",
              "interval": "",
              "legendFormat": "{{cluster}} - {{workload}}",
              "refId": "A"
            }
          ],
          "timeFrom": null,
          "timeShift": null,
          "title": "Top $TopResources Workloads by Read IO Type cache",
          "type": "timeseries"
        },
        {
          "datasource": "${DS_PROMETHEUS}",
          "description": "This is the percentage of read requests served from cloud.",
          "fieldConfig": {
            "defaults": {
              "color": {
                "mode": "palette-classic"
              },
              "custom": {
                "axisLabel": "",
                "axisPlacement": "auto",
                "barAlignment": 0,
                "drawStyle": "line",
                "fillOpacity": 10,
                "gradientMode": "none",
                "hideFrom": {
                  "legend": false,
                  "tooltip": false,
                  "viz": false
                },
                "lineInterpolation": "linear",
                "lineWidth": 1,
                "pointSize": 5,
                "scaleDistribution": {
                  "type": "linear"
                },
                "showPoints": "auto",
                "spanNulls": true,
                "stacking": {
                  "group": "A",
                  "mode": "none"
                },
                "thresholdsStyle": {
                  "mode": "off"
                }
              },
              "decimals": 2,
              "mappings": [],
              "max": 100,
              "min": 0,
              "thresholds": {
                "mode": "absolute",
                "steps": [
                  {
                    "color": "green",
                    "value": null
                  }
                ]
              },
              "unit": "percent"
            },
            "overrides": []
          },
          "gridPos": {
            "h": 10,
            "w": 12,
            "x": 0,
            "y": 71
          },
          "id": 177,
          "options": {
            "legend": {
              "calcs": [
                "mean",
                "lastNotNull",
                "max"
              ],
              "displayMode": "table",
              "placement": "bottom"
            },
            "tooltip": {
              "mode": "single"
            }
          },
          "pluginVersion": "8.1.8",
          "targets": [
            {
              "exemplar": false,
              "expr": "qos_read_io_type{datacenter=~\"$Datacenter\",cluster=~\"$Cluster\",workload=~\"$Workload\", metric=\"cloud\"} \n  and \ntopk($TopResources, avg_over_time(qos_read_io_type{datacenter=~\"$Datacenter\",cluster=~\"$Cluster\",workload=~\"$Workload\", metric=\"cloud\"}[3h] @ end()))",
              "interval": "",
              "legendFormat": "{{cluster}} - {{workload}}",
              "refId": "A"
            }
          ],
          "timeFrom": null,
          "timeShift": null,
          "title": "Top $TopResources Workloads by Read IO Type cloud",
          "type": "timeseries"
        },
        {
          "datasource": "${DS_PROMETHEUS}",
          "description": "This is the percentage of read requests served from cloud_s2c.",
          "fieldConfig": {
            "defaults": {
              "color": {
                "mode": "palette-classic"
              },
              "custom": {
                "axisLabel": "",
                "axisPlacement": "auto",
                "barAlignment": 0,
                "drawStyle": "line",
                "fillOpacity": 10,
                "gradientMode": "none",
                "hideFrom": {
                  "legend": false,
                  "tooltip": false,
                  "viz": false
                },
                "lineInterpolation": "linear",
                "lineWidth": 1,
                "pointSize": 5,
                "scaleDistribution": {
                  "type": "linear"
                },
                "showPoints": "auto",
                "spanNulls": true,
                "stacking": {
                  "group": "A",
                  "mode": "none"
                },
                "thresholdsStyle": {
                  "mode": "off"
                }
              },
              "decimals": 2,
              "mappings": [],
              "max": 100,
              "min": 0,
              "thresholds": {
                "mode": "absolute",
                "steps": [
                  {
                    "color": "green",
                    "value": null
                  }
                ]
              },
              "unit": "percent"
            },
            "overrides": []
          },
          "gridPos": {
            "h": 10,
            "w": 12,
            "x": 12,
            "y": 71
          },
          "id": 178,
          "options": {
            "legend": {
              "calcs": [
                "mean",
                "lastNotNull",
                "max"
              ],
              "displayMode": "table",
              "placement": "bottom"
            },
            "tooltip": {
              "mode": "single"
            }
          },
          "pluginVersion": "8.1.8",
          "targets": [
            {
              "exemplar": false,
              "expr": "qos_read_io_type{datacenter=~\"$Datacenter\",cluster=~\"$Cluster\",workload=~\"$Workload\", metric=\"cloud_s2c\"} \n  and \ntopk($TopResources, avg_over_time(qos_read_io_type{datacenter=~\"$Datacenter\",cluster=~\"$Cluster\",workload=~\"$Workload\", metric=\"cloud_s2c\"}[3h] @ end()))",
              "interval": "",
              "legendFormat": "{{cluster}} - {{workload}}",
              "refId": "A"
            }
          ],
          "timeFrom": null,
          "timeShift": null,
          "title": "Top $TopResources Workloads by Read IO Type cloud_s2c",
          "type": "timeseries"
        },
        {
          "datasource": "${DS_PROMETHEUS}",
          "description": "This is the percentage of read requests served from disk.",
          "fieldConfig": {
            "defaults": {
              "color": {
                "mode": "palette-classic"
              },
              "custom": {
                "axisLabel": "",
                "axisPlacement": "auto",
                "barAlignment": 0,
                "drawStyle": "line",
                "fillOpacity": 10,
                "gradientMode": "none",
                "hideFrom": {
                  "legend": false,
                  "tooltip": false,
                  "viz": false
                },
                "lineInterpolation": "linear",
                "lineWidth": 1,
                "pointSize": 5,
                "scaleDistribution": {
                  "type": "linear"
                },
                "showPoints": "auto",
                "spanNulls": true,
                "stacking": {
                  "group": "A",
                  "mode": "none"
                },
                "thresholdsStyle": {
                  "mode": "off"
                }
              },
              "decimals": 2,
              "mappings": [],
              "max": 100,
              "min": 0,
              "thresholds": {
                "mode": "absolute",
                "steps": [
                  {
                    "color": "green",
                    "value": null
                  }
                ]
              },
              "unit": "percent"
            },
            "overrides": []
          },
          "gridPos": {
            "h": 10,
            "w": 12,
            "x": 0,
            "y": 81
          },
          "id": 179,
          "options": {
            "legend": {
              "calcs": [
                "mean",
                "lastNotNull",
                "max"
              ],
              "displayMode": "table",
              "placement": "bottom"
            },
            "tooltip": {
              "mode": "single"
            }
          },
          "pluginVersion": "8.1.8",
          "targets": [
            {
              "exemplar": false,
              "expr": "qos_read_io_type{datacenter=~\"$Datacenter\",cluster=~\"$Cluster\",workload=~\"$Workload\", metric=\"disk\"} \n  and \ntopk($TopResources, avg_over_time(qos_read_io_type{datacenter=~\"$Datacenter\",cluster=~\"$Cluster\",workload=~\"$Workload\", metric=\"disk\"}[3h] @ end()))",
              "interval": "",
              "legendFormat": "{{cluster}} - {{workload}}",
              "refId": "A"
            }
          ],
          "timeFrom": null,
          "timeShift": null,
          "title": "Top $TopResources Workloads by Read IO Type disk",
          "type": "timeseries"
        },
        {
          "datasource": "${DS_PROMETHEUS}",
          "description": "This is the percentage of read requests served from ext_cache.",
          "fieldConfig": {
            "defaults": {
              "color": {
                "mode": "palette-classic"
              },
              "custom": {
                "axisLabel": "",
                "axisPlacement": "auto",
                "barAlignment": 0,
                "drawStyle": "line",
                "fillOpacity": 10,
                "gradientMode": "none",
                "hideFrom": {
                  "legend": false,
                  "tooltip": false,
                  "viz": false
                },
                "lineInterpolation": "linear",
                "lineWidth": 1,
                "pointSize": 5,
                "scaleDistribution": {
                  "type": "linear"
                },
                "showPoints": "auto",
                "spanNulls": true,
                "stacking": {
                  "group": "A",
                  "mode": "none"
                },
                "thresholdsStyle": {
                  "mode": "off"
                }
              },
              "decimals": 2,
              "mappings": [],
              "max": 100,
              "min": 0,
              "thresholds": {
                "mode": "absolute",
                "steps": [
                  {
                    "color": "green",
                    "value": null
                  }
                ]
              },
              "unit": "percent"
            },
            "overrides": []
          },
          "gridPos": {
            "h": 10,
            "w": 12,
            "x": 12,
            "y": 81
          },
          "id": 180,
          "options": {
            "legend": {
              "calcs": [
                "mean",
                "lastNotNull",
                "max"
              ],
              "displayMode": "table",
              "placement": "bottom"
            },
            "tooltip": {
              "mode": "single"
            }
          },
          "pluginVersion": "8.1.8",
          "targets": [
            {
              "exemplar": false,
              "expr": "qos_read_io_type{datacenter=~\"$Datacenter\",cluster=~\"$Cluster\",workload=~\"$Workload\", metric=\"ext_cache\"} \n  and \ntopk($TopResources, avg_over_time(qos_read_io_type{datacenter=~\"$Datacenter\",cluster=~\"$Cluster\",workload=~\"$Workload\", metric=\"ext_cache\"}[3h] @ end()))",
              "interval": "",
              "legendFormat": "{{cluster}} - {{workload}}",
              "refId": "A"
            }
          ],
          "timeFrom": null,
          "timeShift": null,
          "title": "Top $TopResources Workloads by Read IO Type ext_cache",
          "type": "timeseries"
        },
        {
          "datasource": "${DS_PROMETHEUS}",
          "description": "This is the percentage of read requests served from fc_miss.",
          "fieldConfig": {
            "defaults": {
              "color": {
                "mode": "palette-classic"
              },
              "custom": {
                "axisLabel": "",
                "axisPlacement": "auto",
                "barAlignment": 0,
                "drawStyle": "line",
                "fillOpacity": 10,
                "gradientMode": "none",
                "hideFrom": {
                  "legend": false,
                  "tooltip": false,
                  "viz": false
                },
                "lineInterpolation": "linear",
                "lineWidth": 1,
                "pointSize": 5,
                "scaleDistribution": {
                  "type": "linear"
                },
                "showPoints": "auto",
                "spanNulls": true,
                "stacking": {
                  "group": "A",
                  "mode": "none"
                },
                "thresholdsStyle": {
                  "mode": "off"
                }
              },
              "decimals": 2,
              "mappings": [],
              "max": 100,
              "min": 0,
              "thresholds": {
                "mode": "absolute",
                "steps": [
                  {
                    "color": "green",
                    "value": null
                  }
                ]
              },
              "unit": "percent"
            },
            "overrides": []
          },
          "gridPos": {
            "h": 10,
            "w": 12,
            "x": 0,
            "y": 91
          },
          "id": 181,
          "options": {
            "legend": {
              "calcs": [
                "mean",
                "lastNotNull",
                "max"
              ],
              "displayMode": "table",
              "placement": "bottom"
            },
            "tooltip": {
              "mode": "single"
            }
          },
          "pluginVersion": "8.1.8",
          "targets": [
            {
              "exemplar": false,
              "expr": "qos_read_io_type{datacenter=~\"$Datacenter\",cluster=~\"$Cluster\",workload=~\"$Workload\", metric=\"fc_miss\"} \n  and \ntopk($TopResources, avg_over_time(qos_read_io_type{datacenter=~\"$Datacenter\",cluster=~\"$Cluster\",workload=~\"$Workload\", metric=\"fc_miss\"}[3h] @ end()))",
              "interval": "",
              "legendFormat": "{{cluster}} - {{workload}}",
              "refId": "A"
            }
          ],
          "timeFrom": null,
          "timeShift": null,
          "title": "Top $TopResources Workloads by Read IO Type fc_miss",
          "type": "timeseries"
        },
        {
          "datasource": "${DS_PROMETHEUS}",
          "description": "This is the percentage of read requests served from hya_cache.",
          "fieldConfig": {
            "defaults": {
              "color": {
                "mode": "palette-classic"
              },
              "custom": {
                "axisLabel": "",
                "axisPlacement": "auto",
                "barAlignment": 0,
                "drawStyle": "line",
                "fillOpacity": 10,
                "gradientMode": "none",
                "hideFrom": {
                  "legend": false,
                  "tooltip": false,
                  "viz": false
                },
                "lineInterpolation": "linear",
                "lineWidth": 1,
                "pointSize": 5,
                "scaleDistribution": {
                  "type": "linear"
                },
                "showPoints": "auto",
                "spanNulls": true,
                "stacking": {
                  "group": "A",
                  "mode": "none"
                },
                "thresholdsStyle": {
                  "mode": "off"
                }
              },
              "decimals": 2,
              "mappings": [],
              "max": 100,
              "min": 0,
              "thresholds": {
                "mode": "absolute",
                "steps": [
                  {
                    "color": "green",
                    "value": null
                  }
                ]
              },
              "unit": "percent"
            },
            "overrides": []
          },
          "gridPos": {
            "h": 10,
            "w": 12,
            "x": 12,
            "y": 91
          },
          "id": 182,
          "options": {
            "legend": {
              "calcs": [
                "mean",
                "lastNotNull",
                "max"
              ],
              "displayMode": "table",
              "placement": "bottom"
            },
            "tooltip": {
              "mode": "single"
            }
          },
          "pluginVersion": "8.1.8",
          "targets": [
            {
              "exemplar": false,
              "expr": "qos_read_io_type{datacenter=~\"$Datacenter\",cluster=~\"$Cluster\",workload=~\"$Workload\", metric=\"hya_cache\"} \n  and \ntopk($TopResources, avg_over_time(qos_read_io_type{datacenter=~\"$Datacenter\",cluster=~\"$Cluster\",workload=~\"$Workload\", metric=\"hya_cache\"}[3h] @ end()))",
              "interval": "",
              "legendFormat": "{{cluster}} - {{workload}}",
              "refId": "A"
            }
          ],
          "timeFrom": null,
          "timeShift": null,
          "title": "Top $TopResources Workloads by Read IO Type hya_cache",
          "type": "timeseries"
        },
        {
          "datasource": "${DS_PROMETHEUS}",
          "description": "This is the percentage of read requests served from hya_hdd.",
          "fieldConfig": {
            "defaults": {
              "color": {
                "mode": "palette-classic"
              },
              "custom": {
                "axisLabel": "",
                "axisPlacement": "auto",
                "barAlignment": 0,
                "drawStyle": "line",
                "fillOpacity": 10,
                "gradientMode": "none",
                "hideFrom": {
                  "legend": false,
                  "tooltip": false,
                  "viz": false
                },
                "lineInterpolation": "linear",
                "lineWidth": 1,
                "pointSize": 5,
                "scaleDistribution": {
                  "type": "linear"
                },
                "showPoints": "auto",
                "spanNulls": true,
                "stacking": {
                  "group": "A",
                  "mode": "none"
                },
                "thresholdsStyle": {
                  "mode": "off"
                }
              },
              "decimals": 2,
              "mappings": [],
              "max": 100,
              "min": 0,
              "thresholds": {
                "mode": "absolute",
                "steps": [
                  {
                    "color": "green",
                    "value": null
                  }
                ]
              },
              "unit": "percent"
            },
            "overrides": []
          },
          "gridPos": {
            "h": 10,
            "w": 12,
            "x": 0,
            "y": 101
          },
          "id": 183,
          "options": {
            "legend": {
              "calcs": [
                "mean",
                "lastNotNull",
                "max"
              ],
              "displayMode": "table",
              "placement": "bottom"
            },
            "tooltip": {
              "mode": "single"
            }
          },
          "pluginVersion": "8.1.8",
          "targets": [
            {
              "exemplar": false,
              "expr": "qos_read_io_type{datacenter=~\"$Datacenter\",cluster=~\"$Cluster\",workload=~\"$Workload\", metric=\"hya_hdd\"} \n  and \ntopk($TopResources, avg_over_time(qos_read_io_type{datacenter=~\"$Datacenter\",cluster=~\"$Cluster\",workload=~\"$Workload\", metric=\"hya_hdd\"}[3h] @ end()))",
              "interval": "",
              "legendFormat": "{{cluster}} - {{workload}}",
              "refId": "A"
            }
          ],
          "timeFrom": null,
          "timeShift": null,
          "title": "Top $TopResources Workloads by Read IO Type hya_hdd",
          "type": "timeseries"
        },
        {
          "datasource": "${DS_PROMETHEUS}",
          "description": "This is the percentage of read requests served from hya_non_cache.",
          "fieldConfig": {
            "defaults": {
              "color": {
                "mode": "palette-classic"
              },
              "custom": {
                "axisLabel": "",
                "axisPlacement": "auto",
                "barAlignment": 0,
                "drawStyle": "line",
                "fillOpacity": 10,
                "gradientMode": "none",
                "hideFrom": {
                  "legend": false,
                  "tooltip": false,
                  "viz": false
                },
                "lineInterpolation": "linear",
                "lineWidth": 1,
                "pointSize": 5,
                "scaleDistribution": {
                  "type": "linear"
                },
                "showPoints": "auto",
                "spanNulls": true,
                "stacking": {
                  "group": "A",
                  "mode": "none"
                },
                "thresholdsStyle": {
                  "mode": "off"
                }
              },
              "decimals": 2,
              "mappings": [],
              "max": 100,
              "min": 0,
              "thresholds": {
                "mode": "absolute",
                "steps": [
                  {
                    "color": "green",
                    "value": null
                  }
                ]
              },
              "unit": "percent"
            },
            "overrides": []
          },
          "gridPos": {
            "h": 10,
            "w": 12,
            "x": 12,
            "y": 101
          },
          "id": 184,
          "options": {
            "legend": {
              "calcs": [
                "mean",
                "lastNotNull",
                "max"
              ],
              "displayMode": "table",
              "placement": "bottom"
            },
            "tooltip": {
              "mode": "single"
            }
          },
          "pluginVersion": "8.1.8",
          "targets": [
            {
              "exemplar": false,
              "expr": "qos_read_io_type{datacenter=~\"$Datacenter\",cluster=~\"$Cluster\",workload=~\"$Workload\", metric=\"hya_non_cache\"} \n  and \ntopk($TopResources, avg_over_time(qos_read_io_type{datacenter=~\"$Datacenter\",cluster=~\"$Cluster\",workload=~\"$Workload\", metric=\"hya_non_cache\"}[3h] @ end()))",
              "interval": "",
              "legendFormat": "{{cluster}} - {{workload}}",
              "refId": "A"
            }
          ],
          "timeFrom": null,
          "timeShift": null,
          "title": "Top $TopResources Workloads by Read IO Type hya_non_cache",
          "type": "timeseries"
        }
      ],
      "title": "Read IO Type",
      "type": "row"
    },
    {
      "collapsed": true,
      "datasource": null,
      "gridPos": {
        "h": 1,
        "w": 24,
        "x": 0,
        "y": 62
      },
      "id": 186,
      "panels": [
        {
          "datasource": "${DS_PROMETHEUS}",
          "description": "",
          "fieldConfig": {
            "defaults": {
              "color": {
                "mode": "palette-classic"
              },
              "custom": {
                "axisLabel": "",
                "axisPlacement": "auto",
                "barAlignment": 0,
                "drawStyle": "line",
                "fillOpacity": 10,
                "gradientMode": "none",
                "hideFrom": {
                  "legend": false,
                  "tooltip": false,
                  "viz": false
                },
                "lineInterpolation": "linear",
                "lineWidth": 1,
                "pointSize": 5,
                "scaleDistribution": {
                  "type": "linear"
                },
                "showPoints": "auto",
                "spanNulls": true,
                "stacking": {
                  "group": "A",
                  "mode": "none"
                },
                "thresholdsStyle": {
                  "mode": "off"
                }
              },
              "decimals": 2,
              "mappings": [],
              "min": 0,
              "thresholds": {
                "mode": "absolute",
                "steps": [
                  {
                    "color": "green",
                    "value": null
                  },
                  {
                    "color": "red",
                    "value": 80
                  }
                ]
              },
              "unit": "µs"
            },
            "overrides": []
          },
          "gridPos": {
            "h": 10,
            "w": 24,
            "x": 0,
            "y": 61
          },
          "id": 187,
          "options": {
            "legend": {
              "calcs": [
                "mean",
                "lastNotNull",
                "max"
              ],
              "displayMode": "table",
              "placement": "bottom"
            },
            "tooltip": {
              "mode": "single"
            }
          },
          "pluginVersion": "8.1.8",
          "targets": [
            {
              "exemplar": false,
              "expr": "(avg(qos_detail_service_time_latency{datacenter=~\"$Datacenter\",cluster=~\"$Cluster\",workload=~\"$Workload\"}) by (resource))",
              "interval": "",
              "legendFormat": "{{resource}}",
              "refId": "A"
            }
          ],
          "timeFrom": null,
          "timeShift": null,
          "title": "Service Latency by Resources",
          "type": "timeseries"
        },
        {
          "datasource": "${DS_PROMETHEUS}",
          "description": "Represents the delays in the network layer of ONTAP.",
          "fieldConfig": {
            "defaults": {
              "color": {
                "mode": "palette-classic"
              },
              "custom": {
                "axisLabel": "",
                "axisPlacement": "auto",
                "barAlignment": 0,
                "drawStyle": "line",
                "fillOpacity": 10,
                "gradientMode": "none",
                "hideFrom": {
                  "legend": false,
                  "tooltip": false,
                  "viz": false
                },
                "lineInterpolation": "linear",
                "lineWidth": 1,
                "pointSize": 5,
                "scaleDistribution": {
                  "type": "linear"
                },
                "showPoints": "auto",
                "spanNulls": true,
                "stacking": {
                  "group": "A",
                  "mode": "none"
                },
                "thresholdsStyle": {
                  "mode": "off"
                }
              },
              "decimals": 2,
              "mappings": [
                {
                  "options": {
                    "match": "null+nan",
                    "result": {
                      "index": 0,
                      "text": "0%"
                    }
                  },
                  "type": "special"
                }
              ],
              "max": 100,
              "min": 0,
              "thresholds": {
                "mode": "absolute",
                "steps": [
                  {
                    "color": "green",
                    "value": null
                  }
                ]
              },
              "unit": "percent"
            },
            "overrides": []
          },
          "gridPos": {
            "h": 10,
            "w": 12,
            "x": 0,
            "y": 71
          },
          "id": 189,
          "options": {
            "legend": {
              "calcs": [
                "mean",
                "lastNotNull",
                "max"
              ],
              "displayMode": "table",
              "placement": "bottom"
            },
            "tooltip": {
              "mode": "single"
            }
          },
          "pluginVersion": "8.1.8",
          "targets": [
            {
              "exemplar": false,
              "expr": "100 * (\n  (qos_detail_service_time_latency{datacenter=~\"$Datacenter\",cluster=~\"$Cluster\",workload=~\"$Workload\",resource=\"frontend\"}\n  and\n  topk($TopResources, avg_over_time(qos_detail_service_time_latency{datacenter=~\"$Datacenter\",cluster=~\"$Cluster\",workload=~\"$Workload\",resource=\"frontend\"}[3h] @ end())))\n  / on() group_left sum(qos_detail_service_time_latency{datacenter=~\"$Datacenter\",cluster=~\"$Cluster\",resource=\"frontend\"})\n)",
              "instant": false,
              "interval": "",
              "legendFormat": "{{cluster}} - {{workload}}",
              "refId": "A"
            }
          ],
          "timeFrom": null,
          "timeShift": null,
          "title": "Top $TopResources Workloads by Service Time from frontend",
          "type": "timeseries"
        },
        {
          "datasource": "${DS_PROMETHEUS}",
          "description": "Represents the delays in the data/WAFL layer of ONTAP.",
          "fieldConfig": {
            "defaults": {
              "color": {
                "mode": "palette-classic"
              },
              "custom": {
                "axisLabel": "",
                "axisPlacement": "auto",
                "barAlignment": 0,
                "drawStyle": "line",
                "fillOpacity": 10,
                "gradientMode": "none",
                "hideFrom": {
                  "legend": false,
                  "tooltip": false,
                  "viz": false
                },
                "lineInterpolation": "linear",
                "lineWidth": 1,
                "pointSize": 5,
                "scaleDistribution": {
                  "type": "linear"
                },
                "showPoints": "auto",
                "spanNulls": true,
                "stacking": {
                  "group": "A",
                  "mode": "none"
                },
                "thresholdsStyle": {
                  "mode": "off"
                }
              },
              "decimals": 2,
              "mappings": [
                {
                  "options": {
                    "match": "null+nan",
                    "result": {
                      "index": 0,
                      "text": "0%"
                    }
                  },
                  "type": "special"
                }
              ],
              "max": 100,
              "min": 0,
              "thresholds": {
                "mode": "absolute",
                "steps": [
                  {
                    "color": "green",
                    "value": null
                  }
                ]
              },
              "unit": "percent"
            },
            "overrides": []
          },
          "gridPos": {
            "h": 10,
            "w": 12,
            "x": 12,
            "y": 71
          },
          "id": 191,
          "options": {
            "legend": {
              "calcs": [
                "mean",
                "lastNotNull",
                "max"
              ],
              "displayMode": "table",
              "placement": "bottom"
            },
            "tooltip": {
              "mode": "single"
            }
          },
          "pluginVersion": "8.1.8",
          "targets": [
            {
              "exemplar": false,
              "expr": "100 * (\n  (qos_detail_service_time_latency{datacenter=~\"$Datacenter\",cluster=~\"$Cluster\",workload=~\"$Workload\",resource=\"backend\"}\n  and\n  topk($TopResources, avg_over_time(qos_detail_service_time_latency{datacenter=~\"$Datacenter\",cluster=~\"$Cluster\",workload=~\"$Workload\",resource=\"backend\"}[3h] @ end())))\n  / on() group_left sum(qos_detail_service_time_latency{datacenter=~\"$Datacenter\",cluster=~\"$Cluster\",resource=\"backend\"})\n)",
              "instant": false,
              "interval": "",
              "legendFormat": "{{cluster}} - {{workload}}",
              "refId": "A"
            }
          ],
          "timeFrom": null,
          "timeShift": null,
          "title": "Top $TopResources Workloads by Service Time from backend",
          "type": "timeseries"
        },
        {
          "datasource": "${DS_PROMETHEUS}",
          "description": "Represents delays caused by the cluster switches, cables, and adapters which physically connect clustered nodes. \n\nIf the cluster interconnect component is in contention, it means high wait time for I/O requests at the cluster interconnect is impacting the latency of one or more workloads.",
          "fieldConfig": {
            "defaults": {
              "color": {
                "mode": "palette-classic"
              },
              "custom": {
                "axisLabel": "",
                "axisPlacement": "auto",
                "barAlignment": 0,
                "drawStyle": "line",
                "fillOpacity": 10,
                "gradientMode": "none",
                "hideFrom": {
                  "legend": false,
                  "tooltip": false,
                  "viz": false
                },
                "lineInterpolation": "linear",
                "lineWidth": 1,
                "pointSize": 5,
                "scaleDistribution": {
                  "type": "linear"
                },
                "showPoints": "auto",
                "spanNulls": true,
                "stacking": {
                  "group": "A",
                  "mode": "none"
                },
                "thresholdsStyle": {
                  "mode": "off"
                }
              },
              "decimals": 2,
              "mappings": [
                {
                  "options": {
                    "match": "null+nan",
                    "result": {
                      "index": 0,
                      "text": "0%"
                    }
                  },
                  "type": "special"
                }
              ],
              "max": 100,
              "min": 0,
              "thresholds": {
                "mode": "absolute",
                "steps": [
                  {
                    "color": "green",
                    "value": null
                  },
                  {
                    "color": "red",
                    "value": 80
                  }
                ]
              },
              "unit": "percent"
            },
            "overrides": []
          },
          "gridPos": {
            "h": 10,
            "w": 12,
            "x": 0,
            "y": 81
          },
          "id": 193,
          "options": {
            "legend": {
              "calcs": [
                "mean",
                "lastNotNull",
                "max"
              ],
              "displayMode": "table",
              "placement": "bottom"
            },
            "tooltip": {
              "mode": "single"
            }
          },
          "pluginVersion": "8.1.8",
          "targets": [
            {
              "exemplar": false,
              "expr": "100 * (\n  (qos_detail_service_time_latency{datacenter=~\"$Datacenter\",cluster=~\"$Cluster\",workload=~\"$Workload\",resource=\"cluster\"}\n  and\n  topk($TopResources, avg_over_time(qos_detail_service_time_latency{datacenter=~\"$Datacenter\",cluster=~\"$Cluster\",workload=~\"$Workload\",resource=\"cluster\"}[3h] @ end())))\n  / on() group_left sum(qos_detail_service_time_latency{datacenter=~\"$Datacenter\",cluster=~\"$Cluster\",resource=\"cluster\"})\n)",
              "instant": false,
              "interval": "",
              "legendFormat": "{{cluster}} - {{workload}}",
              "refId": "A"
            }
          ],
          "timeFrom": null,
          "timeShift": null,
          "title": "Top $TopResources Workloads by Service Time from cluster",
          "type": "timeseries"
        },
        {
          "datasource": "${DS_PROMETHEUS}",
          "description": "Represents delays due to buffered write flushes, called consistency points (cp).",
          "fieldConfig": {
            "defaults": {
              "color": {
                "mode": "palette-classic"
              },
              "custom": {
                "axisLabel": "",
                "axisPlacement": "auto",
                "barAlignment": 0,
                "drawStyle": "line",
                "fillOpacity": 10,
                "gradientMode": "none",
                "hideFrom": {
                  "legend": false,
                  "tooltip": false,
                  "viz": false
                },
                "lineInterpolation": "linear",
                "lineWidth": 1,
                "pointSize": 5,
                "scaleDistribution": {
                  "type": "linear"
                },
                "showPoints": "auto",
                "spanNulls": true,
                "stacking": {
                  "group": "A",
                  "mode": "none"
                },
                "thresholdsStyle": {
                  "mode": "off"
                }
              },
              "decimals": 2,
              "mappings": [
                {
                  "options": {
                    "match": "null+nan",
                    "result": {
                      "index": 0,
                      "text": "0%"
                    }
                  },
                  "type": "special"
                }
              ],
              "max": 100,
              "min": 0,
              "thresholds": {
                "mode": "absolute",
                "steps": [
                  {
                    "color": "green",
                    "value": null
                  },
                  {
                    "color": "red",
                    "value": 80
                  }
                ]
              },
              "unit": "percent"
            },
            "overrides": []
          },
          "gridPos": {
            "h": 10,
            "w": 12,
            "x": 12,
            "y": 81
          },
          "id": 195,
          "options": {
            "legend": {
              "calcs": [
                "mean",
                "lastNotNull",
                "max"
              ],
              "displayMode": "table",
              "placement": "bottom"
            },
            "tooltip": {
              "mode": "single"
            }
          },
          "pluginVersion": "8.1.8",
          "targets": [
            {
              "exemplar": false,
              "expr": "100 * (\n  (qos_detail_service_time_latency{datacenter=~\"$Datacenter\",cluster=~\"$Cluster\",workload=~\"$Workload\",resource=\"cp\"}\n  and\n  topk($TopResources, avg_over_time(qos_detail_service_time_latency{datacenter=~\"$Datacenter\",cluster=~\"$Cluster\",workload=~\"$Workload\",resource=\"cp\"}[3h] @ end())))\n  / on() group_left sum(qos_detail_service_time_latency{datacenter=~\"$Datacenter\",cluster=~\"$Cluster\",resource=\"cp\"})\n)",
              "instant": false,
              "interval": "",
              "legendFormat": "{{cluster}} - {{workload}}",
              "refId": "A"
            }
          ],
          "timeFrom": null,
          "timeShift": null,
          "title": "Top $TopResources Workloads by Service Time from cp",
          "type": "timeseries"
        },
        {
          "datasource": "${DS_PROMETHEUS}",
          "description": "Represents slowness due to attached hard drives or solid state drives.",
          "fieldConfig": {
            "defaults": {
              "color": {
                "mode": "palette-classic"
              },
              "custom": {
                "axisLabel": "",
                "axisPlacement": "auto",
                "barAlignment": 0,
                "drawStyle": "line",
                "fillOpacity": 10,
                "gradientMode": "none",
                "hideFrom": {
                  "legend": false,
                  "tooltip": false,
                  "viz": false
                },
                "lineInterpolation": "linear",
                "lineWidth": 1,
                "pointSize": 5,
                "scaleDistribution": {
                  "type": "linear"
                },
                "showPoints": "auto",
                "spanNulls": true,
                "stacking": {
                  "group": "A",
                  "mode": "none"
                },
                "thresholdsStyle": {
                  "mode": "off"
                }
              },
              "decimals": 2,
              "mappings": [
                {
                  "options": {
                    "match": "null+nan",
                    "result": {
                      "index": 0,
                      "text": "0%"
                    }
                  },
                  "type": "special"
                }
              ],
              "max": 100,
              "min": 0,
              "thresholds": {
                "mode": "absolute",
                "steps": [
                  {
                    "color": "green",
                    "value": null
                  },
                  {
                    "color": "red",
                    "value": 80
                  }
                ]
              },
              "unit": "percent"
            },
            "overrides": []
          },
          "gridPos": {
            "h": 10,
            "w": 12,
            "x": 0,
            "y": 91
          },
          "id": 197,
          "options": {
            "legend": {
              "calcs": [
                "mean",
                "lastNotNull",
                "max"
              ],
              "displayMode": "table",
              "placement": "bottom"
            },
            "tooltip": {
              "mode": "single"
            }
          },
          "pluginVersion": "8.1.8",
          "targets": [
            {
              "exemplar": false,
              "expr": "100 * (\n  (qos_detail_service_time_latency{datacenter=~\"$Datacenter\",cluster=~\"$Cluster\",workload=~\"$Workload\",resource=\"disk\"}\n  and\n  topk($TopResources, avg_over_time(qos_detail_service_time_latency{datacenter=~\"$Datacenter\",cluster=~\"$Cluster\",workload=~\"$Workload\",resource=\"disk\"}[3h] @ end())))\n  / on() group_left sum(qos_detail_service_time_latency{datacenter=~\"$Datacenter\",cluster=~\"$Cluster\",resource=\"disk\"})\n)",
              "instant": false,
              "interval": "",
              "legendFormat": "{{cluster}} - {{workload}}",
              "refId": "A"
            }
          ],
          "timeFrom": null,
          "timeShift": null,
          "title": "Top $TopResources Workloads by Service Time from disk",
          "type": "timeseries"
        },
        {
          "datasource": "${DS_PROMETHEUS}",
          "description": "`Note:` Typically these latencies only apply to SAN not NAS.\n\nRepresents the wait time of I/O requests by the external networking protocols on the cluster. The wait time is time spent waiting for transfer ready transactions to finish before the cluster can respond to an I/O request. If the network component is in contention, it means high wait time at the protocol layer is impacting the latency of one or more workloads.",
          "fieldConfig": {
            "defaults": {
              "color": {
                "mode": "palette-classic"
              },
              "custom": {
                "axisLabel": "",
                "axisPlacement": "auto",
                "barAlignment": 0,
                "drawStyle": "line",
                "fillOpacity": 10,
                "gradientMode": "none",
                "hideFrom": {
                  "legend": false,
                  "tooltip": false,
                  "viz": false
                },
                "lineInterpolation": "linear",
                "lineWidth": 1,
                "pointSize": 5,
                "scaleDistribution": {
                  "type": "linear"
                },
                "showPoints": "auto",
                "spanNulls": true,
                "stacking": {
                  "group": "A",
                  "mode": "none"
                },
                "thresholdsStyle": {
                  "mode": "off"
                }
              },
              "decimals": 2,
              "mappings": [
                {
                  "options": {
                    "match": "null+nan",
                    "result": {
                      "index": 0,
                      "text": "0%"
                    }
                  },
                  "type": "special"
                }
              ],
              "max": 100,
              "min": 0,
              "thresholds": {
                "mode": "absolute",
                "steps": [
                  {
                    "color": "green",
                    "value": null
                  },
                  {
                    "color": "red",
                    "value": 80
                  }
                ]
              },
              "unit": "percent"
            },
            "overrides": []
          },
          "gridPos": {
            "h": 10,
            "w": 12,
            "x": 12,
            "y": 91
          },
          "id": 199,
          "options": {
            "legend": {
              "calcs": [
                "mean",
                "lastNotNull",
                "max"
              ],
              "displayMode": "table",
              "placement": "bottom"
            },
            "tooltip": {
              "mode": "single"
            }
          },
          "pluginVersion": "8.1.8",
          "targets": [
            {
              "exemplar": false,
              "expr": "100 * (\n  (qos_detail_service_time_latency{datacenter=~\"$Datacenter\",cluster=~\"$Cluster\",workload=~\"$Workload\",resource=\"network\"}\n  and\n  topk($TopResources, avg_over_time(qos_detail_service_time_latency{datacenter=~\"$Datacenter\",cluster=~\"$Cluster\",workload=~\"$Workload\",resource=\"network\"}[3h] @ end())))\n  / on() group_left sum(qos_detail_service_time_latency{datacenter=~\"$Datacenter\",cluster=~\"$Cluster\",resource=\"network\"})\n)",
              "instant": false,
              "interval": "",
              "legendFormat": "{{cluster}} - {{workload}}",
              "refId": "A"
            }
          ],
          "timeFrom": null,
          "timeShift": null,
          "title": "Top $TopResources Workloads by Service Time from network",
          "type": "timeseries"
        },
        {
          "datasource": "${DS_PROMETHEUS}",
          "description": "Represents delays due to mirroring writes to the NVRAM/NVLOG memory and to the HA partner NVRAM/NVLOG memory.",
          "fieldConfig": {
            "defaults": {
              "color": {
                "mode": "palette-classic"
              },
              "custom": {
                "axisLabel": "",
                "axisPlacement": "auto",
                "barAlignment": 0,
                "drawStyle": "line",
                "fillOpacity": 10,
                "gradientMode": "none",
                "hideFrom": {
                  "legend": false,
                  "tooltip": false,
                  "viz": false
                },
                "lineInterpolation": "linear",
                "lineWidth": 1,
                "pointSize": 5,
                "scaleDistribution": {
                  "type": "linear"
                },
                "showPoints": "auto",
                "spanNulls": true,
                "stacking": {
                  "group": "A",
                  "mode": "none"
                },
                "thresholdsStyle": {
                  "mode": "off"
                }
              },
              "decimals": 2,
              "mappings": [
                {
                  "options": {
                    "match": "null+nan",
                    "result": {
                      "index": 0,
                      "text": "0%"
                    }
                  },
                  "type": "special"
                }
              ],
              "max": 100,
              "min": 0,
              "thresholds": {
                "mode": "absolute",
                "steps": [
                  {
                    "color": "green",
                    "value": null
                  },
                  {
                    "color": "red",
                    "value": 80
                  }
                ]
              },
              "unit": "percent"
            },
            "overrides": []
          },
          "gridPos": {
            "h": 10,
            "w": 12,
            "x": 0,
            "y": 101
          },
          "id": 201,
          "options": {
            "legend": {
              "calcs": [
                "mean",
                "lastNotNull",
                "max"
              ],
              "displayMode": "table",
              "placement": "bottom"
            },
            "tooltip": {
              "mode": "single"
            }
          },
          "pluginVersion": "8.1.8",
          "targets": [
            {
              "exemplar": false,
              "expr": "100 * (\n  (qos_detail_service_time_latency{datacenter=~\"$Datacenter\",cluster=~\"$Cluster\",workload=~\"$Workload\",resource=\"nvlog\"}\n  and\n  topk($TopResources, avg_over_time(qos_detail_service_time_latency{datacenter=~\"$Datacenter\",cluster=~\"$Cluster\",workload=~\"$Workload\",resource=\"nvlog\"}[3h] @ end())))\n  / on() group_left sum(qos_detail_service_time_latency{datacenter=~\"$Datacenter\",cluster=~\"$Cluster\",resource=\"nvlog\"})\n)",
              "instant": false,
              "interval": "",
              "legendFormat": "{{cluster}} - {{workload}}",
              "refId": "A"
            }
          ],
          "timeFrom": null,
          "timeShift": null,
          "title": "Top $TopResources Workloads by Service Time from nvlog",
          "type": "timeseries"
        },
        {
          "datasource": "${DS_PROMETHEUS}",
          "description": "Represents delays due to operations suspending on a delay mechanism. Typically this is diagnosed by NetApp Support.",
          "fieldConfig": {
            "defaults": {
              "color": {
                "mode": "palette-classic"
              },
              "custom": {
                "axisLabel": "",
                "axisPlacement": "auto",
                "barAlignment": 0,
                "drawStyle": "line",
                "fillOpacity": 10,
                "gradientMode": "none",
                "hideFrom": {
                  "legend": false,
                  "tooltip": false,
                  "viz": false
                },
                "lineInterpolation": "linear",
                "lineWidth": 1,
                "pointSize": 5,
                "scaleDistribution": {
                  "type": "linear"
                },
                "showPoints": "auto",
                "spanNulls": true,
                "stacking": {
                  "group": "A",
                  "mode": "none"
                },
                "thresholdsStyle": {
                  "mode": "off"
                }
              },
              "decimals": 2,
              "mappings": [
                {
                  "options": {
                    "match": "null+nan",
                    "result": {
                      "index": 0,
                      "text": "0%"
                    }
                  },
                  "type": "special"
                }
              ],
              "max": 100,
              "min": 0,
              "thresholds": {
                "mode": "absolute",
                "steps": [
                  {
                    "color": "green",
                    "value": null
                  },
                  {
                    "color": "red",
                    "value": 80
                  }
                ]
              },
              "unit": "percent"
            },
            "overrides": []
          },
          "gridPos": {
            "h": 10,
            "w": 12,
            "x": 12,
            "y": 101
          },
          "id": 203,
          "options": {
            "legend": {
              "calcs": [
                "mean",
                "lastNotNull",
                "max"
              ],
              "displayMode": "table",
              "placement": "bottom"
            },
            "tooltip": {
              "mode": "single"
            }
          },
          "pluginVersion": "8.1.8",
          "targets": [
            {
              "exemplar": false,
              "expr": "100 * (\n  (qos_detail_service_time_latency{datacenter=~\"$Datacenter\",cluster=~\"$Cluster\",workload=~\"$Workload\",resource=\"suspend\"}\n  and\n  topk($TopResources, avg_over_time(qos_detail_service_time_latency{datacenter=~\"$Datacenter\",cluster=~\"$Cluster\",workload=~\"$Workload\",resource=\"suspend\"}[3h] @ end())))\n  / on() group_left sum(qos_detail_service_time_latency{datacenter=~\"$Datacenter\",cluster=~\"$Cluster\",resource=\"suspend\"})\n)\n",
              "instant": false,
              "interval": "",
              "legendFormat": "{{cluster}} - {{workload}}",
              "refId": "A"
            }
          ],
          "timeFrom": null,
          "timeShift": null,
          "title": "Top $TopResources Workloads by Service Time from WAFL suspend",
          "type": "timeseries"
        },
        {
          "datasource": "${DS_PROMETHEUS}",
          "description": "Represents the throughput maximum (ceiling) setting of the storage Quality of Service (QoS) policy group assigned to the workload. If the policy group component is in contention, it means all workloads in the policy group are being throttled by the set throughput limit, which is impacting the latency of one or more of those workloads.",
          "fieldConfig": {
            "defaults": {
              "color": {
                "mode": "palette-classic"
              },
              "custom": {
                "axisLabel": "",
                "axisPlacement": "auto",
                "barAlignment": 0,
                "drawStyle": "line",
                "fillOpacity": 10,
                "gradientMode": "none",
                "hideFrom": {
                  "legend": false,
                  "tooltip": false,
                  "viz": false
                },
                "lineInterpolation": "linear",
                "lineWidth": 1,
                "pointSize": 5,
                "scaleDistribution": {
                  "type": "linear"
                },
                "showPoints": "auto",
                "spanNulls": true,
                "stacking": {
                  "group": "A",
                  "mode": "none"
                },
                "thresholdsStyle": {
                  "mode": "off"
                }
              },
              "decimals": 2,
              "mappings": [
                {
                  "options": {
                    "match": "null+nan",
                    "result": {
                      "index": 0,
                      "text": "0%"
                    }
                  },
                  "type": "special"
                }
              ],
              "max": 100,
              "min": 0,
              "thresholds": {
                "mode": "absolute",
                "steps": [
                  {
                    "color": "green",
                    "value": null
                  },
                  {
                    "color": "red",
                    "value": 80
                  }
                ]
              },
              "unit": "percent"
            },
            "overrides": []
          },
          "gridPos": {
            "h": 10,
            "w": 12,
            "x": 0,
            "y": 111
          },
          "id": 205,
          "options": {
            "legend": {
              "calcs": [
                "mean",
                "lastNotNull",
                "max"
              ],
              "displayMode": "table",
              "placement": "bottom"
            },
            "tooltip": {
              "mode": "single"
            }
          },
          "pluginVersion": "8.1.8",
          "targets": [
            {
              "exemplar": false,
              "expr": "100 * (\n  (qos_detail_service_time_latency{datacenter=~\"$Datacenter\",cluster=~\"$Cluster\",workload=~\"$Workload\",resource=\"throttle\"}\n  and\n  topk($TopResources, avg_over_time(qos_detail_service_time_latency{datacenter=~\"$Datacenter\",cluster=~\"$Cluster\",workload=~\"$Workload\",resource=\"throttle\"}[3h] @ end())))\n  / on() group_left sum(qos_detail_service_time_latency{datacenter=~\"$Datacenter\",cluster=~\"$Cluster\",resource=\"throttle\"})\n)",
              "instant": false,
              "interval": "",
              "legendFormat": "{{cluster}} - {{workload}}",
              "refId": "A"
            }
          ],
          "timeFrom": null,
          "timeShift": null,
          "title": "Top $TopResources Workloads by Service Time from Qos throttle",
          "type": "timeseries"
        },
        {
          "datasource": "${DS_PROMETHEUS}",
          "description": "Represents the latency to a workload that is being caused by QoS throughput floor (expected) setting assigned to other workloads. If the QoS floor set on certain workloads use the majority of the bandwidth to guarantee the promised throughput, other workloads will be throttled and see more latency.",
          "fieldConfig": {
            "defaults": {
              "color": {
                "mode": "palette-classic"
              },
              "custom": {
                "axisLabel": "",
                "axisPlacement": "auto",
                "barAlignment": 0,
                "drawStyle": "line",
                "fillOpacity": 10,
                "gradientMode": "none",
                "hideFrom": {
                  "legend": false,
                  "tooltip": false,
                  "viz": false
                },
                "lineInterpolation": "linear",
                "lineWidth": 1,
                "pointSize": 5,
                "scaleDistribution": {
                  "type": "linear"
                },
                "showPoints": "auto",
                "spanNulls": true,
                "stacking": {
                  "group": "A",
                  "mode": "none"
                },
                "thresholdsStyle": {
                  "mode": "off"
                }
              },
              "decimals": 2,
              "mappings": [
                {
                  "options": {
                    "match": "null+nan",
                    "result": {
                      "index": 0,
                      "text": "0%"
                    }
                  },
                  "type": "special"
                }
              ],
              "max": 100,
              "min": 0,
              "thresholds": {
                "mode": "absolute",
                "steps": [
                  {
                    "color": "green",
                    "value": null
                  },
                  {
                    "color": "red",
                    "value": 80
                  }
                ]
              },
              "unit": "percent"
            },
            "overrides": []
          },
          "gridPos": {
            "h": 10,
            "w": 12,
            "x": 12,
            "y": 111
          },
          "id": 207,
          "options": {
            "legend": {
              "calcs": [
                "mean",
                "lastNotNull",
                "max"
              ],
              "displayMode": "table",
              "placement": "bottom"
            },
            "tooltip": {
              "mode": "single"
            }
          },
          "pluginVersion": "8.1.8",
          "targets": [
            {
              "exemplar": false,
              "expr": "100 * (\n  (qos_detail_service_time_latency{datacenter=~\"$Datacenter\",cluster=~\"$Cluster\",workload=~\"$Workload\",resource=\"qos_min\"}\n  and\n  topk($TopResources, avg_over_time(qos_detail_service_time_latency{datacenter=~\"$Datacenter\",cluster=~\"$Cluster\",workload=~\"$Workload\",resource=\"qos_min\"}[3h] @ end())))\n  / on() group_left sum(qos_detail_service_time_latency{datacenter=~\"$Datacenter\",cluster=~\"$Cluster\",resource=\"qos_min\"})\n)\n",
              "instant": false,
              "interval": "",
              "legendFormat": "{{cluster}} - {{workload}}",
              "refId": "A"
            }
          ],
          "timeFrom": null,
          "timeShift": null,
          "title": "Top $TopResources Workloads by Service Time from qos_min",
          "type": "timeseries"
        },
        {
          "datasource": "${DS_PROMETHEUS}",
          "description": "Represents the software component in the cluster involved with I/O processing between the cluster and the cloud tier on which user data is stored. If the cloud latency component is in contention, it means that a large amount of reads from volumes that are hosted on the cloud tier are impacting the latency of one or more workloads.",
          "fieldConfig": {
            "defaults": {
              "color": {
                "mode": "palette-classic"
              },
              "custom": {
                "axisLabel": "",
                "axisPlacement": "auto",
                "barAlignment": 0,
                "drawStyle": "line",
                "fillOpacity": 10,
                "gradientMode": "none",
                "hideFrom": {
                  "legend": false,
                  "tooltip": false,
                  "viz": false
                },
                "lineInterpolation": "linear",
                "lineWidth": 1,
                "pointSize": 5,
                "scaleDistribution": {
                  "type": "linear"
                },
                "showPoints": "auto",
                "spanNulls": true,
                "stacking": {
                  "group": "A",
                  "mode": "none"
                },
                "thresholdsStyle": {
                  "mode": "off"
                }
              },
              "decimals": 2,
              "mappings": [
                {
                  "options": {
                    "match": "null+nan",
                    "result": {
                      "index": 0,
                      "text": "0%"
                    }
                  },
                  "type": "special"
                }
              ],
              "max": 100,
              "min": 0,
              "thresholds": {
                "mode": "absolute",
                "steps": [
                  {
                    "color": "green",
                    "value": null
                  },
                  {
                    "color": "red",
                    "value": 80
                  }
                ]
              },
              "unit": "percent"
            },
            "overrides": []
          },
          "gridPos": {
            "h": 10,
            "w": 12,
            "x": 0,
            "y": 121
          },
          "id": 209,
          "options": {
            "legend": {
              "calcs": [
                "mean",
                "lastNotNull",
                "max"
              ],
              "displayMode": "table",
              "placement": "bottom"
            },
            "tooltip": {
              "mode": "single"
            }
          },
          "pluginVersion": "8.1.8",
          "targets": [
            {
              "exemplar": false,
              "expr": "100 * (\n  (qos_detail_service_time_latency{datacenter=~\"$Datacenter\",cluster=~\"$Cluster\",workload=~\"$Workload\",resource=\"cloud\"}\n  and\n  topk($TopResources, avg_over_time(qos_detail_service_time_latency{datacenter=~\"$Datacenter\",cluster=~\"$Cluster\",workload=~\"$Workload\",resource=\"cloud\"}[3h] @ end())))\n  / on() group_left sum(qos_detail_service_time_latency{datacenter=~\"$Datacenter\",cluster=~\"$Cluster\",resource=\"cloud\"})\n)",
              "instant": false,
              "interval": "",
              "legendFormat": "{{cluster}} - {{workload}}",
              "refId": "A"
            }
          ],
          "timeFrom": null,
          "timeShift": null,
          "title": "Top $TopResources Workloads by Service Time from cloud",
          "type": "timeseries"
        },
        {
          "datasource": "${DS_PROMETHEUS}",
          "fieldConfig": {
            "defaults": {
              "color": {
                "mode": "palette-classic"
              },
              "custom": {
                "axisLabel": "",
                "axisPlacement": "auto",
                "barAlignment": 0,
                "drawStyle": "line",
                "fillOpacity": 10,
                "gradientMode": "none",
                "hideFrom": {
                  "legend": false,
                  "tooltip": false,
                  "viz": false
                },
                "lineInterpolation": "linear",
                "lineWidth": 1,
                "pointSize": 5,
                "scaleDistribution": {
                  "type": "linear"
                },
                "showPoints": "auto",
                "spanNulls": true,
                "stacking": {
                  "group": "A",
                  "mode": "none"
                },
                "thresholdsStyle": {
                  "mode": "off"
                }
              },
              "decimals": 2,
              "mappings": [
                {
                  "options": {
                    "match": "null+nan",
                    "result": {
                      "index": 0,
                      "text": "0%"
                    }
                  },
                  "type": "special"
                }
              ],
              "max": 100,
              "min": 0,
              "thresholds": {
                "mode": "absolute",
                "steps": [
                  {
                    "color": "green",
                    "value": null
                  },
                  {
                    "color": "red",
                    "value": 80
                  }
                ]
              },
              "unit": "percent"
            },
            "overrides": []
          },
          "gridPos": {
            "h": 10,
            "w": 12,
            "x": 12,
            "y": 121
          },
          "id": 211,
          "options": {
            "legend": {
              "calcs": [
                "mean",
                "lastNotNull",
                "max"
              ],
              "displayMode": "table",
              "placement": "bottom"
            },
            "tooltip": {
              "mode": "single"
            }
          },
          "pluginVersion": "8.1.8",
          "targets": [
            {
              "exemplar": false,
              "expr": "100 * (\n  (qos_detail_service_time_latency{datacenter=~\"$Datacenter\",cluster=~\"$Cluster\",workload=~\"$Workload\",resource=\"sync_repl\"}\n  and\n  topk($TopResources, avg_over_time(qos_detail_service_time_latency{datacenter=~\"$Datacenter\",cluster=~\"$Cluster\",workload=~\"$Workload\",resource=\"sync_repl\"}[3h] @ end())))\n  / on() group_left sum(qos_detail_service_time_latency{datacenter=~\"$Datacenter\",cluster=~\"$Cluster\",resource=\"sync_repl\"})\n)",
              "instant": false,
              "interval": "",
              "legendFormat": "{{cluster}} - {{workload}}",
              "refId": "A"
            }
          ],
          "timeFrom": null,
          "timeShift": null,
          "title": "Top $TopResources Workloads by Service Time from sync_repl",
          "type": "timeseries"
        },
        {
          "datasource": "${DS_PROMETHEUS}",
          "fieldConfig": {
            "defaults": {
              "color": {
                "mode": "palette-classic"
              },
              "custom": {
                "axisLabel": "",
                "axisPlacement": "auto",
                "barAlignment": 0,
                "drawStyle": "line",
                "fillOpacity": 10,
                "gradientMode": "none",
                "hideFrom": {
                  "legend": false,
                  "tooltip": false,
                  "viz": false
                },
                "lineInterpolation": "linear",
                "lineWidth": 1,
                "pointSize": 5,
                "scaleDistribution": {
                  "type": "linear"
                },
                "showPoints": "auto",
                "spanNulls": true,
                "stacking": {
                  "group": "A",
                  "mode": "none"
                },
                "thresholdsStyle": {
                  "mode": "off"
                }
              },
              "decimals": 2,
              "mappings": [
                {
                  "options": {
                    "match": "null+nan",
                    "result": {
                      "index": 0,
                      "text": "0%"
                    }
                  },
                  "type": "special"
                }
              ],
              "max": 100,
              "min": 0,
              "thresholds": {
                "mode": "absolute",
                "steps": [
                  {
                    "color": "green",
                    "value": null
                  },
                  {
                    "color": "red",
                    "value": 80
                  }
                ]
              },
              "unit": "percent"
            },
            "overrides": []
          },
          "gridPos": {
            "h": 10,
            "w": 12,
            "x": 0,
            "y": 131
          },
          "id": 213,
          "options": {
            "legend": {
              "calcs": [
                "mean",
                "lastNotNull",
                "max"
              ],
              "displayMode": "table",
              "placement": "bottom"
            },
            "tooltip": {
              "mode": "single"
            }
          },
          "pluginVersion": "8.1.8",
          "targets": [
            {
              "exemplar": false,
              "expr": "100 * (\n  (qos_detail_service_time_latency{datacenter=~\"$Datacenter\",cluster=~\"$Cluster\",workload=~\"$Workload\",resource=\"flexcache_ral\"}\n  and\n  topk($TopResources, avg_over_time(qos_detail_service_time_latency{datacenter=~\"$Datacenter\",cluster=~\"$Cluster\",workload=~\"$Workload\",resource=\"flexcache_ral\"}[3h] @ end())))\n  / on() group_left sum(qos_detail_service_time_latency{datacenter=~\"$Datacenter\",cluster=~\"$Cluster\",resource=\"flexcache_ral\"})\n)",
              "instant": false,
              "interval": "",
              "legendFormat": "{{cluster}} - {{workload}}",
              "refId": "A"
            }
          ],
          "timeFrom": null,
          "timeShift": null,
          "title": "Top $TopResources Workloads by Service Time from flexcache_ral",
          "type": "timeseries"
        },
        {
          "datasource": "${DS_PROMETHEUS}",
          "fieldConfig": {
            "defaults": {
              "color": {
                "mode": "palette-classic"
              },
              "custom": {
                "axisLabel": "",
                "axisPlacement": "auto",
                "barAlignment": 0,
                "drawStyle": "line",
                "fillOpacity": 10,
                "gradientMode": "none",
                "hideFrom": {
                  "legend": false,
                  "tooltip": false,
                  "viz": false
                },
                "lineInterpolation": "linear",
                "lineWidth": 1,
                "pointSize": 5,
                "scaleDistribution": {
                  "type": "linear"
                },
                "showPoints": "auto",
                "spanNulls": true,
                "stacking": {
                  "group": "A",
                  "mode": "none"
                },
                "thresholdsStyle": {
                  "mode": "off"
                }
              },
              "decimals": 2,
              "mappings": [
                {
                  "options": {
                    "match": "null+nan",
                    "result": {
                      "index": 0,
                      "text": "0%"
                    }
                  },
                  "type": "special"
                }
              ],
              "max": 100,
              "min": 0,
              "thresholds": {
                "mode": "absolute",
                "steps": [
                  {
                    "color": "green",
                    "value": null
                  },
                  {
                    "color": "red",
                    "value": 80
                  }
                ]
              },
              "unit": "percent"
            },
            "overrides": []
          },
          "gridPos": {
            "h": 10,
            "w": 12,
            "x": 12,
            "y": 131
          },
          "id": 215,
          "options": {
            "legend": {
              "calcs": [
                "mean",
                "lastNotNull",
                "max"
              ],
              "displayMode": "table",
              "placement": "bottom"
            },
            "tooltip": {
              "mode": "single"
            }
          },
          "pluginVersion": "8.1.8",
          "targets": [
            {
              "exemplar": false,
              "expr": "100 * (\n  (qos_detail_service_time_latency{datacenter=~\"$Datacenter\",cluster=~\"$Cluster\",workload=~\"$Workload\",resource=\"flexcache_spinhi\"}\n  and\n  topk($TopResources, avg_over_time(qos_detail_service_time_latency{datacenter=~\"$Datacenter\",cluster=~\"$Cluster\",workload=~\"$Workload\",resource=\"flexcache_spinhi\"}[3h] @ end())))\n  / on() group_left sum(qos_detail_service_time_latency{datacenter=~\"$Datacenter\",cluster=~\"$Cluster\",resource=\"flexcache_spinhi\"})\n)",
              "instant": false,
              "interval": "",
              "legendFormat": "{{cluster}} - {{workload}}",
              "refId": "A"
            }
          ],
          "timeFrom": null,
          "timeShift": null,
          "title": "Top $TopResources Workloads by Service Time from flexcache_spinhi",
          "type": "timeseries"
        }
      ],
      "title": "Service Center",
      "type": "row"
    },
    {
      "collapsed": true,
      "datasource": "${DS_PROMETHEUS}",
      "gridPos": {
        "h": 1,
        "w": 24,
        "x": 0,
        "y": 63
      },
      "id": 127,
      "panels": [
        {
          "datasource": "${DS_PROMETHEUS}",
          "description": "average latency for workload on Data ONTAP subsystems.",
          "fieldConfig": {
            "defaults": {
              "color": {
                "mode": "palette-classic"
              },
              "custom": {
                "axisLabel": "",
                "axisPlacement": "auto",
                "barAlignment": 0,
                "drawStyle": "line",
                "fillOpacity": 10,
                "gradientMode": "none",
                "hideFrom": {
                  "legend": false,
                  "tooltip": false,
                  "viz": false
                },
                "lineInterpolation": "linear",
                "lineWidth": 1,
                "pointSize": 5,
                "scaleDistribution": {
                  "type": "linear"
                },
                "showPoints": "auto",
                "spanNulls": true,
                "stacking": {
                  "group": "A",
                  "mode": "none"
                },
                "thresholdsStyle": {
                  "mode": "off"
                }
              },
              "decimals": 2,
              "mappings": [],
              "min": 0,
              "thresholds": {
                "mode": "absolute",
                "steps": [
                  {
                    "color": "green",
                    "value": null
                  },
                  {
                    "color": "red",
                    "value": 80
                  }
                ]
              },
              "unit": "µs"
            },
            "overrides": []
          },
          "gridPos": {
            "h": 10,
            "w": 24,
            "x": 0,
            "y": 62
          },
          "id": 129,
          "options": {
            "legend": {
              "calcs": [
                "mean",
                "lastNotNull",
                "max"
              ],
              "displayMode": "table",
              "placement": "bottom"
            },
            "tooltip": {
              "mode": "single"
            }
          },
          "pluginVersion": "8.1.8",
          "targets": [
            {
              "exemplar": false,
              "expr": "(avg(qos_detail_resource_latency{datacenter=~\"$Datacenter\",cluster=~\"$Cluster\",workload=~\"$Workload\"}) by (resource))",
              "interval": "",
              "legendFormat": "{{resource}}",
              "refId": "A"
            }
          ],
          "timeFrom": null,
          "timeShift": null,
          "title": "Latency by Resources",
          "type": "timeseries"
        },
        {
          "datasource": "${DS_PROMETHEUS}",
          "description": "Represents the delays in the network layer of ONTAP.",
          "fieldConfig": {
            "defaults": {
              "color": {
                "mode": "palette-classic"
              },
              "custom": {
                "axisLabel": "",
                "axisPlacement": "auto",
                "barAlignment": 0,
                "drawStyle": "line",
                "fillOpacity": 10,
                "gradientMode": "none",
                "hideFrom": {
                  "legend": false,
                  "tooltip": false,
                  "viz": false
                },
                "lineInterpolation": "linear",
                "lineWidth": 1,
                "pointSize": 5,
                "scaleDistribution": {
                  "type": "linear"
                },
                "showPoints": "auto",
                "spanNulls": true,
                "stacking": {
                  "group": "A",
                  "mode": "none"
                },
                "thresholdsStyle": {
                  "mode": "off"
                }
              },
              "decimals": 2,
              "mappings": [
                {
                  "options": {
                    "match": "null+nan",
                    "result": {
                      "index": 0,
                      "text": "0%"
                    }
                  },
                  "type": "special"
                }
              ],
              "max": 100,
              "min": 0,
              "thresholds": {
                "mode": "absolute",
                "steps": [
                  {
                    "color": "green",
                    "value": null
                  }
                ]
              },
              "unit": "percent"
            },
            "overrides": []
          },
          "gridPos": {
            "h": 10,
            "w": 12,
            "x": 0,
            "y": 72
          },
          "id": 133,
          "options": {
            "legend": {
              "calcs": [
                "mean",
                "lastNotNull",
                "max"
              ],
              "displayMode": "table",
              "placement": "bottom"
            },
            "tooltip": {
              "mode": "single"
            }
          },
          "pluginVersion": "8.1.8",
          "targets": [
            {
              "exemplar": false,
              "expr": "100 * (\n  qos_detail_resource_latency{datacenter=~\"$Datacenter\",cluster=~\"$Cluster\",workload=~\"$Workload\",resource=\"frontend\"}\n  and\n  topk($TopResources, avg_over_time(qos_detail_resource_latency{datacenter=~\"$Datacenter\",cluster=~\"$Cluster\",workload=~\"$Workload\",resource=\"frontend\"}[3h] @ end()))\n) / on() group_left sum(qos_detail_resource_latency{datacenter=~\"$Datacenter\",cluster=~\"$Cluster\",resource=\"frontend\"})",
              "instant": false,
              "interval": "",
              "legendFormat": "{{cluster}} - {{workload}}",
              "refId": "A"
            }
          ],
          "timeFrom": null,
          "timeShift": null,
          "title": "Top $TopResources Workloads by Latency from frontend",
          "type": "timeseries"
        },
        {
          "datasource": "${DS_PROMETHEUS}",
          "description": "Represents the delays in the data/WAFL layer of ONTAP.",
          "fieldConfig": {
            "defaults": {
              "color": {
                "mode": "palette-classic"
              },
              "custom": {
                "axisLabel": "",
                "axisPlacement": "auto",
                "barAlignment": 0,
                "drawStyle": "line",
                "fillOpacity": 10,
                "gradientMode": "none",
                "hideFrom": {
                  "legend": false,
                  "tooltip": false,
                  "viz": false
                },
                "lineInterpolation": "linear",
                "lineWidth": 1,
                "pointSize": 5,
                "scaleDistribution": {
                  "type": "linear"
                },
                "showPoints": "auto",
                "spanNulls": true,
                "stacking": {
                  "group": "A",
                  "mode": "none"
                },
                "thresholdsStyle": {
                  "mode": "off"
                }
              },
              "decimals": 2,
              "mappings": [
                {
                  "options": {
                    "match": "null+nan",
                    "result": {
                      "index": 0,
                      "text": "0%"
                    }
                  },
                  "type": "special"
                }
              ],
              "max": 100,
              "min": 0,
              "thresholds": {
                "mode": "absolute",
                "steps": [
                  {
                    "color": "green",
                    "value": null
                  }
                ]
              },
              "unit": "percent"
            },
            "overrides": []
          },
          "gridPos": {
            "h": 10,
            "w": 12,
            "x": 12,
            "y": 72
          },
          "id": 131,
          "options": {
            "legend": {
              "calcs": [
                "mean",
                "lastNotNull",
                "max"
              ],
              "displayMode": "table",
              "placement": "bottom"
            },
            "tooltip": {
              "mode": "single"
            }
          },
          "pluginVersion": "8.1.8",
          "targets": [
            {
              "exemplar": false,
              "expr": "100 * (\n  qos_detail_resource_latency{datacenter=~\"$Datacenter\",cluster=~\"$Cluster\",workload=~\"$Workload\",resource=\"backend\"}\n  and\n  topk($TopResources, avg_over_time(qos_detail_resource_latency{datacenter=~\"$Datacenter\",cluster=~\"$Cluster\",workload=~\"$Workload\",resource=\"backend\"}[3h] @ end()))\n) / on() group_left sum(qos_detail_resource_latency{datacenter=~\"$Datacenter\",cluster=~\"$Cluster\",resource=\"backend\"})",
              "instant": false,
              "interval": "",
              "legendFormat": "{{cluster}} - {{workload}}",
              "refId": "A"
            }
          ],
          "timeFrom": null,
          "timeShift": null,
          "title": "Top $TopResources Workloads by Latency from backend",
          "type": "timeseries"
        },
        {
          "datasource": "${DS_PROMETHEUS}",
          "description": "Represents delays caused by the cluster switches, cables, and adapters which physically connect clustered nodes. \n\nIf the cluster interconnect component is in contention, it means high wait time for I/O requests at the cluster interconnect is impacting the latency of one or more workloads.",
          "fieldConfig": {
            "defaults": {
              "color": {
                "mode": "palette-classic"
              },
              "custom": {
                "axisLabel": "",
                "axisPlacement": "auto",
                "barAlignment": 0,
                "drawStyle": "line",
                "fillOpacity": 10,
                "gradientMode": "none",
                "hideFrom": {
                  "legend": false,
                  "tooltip": false,
                  "viz": false
                },
                "lineInterpolation": "linear",
                "lineWidth": 1,
                "pointSize": 5,
                "scaleDistribution": {
                  "type": "linear"
                },
                "showPoints": "auto",
                "spanNulls": true,
                "stacking": {
                  "group": "A",
                  "mode": "none"
                },
                "thresholdsStyle": {
                  "mode": "off"
                }
              },
              "decimals": 2,
              "mappings": [
                {
                  "options": {
                    "match": "null+nan",
                    "result": {
                      "index": 0,
                      "text": "0%"
                    }
                  },
                  "type": "special"
                }
              ],
              "max": 100,
              "min": 0,
              "thresholds": {
                "mode": "absolute",
                "steps": [
                  {
                    "color": "green",
                    "value": null
                  },
                  {
                    "color": "red",
                    "value": 80
                  }
                ]
              },
              "unit": "percent"
            },
            "overrides": []
          },
          "gridPos": {
            "h": 10,
            "w": 12,
            "x": 0,
            "y": 82
          },
          "id": 135,
          "options": {
            "legend": {
              "calcs": [
                "mean",
                "lastNotNull",
                "max"
              ],
              "displayMode": "table",
              "placement": "bottom"
            },
            "tooltip": {
              "mode": "single"
            }
          },
          "pluginVersion": "8.1.8",
          "targets": [
            {
              "exemplar": false,
              "expr": "100 * (\n  qos_detail_resource_latency{datacenter=~\"$Datacenter\",cluster=~\"$Cluster\",workload=~\"$Workload\",resource=\"cluster\"}\n  and\n  topk($TopResources, avg_over_time(qos_detail_resource_latency{datacenter=~\"$Datacenter\",cluster=~\"$Cluster\",workload=~\"$Workload\",resource=\"cluster\"}[3h] @ end()))\n) / on() group_left sum(qos_detail_resource_latency{datacenter=~\"$Datacenter\",cluster=~\"$Cluster\",resource=\"cluster\"})",
              "instant": false,
              "interval": "",
              "legendFormat": "{{cluster}} - {{workload}}",
              "refId": "A"
            }
          ],
          "timeFrom": null,
          "timeShift": null,
          "title": "Top $TopResources Workloads by Latency from cluster",
          "type": "timeseries"
        },
        {
          "datasource": "${DS_PROMETHEUS}",
          "description": "Represents delays due to buffered write flushes, called consistency points (cp).",
          "fieldConfig": {
            "defaults": {
              "color": {
                "mode": "palette-classic"
              },
              "custom": {
                "axisLabel": "",
                "axisPlacement": "auto",
                "barAlignment": 0,
                "drawStyle": "line",
                "fillOpacity": 10,
                "gradientMode": "none",
                "hideFrom": {
                  "legend": false,
                  "tooltip": false,
                  "viz": false
                },
                "lineInterpolation": "linear",
                "lineWidth": 1,
                "pointSize": 5,
                "scaleDistribution": {
                  "type": "linear"
                },
                "showPoints": "auto",
                "spanNulls": true,
                "stacking": {
                  "group": "A",
                  "mode": "none"
                },
                "thresholdsStyle": {
                  "mode": "off"
                }
              },
              "decimals": 2,
              "mappings": [
                {
                  "options": {
                    "match": "null+nan",
                    "result": {
                      "index": 0,
                      "text": "0%"
                    }
                  },
                  "type": "special"
                }
              ],
              "max": 100,
              "min": 0,
              "thresholds": {
                "mode": "absolute",
                "steps": [
                  {
                    "color": "green",
                    "value": null
                  },
                  {
                    "color": "red",
                    "value": 80
                  }
                ]
              },
              "unit": "percent"
            },
            "overrides": []
          },
          "gridPos": {
            "h": 10,
            "w": 12,
            "x": 12,
            "y": 82
          },
          "id": 137,
          "options": {
            "legend": {
              "calcs": [
                "mean",
                "lastNotNull",
                "max"
              ],
              "displayMode": "table",
              "placement": "bottom"
            },
            "tooltip": {
              "mode": "single"
            }
          },
          "pluginVersion": "8.1.8",
          "targets": [
            {
              "exemplar": false,
              "expr": "100 * (\n  qos_detail_resource_latency{datacenter=~\"$Datacenter\",cluster=~\"$Cluster\",workload=~\"$Workload\",resource=\"cp\"}\n  and\n  topk($TopResources, avg_over_time(qos_detail_resource_latency{datacenter=~\"$Datacenter\",cluster=~\"$Cluster\",workload=~\"$Workload\",resource=\"cp\"}[3h] @ end()))\n) / on() group_left sum(qos_detail_resource_latency{datacenter=~\"$Datacenter\",cluster=~\"$Cluster\",resource=\"cp\"})",
              "instant": false,
              "interval": "",
              "legendFormat": "{{cluster}} - {{workload}}",
              "refId": "A"
            }
          ],
          "timeFrom": null,
          "timeShift": null,
          "title": "Top $TopResources Workloads by Latency from cp",
          "type": "timeseries"
        },
        {
          "datasource": "${DS_PROMETHEUS}",
          "description": "Represents slowness due to attached hard drives or solid state drives.",
          "fieldConfig": {
            "defaults": {
              "color": {
                "mode": "palette-classic"
              },
              "custom": {
                "axisLabel": "",
                "axisPlacement": "auto",
                "barAlignment": 0,
                "drawStyle": "line",
                "fillOpacity": 10,
                "gradientMode": "none",
                "hideFrom": {
                  "legend": false,
                  "tooltip": false,
                  "viz": false
                },
                "lineInterpolation": "linear",
                "lineWidth": 1,
                "pointSize": 5,
                "scaleDistribution": {
                  "type": "linear"
                },
                "showPoints": "auto",
                "spanNulls": true,
                "stacking": {
                  "group": "A",
                  "mode": "none"
                },
                "thresholdsStyle": {
                  "mode": "off"
                }
              },
              "decimals": 2,
              "mappings": [
                {
                  "options": {
                    "match": "null+nan",
                    "result": {
                      "index": 0,
                      "text": "0%"
                    }
                  },
                  "type": "special"
                }
              ],
              "max": 100,
              "min": 0,
              "thresholds": {
                "mode": "absolute",
                "steps": [
                  {
                    "color": "green",
                    "value": null
                  },
                  {
                    "color": "red",
                    "value": 80
                  }
                ]
              },
              "unit": "percent"
            },
            "overrides": []
          },
          "gridPos": {
            "h": 10,
            "w": 12,
            "x": 0,
            "y": 92
          },
          "id": 139,
          "options": {
            "legend": {
              "calcs": [
                "mean",
                "lastNotNull",
                "max"
              ],
              "displayMode": "table",
              "placement": "bottom"
            },
            "tooltip": {
              "mode": "single"
            }
          },
          "pluginVersion": "8.1.8",
          "targets": [
            {
              "exemplar": false,
              "expr": "100 * (\n  qos_detail_resource_latency{datacenter=~\"$Datacenter\",cluster=~\"$Cluster\",workload=~\"$Workload\",resource=\"disk\"}\n  and\n  topk($TopResources, avg_over_time(qos_detail_resource_latency{datacenter=~\"$Datacenter\",cluster=~\"$Cluster\",workload=~\"$Workload\",resource=\"disk\"}[3h] @ end()))\n) / on() group_left sum(qos_detail_resource_latency{datacenter=~\"$Datacenter\",cluster=~\"$Cluster\",resource=\"disk\"})",
              "instant": false,
              "interval": "",
              "legendFormat": "{{cluster}} - {{workload}}",
              "refId": "A"
            }
          ],
          "timeFrom": null,
          "timeShift": null,
          "title": "Top $TopResources Workloads by Latency from disk",
          "type": "timeseries"
        },
        {
          "datasource": "${DS_PROMETHEUS}",
          "description": "`Note:` Typically these latencies only apply to SAN not NAS.\n\nRepresents the wait time of I/O requests by the external networking protocols on the cluster. The wait time is time spent waiting for transfer ready transactions to finish before the cluster can respond to an I/O request. If the network component is in contention, it means high wait time at the protocol layer is impacting the latency of one or more workloads.",
          "fieldConfig": {
            "defaults": {
              "color": {
                "mode": "palette-classic"
              },
              "custom": {
                "axisLabel": "",
                "axisPlacement": "auto",
                "barAlignment": 0,
                "drawStyle": "line",
                "fillOpacity": 10,
                "gradientMode": "none",
                "hideFrom": {
                  "legend": false,
                  "tooltip": false,
                  "viz": false
                },
                "lineInterpolation": "linear",
                "lineWidth": 1,
                "pointSize": 5,
                "scaleDistribution": {
                  "type": "linear"
                },
                "showPoints": "auto",
                "spanNulls": true,
                "stacking": {
                  "group": "A",
                  "mode": "none"
                },
                "thresholdsStyle": {
                  "mode": "off"
                }
              },
              "decimals": 2,
              "mappings": [
                {
                  "options": {
                    "match": "null+nan",
                    "result": {
                      "index": 0,
                      "text": "0%"
                    }
                  },
                  "type": "special"
                }
              ],
              "max": 100,
              "min": 0,
              "thresholds": {
                "mode": "absolute",
                "steps": [
                  {
                    "color": "green",
                    "value": null
                  },
                  {
                    "color": "red",
                    "value": 80
                  }
                ]
              },
              "unit": "percent"
            },
            "overrides": []
          },
          "gridPos": {
            "h": 10,
            "w": 12,
            "x": 12,
            "y": 92
          },
          "id": 141,
          "options": {
            "legend": {
              "calcs": [
                "mean",
                "lastNotNull",
                "max"
              ],
              "displayMode": "table",
              "placement": "bottom"
            },
            "tooltip": {
              "mode": "single"
            }
          },
          "pluginVersion": "8.1.8",
          "targets": [
            {
              "exemplar": false,
              "expr": "100 * (\n  qos_detail_resource_latency{datacenter=~\"$Datacenter\",cluster=~\"$Cluster\",workload=~\"$Workload\",resource=\"network\"}\n  and\n  topk($TopResources, avg_over_time(qos_detail_resource_latency{datacenter=~\"$Datacenter\",cluster=~\"$Cluster\",workload=~\"$Workload\",resource=\"network\"}[3h] @ end()))\n) / on() group_left sum(qos_detail_resource_latency{datacenter=~\"$Datacenter\",cluster=~\"$Cluster\",resource=\"network\"})",
              "instant": false,
              "interval": "",
              "legendFormat": "{{cluster}} - {{workload}}",
              "refId": "A"
            }
          ],
          "timeFrom": null,
          "timeShift": null,
          "title": "Top $TopResources Workloads by Latency from network",
          "type": "timeseries"
        },
        {
          "datasource": "${DS_PROMETHEUS}",
          "description": "Represents delays due to mirroring writes to the NVRAM/NVLOG memory and to the HA partner NVRAM/NVLOG memory.",
          "fieldConfig": {
            "defaults": {
              "color": {
                "mode": "palette-classic"
              },
              "custom": {
                "axisLabel": "",
                "axisPlacement": "auto",
                "barAlignment": 0,
                "drawStyle": "line",
                "fillOpacity": 10,
                "gradientMode": "none",
                "hideFrom": {
                  "legend": false,
                  "tooltip": false,
                  "viz": false
                },
                "lineInterpolation": "linear",
                "lineWidth": 1,
                "pointSize": 5,
                "scaleDistribution": {
                  "type": "linear"
                },
                "showPoints": "auto",
                "spanNulls": true,
                "stacking": {
                  "group": "A",
                  "mode": "none"
                },
                "thresholdsStyle": {
                  "mode": "off"
                }
              },
              "decimals": 2,
              "mappings": [
                {
                  "options": {
                    "match": "null+nan",
                    "result": {
                      "index": 0,
                      "text": "0%"
                    }
                  },
                  "type": "special"
                }
              ],
              "max": 100,
              "min": 0,
              "thresholds": {
                "mode": "absolute",
                "steps": [
                  {
                    "color": "green",
                    "value": null
                  },
                  {
                    "color": "red",
                    "value": 80
                  }
                ]
              },
              "unit": "percent"
            },
            "overrides": []
          },
          "gridPos": {
            "h": 10,
            "w": 12,
            "x": 0,
            "y": 102
          },
          "id": 143,
          "options": {
            "legend": {
              "calcs": [
                "mean",
                "lastNotNull",
                "max"
              ],
              "displayMode": "table",
              "placement": "bottom"
            },
            "tooltip": {
              "mode": "single"
            }
          },
          "pluginVersion": "8.1.8",
          "targets": [
            {
              "exemplar": false,
              "expr": "100 * (\n  qos_detail_resource_latency{datacenter=~\"$Datacenter\",cluster=~\"$Cluster\",workload=~\"$Workload\",resource=\"nvlog\"}\n  and\n  topk($TopResources, avg_over_time(qos_detail_resource_latency{datacenter=~\"$Datacenter\",cluster=~\"$Cluster\",workload=~\"$Workload\",resource=\"nvlog\"}[3h] @ end()))\n) / on() group_left sum(qos_detail_resource_latency{datacenter=~\"$Datacenter\",cluster=~\"$Cluster\",resource=\"nvlog\"})",
              "instant": false,
              "interval": "",
              "legendFormat": "{{cluster}} - {{workload}}",
              "refId": "A"
            }
          ],
          "timeFrom": null,
          "timeShift": null,
          "title": "Top $TopResources Workloads by Latency from nvlog",
          "type": "timeseries"
        },
        {
          "datasource": "${DS_PROMETHEUS}",
          "description": "Represents delays due to operations suspending on a delay mechanism. Typically this is diagnosed by NetApp Support.",
          "fieldConfig": {
            "defaults": {
              "color": {
                "mode": "palette-classic"
              },
              "custom": {
                "axisLabel": "",
                "axisPlacement": "auto",
                "barAlignment": 0,
                "drawStyle": "line",
                "fillOpacity": 10,
                "gradientMode": "none",
                "hideFrom": {
                  "legend": false,
                  "tooltip": false,
                  "viz": false
                },
                "lineInterpolation": "linear",
                "lineWidth": 1,
                "pointSize": 5,
                "scaleDistribution": {
                  "type": "linear"
                },
                "showPoints": "auto",
                "spanNulls": true,
                "stacking": {
                  "group": "A",
                  "mode": "none"
                },
                "thresholdsStyle": {
                  "mode": "off"
                }
              },
              "decimals": 2,
              "mappings": [
                {
                  "options": {
                    "match": "null+nan",
                    "result": {
                      "index": 0,
                      "text": "0%"
                    }
                  },
                  "type": "special"
                }
              ],
              "max": 100,
              "min": 0,
              "thresholds": {
                "mode": "absolute",
                "steps": [
                  {
                    "color": "green",
                    "value": null
                  },
                  {
                    "color": "red",
                    "value": 80
                  }
                ]
              },
              "unit": "percent"
            },
            "overrides": []
          },
          "gridPos": {
            "h": 10,
            "w": 12,
            "x": 12,
            "y": 102
          },
          "id": 145,
          "options": {
            "legend": {
              "calcs": [
                "mean",
                "lastNotNull",
                "max"
              ],
              "displayMode": "table",
              "placement": "bottom"
            },
            "tooltip": {
              "mode": "single"
            }
          },
          "pluginVersion": "8.1.8",
          "targets": [
            {
              "exemplar": false,
              "expr": "100 * (\n  qos_detail_resource_latency{datacenter=~\"$Datacenter\",cluster=~\"$Cluster\",workload=~\"$Workload\",resource=\"suspend\"}\n  and\n  topk($TopResources, avg_over_time(qos_detail_resource_latency{datacenter=~\"$Datacenter\",cluster=~\"$Cluster\",workload=~\"$Workload\",resource=\"suspend\"}[3h] @ end()))\n) / on() group_left sum(qos_detail_resource_latency{datacenter=~\"$Datacenter\",cluster=~\"$Cluster\",resource=\"suspend\"})",
              "instant": false,
              "interval": "",
              "legendFormat": "{{cluster}} - {{workload}}",
              "refId": "A"
            }
          ],
          "timeFrom": null,
          "timeShift": null,
          "title": "Top $TopResources Workloads by Latency from WAFL suspend",
          "type": "timeseries"
        },
        {
          "datasource": "${DS_PROMETHEUS}",
          "description": "Represents the throughput maximum (ceiling) setting of the storage Quality of Service (QoS) policy group assigned to the workload. If the policy group component is in contention, it means all workloads in the policy group are being throttled by the set throughput limit, which is impacting the latency of one or more of those workloads.",
          "fieldConfig": {
            "defaults": {
              "color": {
                "mode": "palette-classic"
              },
              "custom": {
                "axisLabel": "",
                "axisPlacement": "auto",
                "barAlignment": 0,
                "drawStyle": "line",
                "fillOpacity": 10,
                "gradientMode": "none",
                "hideFrom": {
                  "legend": false,
                  "tooltip": false,
                  "viz": false
                },
                "lineInterpolation": "linear",
                "lineWidth": 1,
                "pointSize": 5,
                "scaleDistribution": {
                  "type": "linear"
                },
                "showPoints": "auto",
                "spanNulls": true,
                "stacking": {
                  "group": "A",
                  "mode": "none"
                },
                "thresholdsStyle": {
                  "mode": "off"
                }
              },
              "decimals": 2,
              "mappings": [
                {
                  "options": {
                    "match": "null+nan",
                    "result": {
                      "index": 0,
                      "text": "0%"
                    }
                  },
                  "type": "special"
                }
              ],
              "max": 100,
              "min": 0,
              "thresholds": {
                "mode": "absolute",
                "steps": [
                  {
                    "color": "green",
                    "value": null
                  },
                  {
                    "color": "red",
                    "value": 80
                  }
                ]
              },
              "unit": "percent"
            },
            "overrides": []
          },
          "gridPos": {
            "h": 10,
            "w": 12,
            "x": 0,
            "y": 112
          },
          "id": 147,
          "options": {
            "legend": {
              "calcs": [
                "mean",
                "lastNotNull",
                "max"
              ],
              "displayMode": "table",
              "placement": "bottom"
            },
            "tooltip": {
              "mode": "single"
            }
          },
          "pluginVersion": "8.1.8",
          "targets": [
            {
              "exemplar": false,
              "expr": "100 * (\n  qos_detail_resource_latency{datacenter=~\"$Datacenter\",cluster=~\"$Cluster\",workload=~\"$Workload\",resource=\"throttle\"}\n  and\n  topk($TopResources, avg_over_time(qos_detail_resource_latency{datacenter=~\"$Datacenter\",cluster=~\"$Cluster\",workload=~\"$Workload\",resource=\"throttle\"}[3h] @ end()))\n) / on() group_left sum(qos_detail_resource_latency{datacenter=~\"$Datacenter\",cluster=~\"$Cluster\",resource=\"throttle\"})",
              "instant": false,
              "interval": "",
              "legendFormat": "{{cluster}} - {{workload}}",
              "refId": "A"
            }
          ],
          "timeFrom": null,
          "timeShift": null,
          "title": "Top $TopResources Workloads by Latency from Qos throttle",
          "type": "timeseries"
        },
        {
          "datasource": "${DS_PROMETHEUS}",
          "description": "Represents the latency to a workload that is being caused by QoS throughput floor (expected) setting assigned to other workloads. If the QoS floor set on certain workloads use the majority of the bandwidth to guarantee the promised throughput, other workloads will be throttled and see more latency.",
          "fieldConfig": {
            "defaults": {
              "color": {
                "mode": "palette-classic"
              },
              "custom": {
                "axisLabel": "",
                "axisPlacement": "auto",
                "barAlignment": 0,
                "drawStyle": "line",
                "fillOpacity": 10,
                "gradientMode": "none",
                "hideFrom": {
                  "legend": false,
                  "tooltip": false,
                  "viz": false
                },
                "lineInterpolation": "linear",
                "lineWidth": 1,
                "pointSize": 5,
                "scaleDistribution": {
                  "type": "linear"
                },
                "showPoints": "auto",
                "spanNulls": true,
                "stacking": {
                  "group": "A",
                  "mode": "none"
                },
                "thresholdsStyle": {
                  "mode": "off"
                }
              },
              "decimals": 2,
              "mappings": [
                {
                  "options": {
                    "match": "null+nan",
                    "result": {
                      "index": 0,
                      "text": "0%"
                    }
                  },
                  "type": "special"
                }
              ],
              "max": 100,
              "min": 0,
              "thresholds": {
                "mode": "absolute",
                "steps": [
                  {
                    "color": "green",
                    "value": null
                  },
                  {
                    "color": "red",
                    "value": 80
                  }
                ]
              },
              "unit": "percent"
            },
            "overrides": []
          },
          "gridPos": {
            "h": 10,
            "w": 12,
            "x": 12,
            "y": 112
          },
          "id": 149,
          "options": {
            "legend": {
              "calcs": [
                "mean",
                "lastNotNull",
                "max"
              ],
              "displayMode": "table",
              "placement": "bottom"
            },
            "tooltip": {
              "mode": "single"
            }
          },
          "pluginVersion": "8.1.8",
          "targets": [
            {
              "exemplar": false,
              "expr": "100 * (\n  qos_detail_resource_latency{datacenter=~\"$Datacenter\",cluster=~\"$Cluster\",workload=~\"$Workload\",resource=\"qos_min\"}\n  and\n  topk($TopResources, avg_over_time(qos_detail_resource_latency{datacenter=~\"$Datacenter\",cluster=~\"$Cluster\",workload=~\"$Workload\",resource=\"qos_min\"}[3h] @ end()))\n) / on() group_left sum(qos_detail_resource_latency{datacenter=~\"$Datacenter\",cluster=~\"$Cluster\",resource=\"qos_min\"})",
              "instant": false,
              "interval": "",
              "legendFormat": "{{cluster}} - {{workload}}",
              "refId": "A"
            }
          ],
          "timeFrom": null,
          "timeShift": null,
          "title": "Top $TopResources Workloads by Latency from qos_min",
          "type": "timeseries"
        },
        {
          "datasource": "${DS_PROMETHEUS}",
          "description": "Represents the software component in the cluster involved with I/O processing between the cluster and the cloud tier on which user data is stored. If the cloud latency component is in contention, it means that a large amount of reads from volumes that are hosted on the cloud tier are impacting the latency of one or more workloads.",
          "fieldConfig": {
            "defaults": {
              "color": {
                "mode": "palette-classic"
              },
              "custom": {
                "axisLabel": "",
                "axisPlacement": "auto",
                "barAlignment": 0,
                "drawStyle": "line",
                "fillOpacity": 10,
                "gradientMode": "none",
                "hideFrom": {
                  "legend": false,
                  "tooltip": false,
                  "viz": false
                },
                "lineInterpolation": "linear",
                "lineWidth": 1,
                "pointSize": 5,
                "scaleDistribution": {
                  "type": "linear"
                },
                "showPoints": "auto",
                "spanNulls": true,
                "stacking": {
                  "group": "A",
                  "mode": "none"
                },
                "thresholdsStyle": {
                  "mode": "off"
                }
              },
              "decimals": 2,
              "mappings": [
                {
                  "options": {
                    "match": "null+nan",
                    "result": {
                      "index": 0,
                      "text": "0%"
                    }
                  },
                  "type": "special"
                }
              ],
              "max": 100,
              "min": 0,
              "thresholds": {
                "mode": "absolute",
                "steps": [
                  {
                    "color": "green",
                    "value": null
                  },
                  {
                    "color": "red",
                    "value": 80
                  }
                ]
              },
              "unit": "percent"
            },
            "overrides": []
          },
          "gridPos": {
            "h": 10,
            "w": 12,
            "x": 0,
            "y": 122
          },
          "id": 153,
          "options": {
            "legend": {
              "calcs": [
                "mean",
                "lastNotNull",
                "max"
              ],
              "displayMode": "table",
              "placement": "bottom"
            },
            "tooltip": {
              "mode": "single"
            }
          },
          "pluginVersion": "8.1.8",
          "targets": [
            {
              "exemplar": false,
              "expr": "100 * (\n  qos_detail_resource_latency{datacenter=~\"$Datacenter\",cluster=~\"$Cluster\",workload=~\"$Workload\",resource=\"cloud\"}\n  and\n  topk($TopResources, avg_over_time(qos_detail_resource_latency{datacenter=~\"$Datacenter\",cluster=~\"$Cluster\",workload=~\"$Workload\",resource=\"cloud\"}[3h] @ end()))\n) / on() group_left sum(qos_detail_resource_latency{datacenter=~\"$Datacenter\",cluster=~\"$Cluster\",resource=\"cloud\"})",
              "instant": false,
              "interval": "",
              "legendFormat": "{{cluster}} - {{workload}}",
              "refId": "A"
            }
          ],
          "timeFrom": null,
          "timeShift": null,
          "title": "Top $TopResources Workloads by Latency from cloud",
          "type": "timeseries"
        },
        {
          "datasource": "${DS_PROMETHEUS}",
          "fieldConfig": {
            "defaults": {
              "color": {
                "mode": "palette-classic"
              },
              "custom": {
                "axisLabel": "",
                "axisPlacement": "auto",
                "barAlignment": 0,
                "drawStyle": "line",
                "fillOpacity": 10,
                "gradientMode": "none",
                "hideFrom": {
                  "legend": false,
                  "tooltip": false,
                  "viz": false
                },
                "lineInterpolation": "linear",
                "lineWidth": 1,
                "pointSize": 5,
                "scaleDistribution": {
                  "type": "linear"
                },
                "showPoints": "auto",
                "spanNulls": true,
                "stacking": {
                  "group": "A",
                  "mode": "none"
                },
                "thresholdsStyle": {
                  "mode": "off"
                }
              },
              "decimals": 2,
              "mappings": [
                {
                  "options": {
                    "match": "null+nan",
                    "result": {
                      "index": 0,
                      "text": "0%"
                    }
                  },
                  "type": "special"
                }
              ],
              "max": 100,
              "min": 0,
              "thresholds": {
                "mode": "absolute",
                "steps": [
                  {
                    "color": "green",
                    "value": null
                  },
                  {
                    "color": "red",
                    "value": 80
                  }
                ]
              },
              "unit": "percent"
            },
            "overrides": []
          },
          "gridPos": {
            "h": 10,
            "w": 12,
            "x": 12,
            "y": 122
          },
          "id": 159,
          "options": {
            "legend": {
              "calcs": [
                "mean",
                "lastNotNull",
                "max"
              ],
              "displayMode": "table",
              "placement": "bottom"
            },
            "tooltip": {
              "mode": "single"
            }
          },
          "pluginVersion": "8.1.8",
          "targets": [
            {
              "exemplar": false,
              "expr": "100 * (\n  qos_detail_resource_latency{datacenter=~\"$Datacenter\",cluster=~\"$Cluster\",workload=~\"$Workload\",resource=\"sync_repl\"}\n  and\n  topk($TopResources, avg_over_time(qos_detail_resource_latency{datacenter=~\"$Datacenter\",cluster=~\"$Cluster\",workload=~\"$Workload\",resource=\"sync_repl\"}[3h] @ end()))\n) / on() group_left sum(qos_detail_resource_latency{datacenter=~\"$Datacenter\",cluster=~\"$Cluster\",resource=\"sync_repl\"})",
              "instant": false,
              "interval": "",
              "legendFormat": "{{cluster}} - {{workload}}",
              "refId": "A"
            }
          ],
          "timeFrom": null,
          "timeShift": null,
          "title": "Top $TopResources Workloads by Latency from sync_repl",
          "type": "timeseries"
        },
        {
          "datasource": "${DS_PROMETHEUS}",
          "fieldConfig": {
            "defaults": {
              "color": {
                "mode": "palette-classic"
              },
              "custom": {
                "axisLabel": "",
                "axisPlacement": "auto",
                "barAlignment": 0,
                "drawStyle": "line",
                "fillOpacity": 10,
                "gradientMode": "none",
                "hideFrom": {
                  "legend": false,
                  "tooltip": false,
                  "viz": false
                },
                "lineInterpolation": "linear",
                "lineWidth": 1,
                "pointSize": 5,
                "scaleDistribution": {
                  "type": "linear"
                },
                "showPoints": "auto",
                "spanNulls": true,
                "stacking": {
                  "group": "A",
                  "mode": "none"
                },
                "thresholdsStyle": {
                  "mode": "off"
                }
              },
              "decimals": 2,
              "mappings": [
                {
                  "options": {
                    "match": "null+nan",
                    "result": {
                      "index": 0,
                      "text": "0%"
                    }
                  },
                  "type": "special"
                }
              ],
              "max": 100,
              "min": 0,
              "thresholds": {
                "mode": "absolute",
                "steps": [
                  {
                    "color": "green",
                    "value": null
                  },
                  {
                    "color": "red",
                    "value": 80
                  }
                ]
              },
              "unit": "percent"
            },
            "overrides": []
          },
          "gridPos": {
            "h": 10,
            "w": 12,
            "x": 0,
            "y": 132
          },
          "id": 157,
          "options": {
            "legend": {
              "calcs": [
                "mean",
                "lastNotNull",
                "max"
              ],
              "displayMode": "table",
              "placement": "bottom"
            },
            "tooltip": {
              "mode": "single"
            }
          },
          "pluginVersion": "8.1.8",
          "targets": [
            {
              "exemplar": false,
              "expr": "100 * (\n  qos_detail_resource_latency{datacenter=~\"$Datacenter\",cluster=~\"$Cluster\",workload=~\"$Workload\",resource=\"flexcache_ral\"}\n  and\n  topk($TopResources, avg_over_time(qos_detail_resource_latency{datacenter=~\"$Datacenter\",cluster=~\"$Cluster\",workload=~\"$Workload\",resource=\"flexcache_ral\"}[3h] @ end()))\n) / on() group_left sum(qos_detail_resource_latency{datacenter=~\"$Datacenter\",cluster=~\"$Cluster\",resource=\"flexcache_ral\"})",
              "instant": false,
              "interval": "",
              "legendFormat": "{{cluster}} - {{workload}}",
              "refId": "A"
            }
          ],
          "timeFrom": null,
          "timeShift": null,
          "title": "Top $TopResources Workloads by Latency from flexcache_ral",
          "type": "timeseries"
        },
        {
          "datasource": "${DS_PROMETHEUS}",
          "fieldConfig": {
            "defaults": {
              "color": {
                "mode": "palette-classic"
              },
              "custom": {
                "axisLabel": "",
                "axisPlacement": "auto",
                "barAlignment": 0,
                "drawStyle": "line",
                "fillOpacity": 10,
                "gradientMode": "none",
                "hideFrom": {
                  "legend": false,
                  "tooltip": false,
                  "viz": false
                },
                "lineInterpolation": "linear",
                "lineWidth": 1,
                "pointSize": 5,
                "scaleDistribution": {
                  "type": "linear"
                },
                "showPoints": "auto",
                "spanNulls": true,
                "stacking": {
                  "group": "A",
                  "mode": "none"
                },
                "thresholdsStyle": {
                  "mode": "off"
                }
              },
              "decimals": 2,
              "mappings": [
                {
                  "options": {
                    "match": "null+nan",
                    "result": {
                      "index": 0,
                      "text": "0%"
                    }
                  },
                  "type": "special"
                }
              ],
              "max": 100,
              "min": 0,
              "thresholds": {
                "mode": "absolute",
                "steps": [
                  {
                    "color": "green",
                    "value": null
                  },
                  {
                    "color": "red",
                    "value": 80
                  }
                ]
              },
              "unit": "percent"
            },
            "overrides": []
          },
          "gridPos": {
            "h": 10,
            "w": 12,
            "x": 12,
            "y": 132
          },
          "id": 151,
          "options": {
            "legend": {
              "calcs": [
                "mean",
                "lastNotNull",
                "max"
              ],
              "displayMode": "table",
              "placement": "bottom"
            },
            "tooltip": {
              "mode": "single"
            }
          },
          "pluginVersion": "8.1.8",
          "targets": [
            {
              "exemplar": false,
              "expr": "100 * (\n  qos_detail_resource_latency{datacenter=~\"$Datacenter\",cluster=~\"$Cluster\",workload=~\"$Workload\",resource=\"flexcache_spinhi\"}\n  and\n  topk($TopResources, avg_over_time(qos_detail_resource_latency{datacenter=~\"$Datacenter\",cluster=~\"$Cluster\",workload=~\"$Workload\",resource=\"flexcache_spinhi\"}[3h] @ end()))\n) / on() group_left sum(qos_detail_resource_latency{datacenter=~\"$Datacenter\",cluster=~\"$Cluster\",resource=\"flexcache_spinhi\"})",
              "instant": false,
              "interval": "",
              "legendFormat": "{{cluster}} - {{workload}}",
              "refId": "A"
            }
          ],
          "timeFrom": null,
          "timeShift": null,
          "title": "Top $TopResources Workloads by Latency from flexcache_spinhi",
          "type": "timeseries"
        }
      ],
      "title": "Latency Breakdown",
      "type": "row"
    }
  ],
  "refresh": "",
  "schemaVersion": 30,
  "style": "dark",
  "tags": [
    "harvest",
    "ontap",
    "cdot"
  ],
  "templating": {
    "list": [
      {
        "current": {
          "selected": false,
          "text": "Prometheus",
          "value": "Prometheus"
        },
        "description": null,
        "error": null,
        "hide": 2,
        "includeAll": false,
        "label": "Data Source",
        "multi": false,
        "name": "DS_PROMETHEUS",
        "options": [],
        "query": "prometheus",
        "refresh": 2,
        "regex": "",
        "skipUrlSync": false,
        "type": "datasource"
      },
      {
        "allValue": null,
        "current": {},
        "datasource": "${DS_PROMETHEUS}",
        "definition": "label_values(volume_labels{system_type!=\"7mode\"}, datacenter)",
        "description": null,
        "error": null,
        "hide": 0,
        "includeAll": false,
        "label": null,
        "multi": true,
        "name": "Datacenter",
        "options": [],
        "query": {
          "query": "label_values(volume_labels{system_type!=\"7mode\"}, datacenter)",
          "refId": "StandardVariableQuery"
        },
        "refresh": 2,
        "regex": "",
        "skipUrlSync": false,
        "sort": 1,
        "tagValuesQuery": "",
        "tagsQuery": "",
        "type": "query",
        "useTags": false
      },
      {
        "allValue": ".*",
        "current": {},
        "datasource": "${DS_PROMETHEUS}",
        "definition": "label_values(volume_labels{system_type!=\"7mode\",datacenter=~\"$Datacenter\"}, cluster)",
        "description": null,
        "error": null,
        "hide": 0,
        "includeAll": true,
        "label": null,
        "multi": true,
        "name": "Cluster",
        "options": [],
        "query": {
          "query": "label_values(volume_labels{system_type!=\"7mode\",datacenter=~\"$Datacenter\"}, cluster)",
          "refId": "StandardVariableQuery"
        },
        "refresh": 2,
        "regex": "",
        "skipUrlSync": false,
        "sort": 1,
        "tagValuesQuery": "",
        "tagsQuery": "",
        "type": "query",
        "useTags": false
      },
      {
        "allValue": null,
        "current": {
          "selected": false,
          "text": [
            "All"
          ],
          "value": [
            "$__all"
          ]
        },
        "description": null,
        "error": null,
        "hide": 0,
        "includeAll": true,
        "label": "Workload Class",
        "multi": true,
        "name": "WorkloadClass",
        "options": [
          {
            "selected": true,
            "text": "All",
            "value": "$__all"
          },
          {
            "selected": false,
            "text": "user_defined",
            "value": "user_defined"
          },
          {
            "selected": false,
            "text": "system_defined",
            "value": "system_defined"
          },
          {
            "selected": false,
            "text": "autovolume",
            "value": "autovolume"
          }
        ],
        "query": "user_defined,system_defined,autovolume",
        "queryValue": "",
        "skipUrlSync": false,
        "type": "custom"
      },
      {
        "allValue": ".*",
        "current": {},
        "datasource": "${DS_PROMETHEUS}",
        "definition": "label_values(qos_workload_labels{datacenter=~\"$Datacenter\",cluster=~\"$Cluster\", class=~\"$WorkloadClass\"}, workload)",
        "description": null,
        "error": null,
        "hide": 0,
        "includeAll": true,
        "label": null,
        "multi": true,
        "name": "Workload",
        "options": [],
        "query": {
          "query": "label_values(qos_workload_labels{datacenter=~\"$Datacenter\",cluster=~\"$Cluster\", class=~\"$WorkloadClass\"}, workload)",
          "refId": "StandardVariableQuery"
        },
        "refresh": 2,
        "regex": "",
        "skipUrlSync": false,
        "sort": 1,
        "tagValuesQuery": "",
        "tagsQuery": "",
        "type": "query",
        "useTags": false
      },
      {
        "allValue": null,
        "current": {
          "selected": false,
          "text": "5",
          "value": "5"
        },
        "description": null,
        "error": null,
        "hide": 0,
        "includeAll": false,
        "label": null,
        "multi": false,
        "name": "TopResources",
        "options": [
          {
            "selected": false,
            "text": "1",
            "value": "1"
          },
          {
            "selected": false,
            "text": "2",
            "value": "2"
          },
          {
            "selected": false,
            "text": "3",
            "value": "3"
          },
          {
            "selected": false,
            "text": "4",
            "value": "4"
          },
          {
            "selected": true,
            "text": "5",
            "value": "5"
          },
          {
            "selected": false,
            "text": "6",
            "value": "6"
          },
          {
            "selected": false,
            "text": "8",
            "value": "8"
          },
          {
            "selected": false,
            "text": "10",
            "value": "10"
          },
          {
            "selected": false,
            "text": "15",
            "value": "15"
          },
          {
            "selected": false,
            "text": "25",
            "value": "25"
          },
          {
            "selected": false,
            "text": "50",
            "value": "50"
          },
          {
            "selected": false,
            "text": "100",
            "value": "100"
          },
          {
            "selected": false,
            "text": "250",
            "value": "250"
          },
          {
            "selected": false,
            "text": "500",
            "value": "500"
          }
        ],
        "query": "1,2,3,4,5,6,8,10,15,25,50,100,250,500",
        "queryValue": "",
        "skipUrlSync": false,
        "type": "custom"
      }
    ]
  },
  "time": {
    "from": "now-3h",
    "to": "now"
  },
  "timepicker": {
    "refresh_intervals": [
      "10s",
      "30s",
      "1m",
      "5m",
      "15m",
      "30m",
      "1h",
      "2h",
      "1d"
    ]
  },
  "timezone": "",
  "title": "ONTAP: Workload",
  "uid": "cdot-workload",
  "version": 10
}<|MERGE_RESOLUTION|>--- conflicted
+++ resolved
@@ -65,7 +65,7 @@
   "gnetId": null,
   "graphTooltip": 1,
   "id": null,
-  "iteration": 1717668393226,
+  "iteration": 1715178744330,
   "links": [
     {
       "asDropdown": true,
@@ -1010,11 +1010,11 @@
         "x": 0,
         "y": 58
       },
-      "id": 245,
+      "id": 217,
       "panels": [
         {
           "datasource": "${DS_PROMETHEUS}",
-          "description": "This panel represents the proportion of the allocated Input/Output Operations Per Second (IOPs) that is currently being used in a policy, under a fixed Quality of Service (QoS) setting. The percentage is calculated by dividing the current IOPs usage by the total available IOPs, and then multiplying the result by 100.\n\n**Important Note:** This panel only covers policies that are shared across workloads.",
+          "description": "The Fixed QoS Utilized IOPs (%) panel represents the proportion of the allocated Input/Output Operations Per Second (IOPs) that is currently being used, under a fixed Quality of Service (QoS) setting. The percentage is calculated by dividing the current IOPs usage by the total available IOPs, and then multiplying the result by 100.",
           "fieldConfig": {
             "defaults": {
               "color": {
@@ -1075,7 +1075,7 @@
             "x": 0,
             "y": 59
           },
-          "id": 242,
+          "id": 219,
           "options": {
             "legend": {
               "calcs": [
@@ -1093,20 +1093,20 @@
           "targets": [
             {
               "exemplar": false,
-              "expr": "clamp_max(\n  sum by (cluster, datacenter, policy_group) (\n    (\n      qos_ops{datacenter=~\"$Datacenter\", cluster=~\"$Cluster\", workload!~\".*__[0-9]{4}-.*\"} * 100\n      / on(datacenter, cluster, policy_group)\n      group_left\n      label_replace(\n        qos_policy_fixed_max_throughput_iops{datacenter=~\"$Datacenter\", cluster=~\"$Cluster\"},\n        \"policy_group\",\n        \"$1\",\n        \"name\",\n        \"(.*)\"\n      )\n    )\n    * on(datacenter, cluster, policy_group)\n    group_left(capacity_shared)\n    label_replace(\n      qos_policy_fixed_labels{datacenter=~\"$Datacenter\", cluster=~\"$Cluster\", max_throughput_iops!=\"\", capacity_shared=\"true\"},\n      \"policy_group\",\n      \"$1\",\n      \"name\",\n      \"(.*)\"\n    )\n  ),  100\n)\nand\ntopk(\n  $TopResources,\n  sum by (cluster, datacenter, policy_group) (\n    (\n      avg_over_time(\n        qos_ops{datacenter=~\"$Datacenter\", cluster=~\"$Cluster\", workload!~\".*__[0-9]{4}-.*\"}[3h] @ end()\n      )\n      / on(datacenter, cluster, policy_group)\n      group_left\n      avg_over_time(\n        (\n          label_replace(\n            qos_policy_fixed_max_throughput_iops{datacenter=~\"$Datacenter\", cluster=~\"$Cluster\"},\n            \"policy_group\",\n            \"$1\",\n            \"name\",\n            \"(.*)\"\n          )\n          * on(datacenter, cluster, policy_group)\n          group_left(capacity_shared)\n          label_replace(\n            qos_policy_fixed_labels{datacenter=~\"$Datacenter\", cluster=~\"$Cluster\", max_throughput_iops!=\"\", capacity_shared=\"true\"},\n            \"policy_group\",\n            \"$1\",\n            \"name\",\n            \"(.*)\"\n          )\n        )[3h:] @ end()\n      )\n    )\n  )\n)",
+              "expr": "clamp_max(\n  (\n    (\n      qos_ops{datacenter=~\"$Datacenter\", cluster=~\"$Cluster\", workload=~\"$Workload\"}\n      / on(datacenter,cluster,policy_group)\n      group_left\n      label_replace(\n        qos_policy_fixed_max_throughput_iops{datacenter=~\"$Datacenter\", cluster=~\"$Cluster\"},\n        \"policy_group\",\n        \"$1\",\n        \"name\",\n        \"(.*)\"\n      )\n    ) * 100\n  ),\n  100\n)\nand\ntopk(\n  $TopResources,\n  (\n    avg_over_time(\n      qos_ops{datacenter=~\"$Datacenter\", cluster=~\"$Cluster\", workload=~\"$Workload\"}[3h] @ end()\n    )\n    / on(datacenter,cluster,policy_group)\n    group_left\n    avg_over_time(\n      label_replace(\n        qos_policy_fixed_max_throughput_iops{datacenter=~\"$Datacenter\", cluster=~\"$Cluster\"},\n        \"policy_group\",\n        \"$1\",\n        \"name\",\n        \"(.*)\"\n      )[3h:] @ end()\n    )\n  )\n)",
               "hide": false,
               "interval": "",
-              "legendFormat": "{{cluster}} - {{policy_group}}",
+              "legendFormat": "{{cluster}} - {{workload}}",
               "refId": "A"
             }
           ],
-          "title": "Top $TopResources Fixed QoS Shared Policy IOPs Utilization (%)",
+          "title": "Top $TopResources Fixed QoS Utilized IOPs (%)",
           "transformations": [],
           "type": "timeseries"
         },
         {
           "datasource": "${DS_PROMETHEUS}",
-          "description": "This panel represents the proportion of the allocated bandwidth that is currently being used in a policy, under a fixed Quality of Service (QoS) setting. The percentage is calculated by dividing the current bandwidth usage (in MB/s) by the total available bandwidth (also in MB/s), and then multiplying the result by 100.\n\n**Important Note:** This panel specifically covers policies that are shared across workloads.",
+          "description": "The \"Fixed QoS Bandwidth Utilization (%)\" panel represents the proportion of the allocated bandwidth that is currently being used, under a fixed Quality of Service (QoS) setting. The percentage is calculated by dividing the current bandwidth usage (in MB/s) by the total available bandwidth (also in MB/s), and then multiplying the result by 100.",
           "fieldConfig": {
             "defaults": {
               "color": {
@@ -1167,7 +1167,7 @@
             "x": 12,
             "y": 59
           },
-          "id": 243,
+          "id": 221,
           "options": {
             "legend": {
               "calcs": [
@@ -1185,18 +1185,18 @@
           "targets": [
             {
               "exemplar": false,
-              "expr": "clamp_max(\n  sum by (cluster, datacenter, policy_group) (\n    (\n      qos_total_data{datacenter=~\"$Datacenter\", cluster=~\"$Cluster\", workload!~\".*__[0-9]{4}-.*\"} * 100 / (1000 * 1000)\n      / on(datacenter, cluster, policy_group)\n      group_left\n      label_replace(\n        qos_policy_fixed_max_throughput_mbps{datacenter=~\"$Datacenter\", cluster=~\"$Cluster\"},\n        \"policy_group\",\n        \"$1\",\n        \"name\",\n        \"(.*)\"\n      )\n    )\n    * on(datacenter, cluster, policy_group)\n    group_left(capacity_shared)\n    label_replace(\n      qos_policy_fixed_labels{datacenter=~\"$Datacenter\", cluster=~\"$Cluster\", max_throughput_mbps!=\"\", capacity_shared=\"true\"},\n      \"policy_group\",\n      \"$1\",\n      \"name\",\n      \"(.*)\"\n    )\n  ),  100\n)\nand\ntopk(\n  $TopResources,\n  sum by (cluster, datacenter, policy_group) (\n    (\n      avg_over_time(\n        qos_total_data{datacenter=~\"$Datacenter\", cluster=~\"$Cluster\", workload!~\".*__[0-9]{4}-.*\"}[3h] @ end()\n      )\n      / on(datacenter, cluster, policy_group)\n      group_left\n      avg_over_time(\n        (\n          label_replace(\n            qos_policy_fixed_max_throughput_mbps{datacenter=~\"$Datacenter\", cluster=~\"$Cluster\"},\n            \"policy_group\",\n            \"$1\",\n            \"name\",\n            \"(.*)\"\n          )\n          * on(datacenter, cluster, policy_group)\n          group_left(capacity_shared)\n          label_replace(\n            qos_policy_fixed_labels{datacenter=~\"$Datacenter\", cluster=~\"$Cluster\", max_throughput_mbps!=\"\", capacity_shared=\"true\"},\n            \"policy_group\",\n            \"$1\",\n            \"name\",\n            \"(.*)\"\n          )\n        )[3h:] @ end()\n      )\n    )\n  )\n)",
+              "expr": "clamp_max(\n  (\n    (\n      (\n        qos_total_data{datacenter=~\"$Datacenter\", cluster=~\"$Cluster\", workload=~\"$Workload\"} * 100 / (1000 * 1000)\n      )\n      / on(datacenter,cluster,policy_group)\n      group_left\n      label_replace(\n        qos_policy_fixed_max_throughput_mbps{datacenter=~\"$Datacenter\", cluster=~\"$Cluster\"},\n        \"policy_group\",\n        \"$1\",\n        \"name\",\n        \"(.*)\"\n      )\n    )\n  ),\n  100\n)\nand\ntopk(\n  $TopResources,\n  (\n    avg_over_time(\n      qos_total_data{datacenter=~\"$Datacenter\", cluster=~\"$Cluster\", workload=~\"$Workload\"}[3h] @ end()\n    )\n    / on(datacenter,cluster,policy_group)\n    group_left\n    avg_over_time(\n      label_replace(\n        qos_policy_fixed_max_throughput_mbps{datacenter=~\"$Datacenter\", cluster=~\"$Cluster\"},\n        \"policy_group\",\n        \"$1\",\n        \"name\",\n        \"(.*)\"\n      )[3h:] @ end()\n    )\n  )\n)",
               "interval": "",
-              "legendFormat": "{{cluster}} - {{policy_group}}",
+              "legendFormat": "{{cluster}} - {{workload}}",
               "refId": "A"
             }
           ],
-          "title": "Top $TopResources Fixed QoS Shared Policy Bandwidth Utilization (%)",
+          "title": "Top $TopResources Fixed QoS Bandwidth Utilization (%)",
           "type": "timeseries"
         },
         {
           "datasource": "${DS_PROMETHEUS}",
-          "description": "This panel represents the proportion of the allocated Input/Output Operations Per Second (IOPs) that is currently being used in a policy, under a fixed Quality of Service (QoS) setting. The percentage is calculated by dividing the current IOPs usage by the total available IOPs, and then multiplying the result by 100.\n\n**Important Note:** This panel only covers policies that are shared across workloads.",
+          "description": "The Fixed QoS Utilized IOPs (%) panel represents the proportion of the allocated Input/Output Operations Per Second (IOPs) that is currently being used, under a fixed Quality of Service (QoS) setting. The percentage is calculated by dividing the current IOPs usage by the total available IOPs, and then multiplying the result by 100.",
           "fieldConfig": {
             "defaults": {
               "color": {
@@ -1242,12 +1242,24 @@
                     "value": 100
                   },
                   {
+                    "id": "min",
+                    "value": 0
+                  },
+                  {
                     "id": "decimals",
                     "value": 2
-                  },
-                  {
-                    "id": "min",
-                    "value": 0
+                  }
+                ]
+              },
+              {
+                "matcher": {
+                  "id": "byName",
+                  "options": "IOPs"
+                },
+                "properties": [
+                  {
+                    "id": "unit",
+                    "value": "iops"
                   }
                 ]
               },
@@ -1260,6 +1272,138 @@
                   {
                     "id": "unit",
                     "value": "iops"
+                  }
+                ]
+              },
+              {
+                "matcher": {
+                  "id": "byName",
+                  "options": "cluster"
+                },
+                "properties": [
+                  {
+                    "id": "displayName",
+                    "value": "Cluster"
+                  },
+                  {
+                    "id": "links",
+                    "value": [
+                      {
+                        "targetBlank": true,
+                        "title": "",
+                        "url": "/d/cdot-cluster/ontap-cluster?orgId=1&${Datacenter:queryparam}&${__url_time_range}&var-Cluster=${__value.raw}"
+                      }
+                    ]
+                  }
+                ]
+              },
+              {
+                "matcher": {
+                  "id": "byName",
+                  "options": "datacenter"
+                },
+                "properties": [
+                  {
+                    "id": "displayName",
+                    "value": "Datacenter"
+                  },
+                  {
+                    "id": "links",
+                    "value": [
+                      {
+                        "targetBlank": true,
+                        "title": "",
+                        "url": "/d/cdot-datacenter/ontap-datacenter?orgId=1&${__url_time_range}&var-Datacenter=${__value.raw}"
+                      }
+                    ]
+                  }
+                ]
+              },
+              {
+                "matcher": {
+                  "id": "byName",
+                  "options": "svm"
+                },
+                "properties": [
+                  {
+                    "id": "displayName",
+                    "value": "SVM"
+                  },
+                  {
+                    "id": "links",
+                    "value": [
+                      {
+                        "targetBlank": true,
+                        "title": "",
+                        "url": "/d/cdot-svm/ontap-svm?orgId=1&${Datacenter:queryparam}&${Cluster:queryparam}&${__url_time_range}&var-SVM=${__value.raw}"
+                      }
+                    ]
+                  }
+                ]
+              },
+              {
+                "matcher": {
+                  "id": "byName",
+                  "options": "volume"
+                },
+                "properties": [
+                  {
+                    "id": "displayName",
+                    "value": "Volume"
+                  },
+                  {
+                    "id": "links",
+                    "value": [
+                      {
+                        "targetBlank": true,
+                        "title": "",
+                        "url": "/d/cdot-volume/ontap-volume?orgId=1&${Datacenter:queryparam}&${Cluster:queryparam}&${SVM:queryparam}&${__url_time_range}&var-Volume=${__value.raw}"
+                      }
+                    ]
+                  }
+                ]
+              },
+              {
+                "matcher": {
+                  "id": "byName",
+                  "options": "lun"
+                },
+                "properties": [
+                  {
+                    "id": "displayName",
+                    "value": "LUN"
+                  },
+                  {
+                    "id": "links",
+                    "value": [
+                      {
+                        "targetBlank": true,
+                        "title": "",
+                        "url": "/d/cdot-lun/ontap-lun?orgId=1&${Datacenter:queryparam}&${Cluster:queryparam}&${SVM:queryparam}&${Volume:queryparam}&${__url_time_range}&var-LUN=${__value.raw}"
+                      }
+                    ]
+                  }
+                ]
+              },
+              {
+                "matcher": {
+                  "id": "byName",
+                  "options": "workload"
+                },
+                "properties": [
+                  {
+                    "id": "displayName",
+                    "value": "Workload"
+                  },
+                  {
+                    "id": "links",
+                    "value": [
+                      {
+                        "targetBlank": true,
+                        "title": "",
+                        "url": "/d/cdot-workload/ontap-workload?orgId=1&${Datacenter:queryparam}&${Cluster:queryparam}&${__url_time_range}&var-Workload=${__value.raw}"
+                      }
+                    ]
                   }
                 ]
               }
@@ -1271,7 +1415,7 @@
             "x": 0,
             "y": 69
           },
-          "id": 247,
+          "id": 223,
           "options": {
             "showHeader": true,
             "sortBy": [
@@ -1285,7 +1429,7 @@
           "targets": [
             {
               "exemplar": false,
-              "expr": "clamp_max(\n  sum by (cluster, datacenter, policy_group, object_count,max_throughput_iops,max_throughput_mbps,min_throughput_iops,min_throughput_mbps) (\n    (\n      qos_ops{datacenter=~\"$Datacenter\", cluster=~\"$Cluster\", workload!~\".*__[0-9]{4}-.*\"} * 100\n      / on(datacenter, cluster, policy_group)\n      group_left\n      label_replace(\n        qos_policy_fixed_max_throughput_iops{datacenter=~\"$Datacenter\", cluster=~\"$Cluster\"},\n        \"policy_group\",\n        \"$1\",\n        \"name\",\n        \"(.*)\"\n      )\n    )\n    * on(datacenter, cluster, policy_group)\n    group_left(capacity_shared,object_count,max_throughput_iops,max_throughput_mbps,min_throughput_iops,min_throughput_mbps)\n    label_replace(\n      qos_policy_fixed_labels{datacenter=~\"$Datacenter\", cluster=~\"$Cluster\", max_throughput_iops!=\"\", capacity_shared=\"true\"},\n      \"policy_group\",\n      \"$1\",\n      \"name\",\n      \"(.*)\"\n    )\n  ),  100\n)",
+              "expr": "qos_ops{datacenter=~\"$Datacenter\", cluster=~\"$Cluster\", workload=~\"$Workload\"} * on(datacenter,cluster,policy_group) group_left(max_throughput_iops,max_throughput_mbps,min_throughput_iops,min_throughput_mbps) label_replace(qos_policy_fixed_labels{datacenter=~\"$Datacenter\", cluster=~\"$Cluster\", max_throughput_iops != \"\"}, \"policy_group\", \"$1\", \"name\", \"(.*)\")",
               "format": "table",
               "instant": true,
               "interval": "",
@@ -1293,7 +1437,7 @@
               "refId": "A"
             }
           ],
-          "title": "Fixed QoS Shared Policy IOPs Utilization (%)",
+          "title": "Fixed QoS Utilized IOPs (%)",
           "transformations": [
             {
               "id": "filterFieldsByName",
@@ -1302,33 +1446,73 @@
                   "names": [
                     "cluster",
                     "datacenter",
+                    "file",
+                    "lun",
                     "max_throughput_iops",
-                    "object_count",
                     "policy_group",
+                    "svm",
+                    "volume",
+                    "workload",
                     "Value"
                   ]
+                }
+              }
+            },
+            {
+              "id": "calculateField",
+              "options": {
+                "binary": {
+                  "left": "Value",
+                  "operator": "/",
+                  "reducer": "sum",
+                  "right": "max_throughput_iops"
+                },
+                "mode": "binary",
+                "reduce": {
+                  "reducer": "sum"
+                }
+              }
+            },
+            {
+              "id": "calculateField",
+              "options": {
+                "alias": "QOS Used %",
+                "binary": {
+                  "left": "Value / max_throughput_iops",
+                  "operator": "*",
+                  "reducer": "sum",
+                  "right": "100"
+                },
+                "mode": "binary",
+                "reduce": {
+                  "reducer": "sum"
                 }
               }
             },
             {
               "id": "organize",
               "options": {
-                "excludeByName": {},
+                "excludeByName": {
+                  "Value / max_throughput_iops": true
+                },
                 "indexByName": {
-                  "Value": 3,
+                  "QOS Used %": 7,
+                  "Value": 9,
+                  "Value / max_throughput_iops": 11,
                   "cluster": 1,
                   "datacenter": 0,
-                  "max_throughput_iops": 5,
-                  "max_throughput_mbps": 6,
-                  "object_count": 4,
-                  "policy_group": 2
+                  "file": 4,
+                  "lun": 5,
+                  "max_throughput_iops": 10,
+                  "policy_group": 8,
+                  "svm": 2,
+                  "volume": 3,
+                  "workload": 6
                 },
                 "renameByName": {
-                  "Value": "QOS Used %",
-                  "cluster": "Cluster",
-                  "datacenter": "Datacenter",
+                  "Value": "IOPs",
+                  "file": "File",
                   "max_throughput_iops": "Max IOPS",
-                  "object_count": "Num Workloads",
                   "policy_group": "Policy"
                 }
               }
@@ -1338,7 +1522,7 @@
         },
         {
           "datasource": "${DS_PROMETHEUS}",
-          "description": "This panel represents the proportion of the allocated bandwidth that is currently being used in a policy, under a fixed Quality of Service (QoS) setting. The percentage is calculated by dividing the current bandwidth usage (in MB/s) by the total available bandwidth (also in MB/s), and then multiplying the result by 100.\n\n**Important Note:** This panel specifically covers policies that are shared across workloads.",
+          "description": "The Fixed QoS Bandwidth Utilization (%) represents the proportion of the allocated bandwidth that is currently being used, under a fixed Quality of Service (QoS) setting. The percentage is calculated by dividing the current bandwidth usage (in MB/s) by the total available bandwidth (also in MB/s), and then multiplying the result by 100.",
           "fieldConfig": {
             "defaults": {
               "color": {
@@ -1384,12 +1568,12 @@
                     "value": 100
                   },
                   {
+                    "id": "min",
+                    "value": 0
+                  },
+                  {
                     "id": "decimals",
                     "value": 2
-                  },
-                  {
-                    "id": "min",
-                    "value": 0
                   }
                 ]
               },
@@ -1402,6 +1586,150 @@
                   {
                     "id": "unit",
                     "value": "MBs"
+                  }
+                ]
+              },
+              {
+                "matcher": {
+                  "id": "byName",
+                  "options": "Throughput"
+                },
+                "properties": [
+                  {
+                    "id": "unit",
+                    "value": "Bps"
+                  }
+                ]
+              },
+              {
+                "matcher": {
+                  "id": "byName",
+                  "options": "cluster"
+                },
+                "properties": [
+                  {
+                    "id": "displayName",
+                    "value": "Cluster"
+                  },
+                  {
+                    "id": "links",
+                    "value": [
+                      {
+                        "targetBlank": true,
+                        "title": "",
+                        "url": "/d/cdot-cluster/ontap-cluster?orgId=1&${Datacenter:queryparam}&${__url_time_range}&var-Cluster=${__value.raw}"
+                      }
+                    ]
+                  }
+                ]
+              },
+              {
+                "matcher": {
+                  "id": "byName",
+                  "options": "datacenter"
+                },
+                "properties": [
+                  {
+                    "id": "displayName",
+                    "value": "Datacenter"
+                  },
+                  {
+                    "id": "links",
+                    "value": [
+                      {
+                        "targetBlank": true,
+                        "title": "",
+                        "url": "/d/cdot-datacenter/ontap-datacenter?orgId=1&${__url_time_range}&var-Datacenter=${__value.raw}"
+                      }
+                    ]
+                  }
+                ]
+              },
+              {
+                "matcher": {
+                  "id": "byName",
+                  "options": "svm"
+                },
+                "properties": [
+                  {
+                    "id": "displayName",
+                    "value": "SVM"
+                  },
+                  {
+                    "id": "links",
+                    "value": [
+                      {
+                        "targetBlank": true,
+                        "title": "",
+                        "url": "/d/cdot-svm/ontap-svm?orgId=1&${Datacenter:queryparam}&${Cluster:queryparam}&${__url_time_range}&var-SVM=${__value.raw}"
+                      }
+                    ]
+                  }
+                ]
+              },
+              {
+                "matcher": {
+                  "id": "byName",
+                  "options": "volume"
+                },
+                "properties": [
+                  {
+                    "id": "displayName",
+                    "value": "Volume"
+                  },
+                  {
+                    "id": "links",
+                    "value": [
+                      {
+                        "targetBlank": true,
+                        "title": "",
+                        "url": "/d/cdot-volume/ontap-volume?orgId=1&${Datacenter:queryparam}&${Cluster:queryparam}&${SVM:queryparam}&${__url_time_range}&var-Volume=${__value.raw}"
+                      }
+                    ]
+                  }
+                ]
+              },
+              {
+                "matcher": {
+                  "id": "byName",
+                  "options": "lun"
+                },
+                "properties": [
+                  {
+                    "id": "displayName",
+                    "value": "LUN"
+                  },
+                  {
+                    "id": "links",
+                    "value": [
+                      {
+                        "targetBlank": true,
+                        "title": "",
+                        "url": "/d/cdot-lun/ontap-lun?orgId=1&${Datacenter:queryparam}&${Cluster:queryparam}&${SVM:queryparam}&${Volume:queryparam}&${__url_time_range}&var-LUN=${__value.raw}"
+                      }
+                    ]
+                  }
+                ]
+              },
+              {
+                "matcher": {
+                  "id": "byName",
+                  "options": "workload"
+                },
+                "properties": [
+                  {
+                    "id": "displayName",
+                    "value": "Workload"
+                  },
+                  {
+                    "id": "links",
+                    "value": [
+                      {
+                        "targetBlank": true,
+                        "title": "",
+                        "url": "/d/cdot-workload/ontap-workload?orgId=1&${Datacenter:queryparam}&${Cluster:queryparam}&${__url_time_range}&var-Workload=${__value.raw}"
+                      }
+                    ]
                   }
                 ]
               }
@@ -1413,7 +1741,7 @@
             "x": 0,
             "y": 78
           },
-          "id": 249,
+          "id": 224,
           "options": {
             "showHeader": true,
             "sortBy": [
@@ -1427,7 +1755,7 @@
           "targets": [
             {
               "exemplar": false,
-              "expr": "clamp_max(\n  sum by (cluster, datacenter, policy_group,object_count,max_throughput_iops,max_throughput_mbps,min_throughput_iops,min_throughput_mbps) (\n    (\n      qos_total_data{datacenter=~\"$Datacenter\", cluster=~\"$Cluster\", workload!~\".*__[0-9]{4}-.*\"} * 100 / (1000 * 1000)\n      / on(datacenter, cluster, policy_group)\n      group_left\n      label_replace(\n        qos_policy_fixed_max_throughput_mbps{datacenter=~\"$Datacenter\", cluster=~\"$Cluster\"},\n        \"policy_group\",\n        \"$1\",\n        \"name\",\n        \"(.*)\"\n      )\n    )\n    * on(datacenter, cluster, policy_group)\n    group_left(capacity_shared,object_count,max_throughput_iops,max_throughput_mbps,min_throughput_iops,min_throughput_mbps)\n    label_replace(\n      qos_policy_fixed_labels{datacenter=~\"$Datacenter\", cluster=~\"$Cluster\", max_throughput_mbps!=\"\", capacity_shared=\"true\"},\n      \"policy_group\",\n      \"$1\",\n      \"name\",\n      \"(.*)\"\n    )\n  ),  100\n)\n",
+              "expr": "(qos_total_data{datacenter=~\"$Datacenter\", cluster=~\"$Cluster\", workload=~\"$Workload\"}) * on(datacenter,cluster,policy_group) group_left(max_throughput_iops,max_throughput_mbps,min_throughput_iops,min_throughput_mbps) label_replace(qos_policy_fixed_labels{datacenter=~\"$Datacenter\", cluster=~\"$Cluster\", max_throughput_mbps != \"\"}, \"policy_group\", \"$1\", \"name\", \"(.*)\")",
               "format": "table",
               "instant": true,
               "interval": "",
@@ -1435,7 +1763,7 @@
               "refId": "A"
             }
           ],
-          "title": "Fixed QoS Shared Policy Bandwidth Utilization (%)",
+          "title": "Fixed QoS Bandwidth Utilization (%)",
           "transformations": [
             {
               "id": "filterFieldsByName",
@@ -1444,11 +1772,63 @@
                   "names": [
                     "cluster",
                     "datacenter",
+                    "file",
+                    "lun",
                     "max_throughput_mbps",
-                    "object_count",
                     "policy_group",
+                    "svm",
+                    "volume",
+                    "workload",
                     "Value"
                   ]
+                }
+              }
+            },
+            {
+              "id": "calculateField",
+              "options": {
+                "alias": "MValue",
+                "binary": {
+                  "left": "Value",
+                  "operator": "*",
+                  "reducer": "sum",
+                  "right": ".000001"
+                },
+                "mode": "binary",
+                "reduce": {
+                  "reducer": "sum"
+                },
+                "replaceFields": false
+              }
+            },
+            {
+              "id": "calculateField",
+              "options": {
+                "binary": {
+                  "left": "MValue",
+                  "operator": "/",
+                  "reducer": "sum",
+                  "right": "max_throughput_mbps"
+                },
+                "mode": "binary",
+                "reduce": {
+                  "reducer": "sum"
+                }
+              }
+            },
+            {
+              "id": "calculateField",
+              "options": {
+                "alias": "QOS Used %",
+                "binary": {
+                  "left": "MValue / max_throughput_mbps",
+                  "operator": "*",
+                  "reducer": "sum",
+                  "right": "100"
+                },
+                "mode": "binary",
+                "reduce": {
+                  "reducer": "sum"
                 }
               }
             },
@@ -1456,22 +1836,32 @@
               "id": "organize",
               "options": {
                 "excludeByName": {
-                  "object_count": false
+                  "BValue": true,
+                  "KValue": true,
+                  "MValue": true,
+                  "MValue / max_throughput_mbps": true,
+                  "Value / max_throughput_iops": true,
+                  "Value / max_throughput_mbps": true
                 },
                 "indexByName": {
-                  "Value": 3,
+                  "QOS Used %": 7,
+                  "Value": 9,
+                  "Value / max_throughput_iops": 11,
                   "cluster": 1,
                   "datacenter": 0,
-                  "max_throughput_mbps": 5,
-                  "object_count": 4,
-                  "policy_group": 2
+                  "file": 4,
+                  "lun": 5,
+                  "max_throughput_iops": 10,
+                  "policy_group": 8,
+                  "svm": 2,
+                  "volume": 3,
+                  "workload": 6
                 },
                 "renameByName": {
-                  "Value": "QOS Used %",
-                  "cluster": "Cluster",
-                  "datacenter": "Datacenter",
+                  "Value": "Throughput",
+                  "file": "File",
+                  "max_throughput_iops": "Max IOPS",
                   "max_throughput_mbps": "Max Throughput",
-                  "object_count": "Num Workloads",
                   "policy_group": "Policy"
                 }
               }
@@ -1480,7 +1870,7 @@
           "type": "table"
         }
       ],
-      "title": "Fixed QoS Shared Policy Utilization",
+      "title": "QOS Fixed Utilized %",
       "type": "row"
     },
     {
@@ -1492,11 +1882,11 @@
         "x": 0,
         "y": 59
       },
-      "id": 217,
+      "id": 226,
       "panels": [
         {
           "datasource": "${DS_PROMETHEUS}",
-          "description": "This panel represents the proportion of the allocated Input/Output Operations Per Second (IOPs) that is currently being used by Workload, under a fixed Quality of Service (QoS) setting. The percentage is calculated by dividing the current IOPs usage by the total available IOPs, and then multiplying the result by 100.",
+          "description": "The Adaptive QoS Utilized IOPs (%) panel displays the percentage of Input/Output Operations Per Second (IOPs) currently in use relative to the dynamically adjusted IOPs threshold, which is set by an adaptive QoS policy. Unlike fixed QoS settings, adaptive QoS policies allow the IOPs threshold to fluctuate based on predefined criteria and workload demands. The utilization percentage is determined by taking the current IOPs usage, dividing it by the adaptive IOPs threshold at that moment, and then multiplying by 100 to get a percentage.",
           "fieldConfig": {
             "defaults": {
               "color": {
@@ -1557,7 +1947,7 @@
             "x": 0,
             "y": 60
           },
-          "id": 219,
+          "id": 228,
           "options": {
             "legend": {
               "calcs": [
@@ -1575,20 +1965,20 @@
           "targets": [
             {
               "exemplar": false,
-              "expr": "clamp_max(\n  (\n    (\n      qos_ops{datacenter=~\"$Datacenter\", cluster=~\"$Cluster\", workload=~\"$Workload\"}\n      / on(datacenter,cluster,policy_group)\n      group_left\n      label_replace(\n        qos_policy_fixed_max_throughput_iops{datacenter=~\"$Datacenter\", cluster=~\"$Cluster\"},\n        \"policy_group\",\n        \"$1\",\n        \"name\",\n        \"(.*)\"\n      )\n    ) * 100\n  ),\n  100\n)\nand\ntopk(\n  $TopResources,\n  (\n    avg_over_time(\n      qos_ops{datacenter=~\"$Datacenter\", cluster=~\"$Cluster\", workload=~\"$Workload\"}[3h] @ end()\n    )\n    / on(datacenter,cluster,policy_group)\n    group_left\n    avg_over_time(\n      label_replace(\n        qos_policy_fixed_max_throughput_iops{datacenter=~\"$Datacenter\", cluster=~\"$Cluster\"},\n        \"policy_group\",\n        \"$1\",\n        \"name\",\n        \"(.*)\"\n      )[3h:] @ end()\n    )\n  )\n)",
+              "expr": "clamp_max(\n  (\n    (\n      qos_ops{datacenter=~\"$Datacenter\", cluster=~\"$Cluster\", workload=~\"$Workload\"} * 100\n    )\n    / on(datacenter,cluster,workload,policy_group,volume,lun,svm,qtree,file,wid)\n    qos_workload_max_throughput_iops{\n      datacenter=~\"$Datacenter\",\n      cluster=~\"$Cluster\",\n      workload=~\"$Workload\",\n      is_adaptive=\"Yes\"\n    }\n  ),\n  100\n)\nand\ntopk(\n  $TopResources,\n  (\n    avg_over_time(\n      qos_ops{datacenter=~\"$Datacenter\", cluster=~\"$Cluster\", workload=~\"$Workload\"}[3h] @ end()\n    )\n    / on(datacenter,cluster,workload,policy_group,volume,lun,svm,qtree,file,wid)\n    avg_over_time(\n      qos_workload_max_throughput_iops{\n        datacenter=~\"$Datacenter\",\n        cluster=~\"$Cluster\",\n        workload=~\"$Workload\",\n        is_adaptive=\"Yes\"\n      }[3h] @ end()\n    )\n  )\n)",
               "hide": false,
               "interval": "",
-              "legendFormat": "{{cluster}} - {{policy_group}} - {{workload}}",
+              "legendFormat": "{{cluster}} - {{workload}}",
               "refId": "A"
             }
           ],
-          "title": "Top $TopResources Fixed QoS Workload IOPs Utilization (%)",
+          "title": "Top $TopResources Adaptive QoS Utilized IOPs (%)",
           "transformations": [],
           "type": "timeseries"
         },
         {
           "datasource": "${DS_PROMETHEUS}",
-          "description": "This panel represents the proportion of the allocated bandwidth that is currently being used by Workload, under a fixed Quality of Service (QoS) setting. The percentage is calculated by dividing the current bandwidth usage (in MB/s) by the total available bandwidth (also in MB/s), and then multiplying the result by 100.",
+          "description": "The Adaptive QoS Utilized Throughput (%) panel displays the current usage of throughput as a percentage of the adaptive threshold set by an adaptive Quality of Service (QoS) policy. This metric is calculated by dividing the current throughput usage by the adaptive threshold and multiplying by 100. The panel shows data only if the block size is not set to `any`.",
           "fieldConfig": {
             "defaults": {
               "color": {
@@ -1649,7 +2039,7 @@
             "x": 12,
             "y": 60
           },
-          "id": 221,
+          "id": 229,
           "options": {
             "legend": {
               "calcs": [
@@ -1667,18 +2057,20 @@
           "targets": [
             {
               "exemplar": false,
-              "expr": "clamp_max(\n  (\n    (\n      (\n        qos_total_data{datacenter=~\"$Datacenter\", cluster=~\"$Cluster\", workload=~\"$Workload\"} * 100 / (1000 * 1000)\n      )\n      / on(datacenter,cluster,policy_group)\n      group_left\n      label_replace(\n        qos_policy_fixed_max_throughput_mbps{datacenter=~\"$Datacenter\", cluster=~\"$Cluster\"},\n        \"policy_group\",\n        \"$1\",\n        \"name\",\n        \"(.*)\"\n      )\n    )\n  ),\n  100\n)\nand\ntopk(\n  $TopResources,\n  (\n    avg_over_time(\n      qos_total_data{datacenter=~\"$Datacenter\", cluster=~\"$Cluster\", workload=~\"$Workload\"}[3h] @ end()\n    )\n    / on(datacenter,cluster,policy_group)\n    group_left\n    avg_over_time(\n      label_replace(\n        qos_policy_fixed_max_throughput_mbps{datacenter=~\"$Datacenter\", cluster=~\"$Cluster\"},\n        \"policy_group\",\n        \"$1\",\n        \"name\",\n        \"(.*)\"\n      )[3h:] @ end()\n    )\n  )\n)",
+              "expr": "clamp_max(\n  (\n    (\n      (qos_total_data{datacenter=~\"$Datacenter\", cluster=~\"$Cluster\", workload=~\"$Workload\"} * 100) / (1000*1000)\n    )\n    / on(datacenter,cluster,workload,policy_group,volume,lun,svm,qtree,file,wid)\n    qos_workload_max_throughput_mbps{\n      datacenter=~\"$Datacenter\",\n      cluster=~\"$Cluster\",\n      workload=~\"$Workload\",\n      is_adaptive=\"Yes\"\n    }\n  ),\n  100\n)\nand\ntopk(\n  $TopResources,\n  (\n    avg_over_time(\n      qos_total_data{datacenter=~\"$Datacenter\", cluster=~\"$Cluster\", workload=~\"$Workload\"}[3h] @ end()\n    )\n    / on(datacenter,cluster,workload,policy_group,volume,lun,svm,qtree,file,wid)\n    avg_over_time(\n      qos_workload_max_throughput_mbps{\n        datacenter=~\"$Datacenter\",\n        cluster=~\"$Cluster\",\n        workload=~\"$Workload\",\n        is_adaptive=\"Yes\"\n      }[3h] @ end()\n    )\n  )\n)",
+              "hide": false,
               "interval": "",
-              "legendFormat": "{{cluster}} - {{policy_group}} - {{workload}}",
+              "legendFormat": "{{cluster}} - {{workload}}",
               "refId": "A"
             }
           ],
-          "title": "Top $TopResources Fixed QoS Workload Bandwidth Utilization (%)",
+          "title": "Top $TopResources Adaptive QoS Bandwidth Utilization (%)",
+          "transformations": [],
           "type": "timeseries"
         },
         {
           "datasource": "${DS_PROMETHEUS}",
-          "description": "This panel represents the proportion of the allocated Input/Output Operations Per Second (IOPs) that is currently being used by Workload, under a fixed Quality of Service (QoS) setting. The percentage is calculated by dividing the current IOPs usage by the total available IOPs, and then multiplying the result by 100.",
+          "description": "The Adaptive QoS Utilized IOPs (%) panel displays the percentage of Input/Output Operations Per Second (IOPs) currently in use relative to the dynamically adjusted IOPs threshold, which is set by an adaptive QoS policy. Unlike fixed QoS settings, adaptive QoS policies allow the IOPs threshold to fluctuate based on predefined criteria and workload demands. The utilization percentage is determined by taking the current IOPs usage, dividing it by the adaptive IOPs threshold at that moment, and then multiplying by 100 to get a percentage.",
           "fieldConfig": {
             "defaults": {
               "color": {
@@ -1708,28 +2100,28 @@
               {
                 "matcher": {
                   "id": "byName",
-                  "options": "QOS Used %"
+                  "options": "Used %"
                 },
                 "properties": [
+                  {
+                    "id": "custom.displayMode",
+                    "value": "gradient-gauge"
+                  },
                   {
                     "id": "unit",
                     "value": "percent"
                   },
                   {
-                    "id": "custom.displayMode",
-                    "value": "gradient-gauge"
-                  },
-                  {
                     "id": "max",
                     "value": 100
                   },
                   {
+                    "id": "min",
+                    "value": 0
+                  },
+                  {
                     "id": "decimals",
                     "value": 2
-                  },
-                  {
-                    "id": "min",
-                    "value": 0
                   }
                 ]
               },
@@ -1748,7 +2140,7 @@
               {
                 "matcher": {
                   "id": "byName",
-                  "options": "Max IOPS"
+                  "options": "Max IOPs"
                 },
                 "properties": [
                   {
@@ -1760,36 +2152,6 @@
               {
                 "matcher": {
                   "id": "byName",
-<<<<<<< HEAD
-                  "options": "Shared"
-                },
-                "properties": [
-                  {
-                    "id": "mappings",
-                    "value": [
-                      {
-                        "options": {
-                          "false": {
-                            "index": 1,
-                            "text": "No"
-                          },
-                          "true": {
-                            "index": 0,
-                            "text": "Yes"
-                          }
-                        },
-                        "type": "value"
-                      },
-                      {
-                        "options": {
-                          "match": "empty",
-                          "result": {
-                            "index": 2,
-                            "text": "No"
-                          }
-                        },
-                        "type": "special"
-=======
                   "options": "cluster"
                 },
                 "properties": [
@@ -1914,7 +2276,6 @@
                         "targetBlank": true,
                         "title": "",
                         "url": "/d/cdot-workload/ontap-workload?orgId=1&${Datacenter:queryparam}&${Cluster:queryparam}&${__url_time_range}&var-Workload=${__value.raw}"
->>>>>>> d6d0f54b
                       }
                     ]
                   }
@@ -1927,924 +2288,6 @@
             "w": 24,
             "x": 0,
             "y": 70
-          },
-          "id": 223,
-          "options": {
-            "showHeader": true,
-            "sortBy": [
-              {
-                "desc": true,
-                "displayName": "QOS Used %"
-              }
-            ]
-          },
-          "pluginVersion": "8.1.8",
-          "targets": [
-            {
-              "exemplar": false,
-              "expr": "qos_ops{datacenter=~\"$Datacenter\", cluster=~\"$Cluster\", workload=~\"$Workload\"} * on(datacenter,cluster,policy_group) group_left(max_throughput_iops,max_throughput_mbps,min_throughput_iops,min_throughput_mbps,capacity_shared) label_replace(qos_policy_fixed_labels{datacenter=~\"$Datacenter\", cluster=~\"$Cluster\", max_throughput_iops != \"\"}, \"policy_group\", \"$1\", \"name\", \"(.*)\")",
-              "format": "table",
-              "instant": true,
-              "interval": "",
-              "legendFormat": "",
-              "refId": "A"
-            }
-          ],
-          "title": "Fixed QoS Workload IOPs Utilization (%)",
-          "transformations": [
-            {
-              "id": "filterFieldsByName",
-              "options": {
-                "include": {
-                  "names": [
-                    "cluster",
-                    "datacenter",
-                    "lun",
-                    "max_throughput_iops",
-                    "policy_group",
-                    "svm",
-                    "volume",
-                    "workload",
-                    "Value",
-                    "capacity_shared"
-                  ]
-                }
-              }
-            },
-            {
-              "id": "calculateField",
-              "options": {
-                "binary": {
-                  "left": "Value",
-                  "operator": "/",
-                  "reducer": "sum",
-                  "right": "max_throughput_iops"
-                },
-                "mode": "binary",
-                "reduce": {
-                  "reducer": "sum"
-                }
-              }
-            },
-            {
-              "id": "calculateField",
-              "options": {
-                "alias": "QOS Used %",
-                "binary": {
-                  "left": "Value / max_throughput_iops",
-                  "operator": "*",
-                  "reducer": "sum",
-                  "right": "100"
-                },
-                "mode": "binary",
-                "reduce": {
-                  "reducer": "sum"
-                }
-              }
-            },
-            {
-              "id": "organize",
-              "options": {
-                "excludeByName": {
-                  "Value / max_throughput_iops": true
-                },
-                "indexByName": {
-                  "QOS Used %": 6,
-                  "Value": 9,
-                  "Value / max_throughput_iops": 11,
-                  "capacity_shared": 8,
-                  "cluster": 1,
-                  "datacenter": 0,
-                  "lun": 4,
-                  "max_throughput_iops": 10,
-                  "policy_group": 7,
-                  "svm": 2,
-                  "volume": 3,
-                  "workload": 5
-                },
-                "renameByName": {
-                  "Value": "IOPs",
-<<<<<<< HEAD
-                  "capacity_shared": "Shared",
-                  "cluster": "Cluster",
-                  "datacenter": "Datacenter",
-=======
->>>>>>> d6d0f54b
-                  "file": "File",
-                  "max_throughput_iops": "Max IOPS",
-                  "policy_group": "Policy"
-                }
-              }
-            }
-          ],
-          "type": "table"
-        },
-        {
-          "datasource": "${DS_PROMETHEUS}",
-          "description": "This panel represents the proportion of the allocated bandwidth that is currently being used by Workload, under a fixed Quality of Service (QoS) setting. The percentage is calculated by dividing the current bandwidth usage (in MB/s) by the total available bandwidth (also in MB/s), and then multiplying the result by 100.",
-          "fieldConfig": {
-            "defaults": {
-              "color": {
-                "mode": "thresholds"
-              },
-              "custom": {
-                "align": "auto",
-                "displayMode": "auto",
-                "filterable": true
-              },
-              "mappings": [],
-              "thresholds": {
-                "mode": "absolute",
-                "steps": [
-                  {
-                    "color": "green",
-                    "value": null
-                  },
-                  {
-                    "color": "red",
-                    "value": 80
-                  }
-                ]
-              }
-            },
-            "overrides": [
-              {
-                "matcher": {
-                  "id": "byName",
-                  "options": "QOS Used %"
-                },
-                "properties": [
-                  {
-                    "id": "unit",
-                    "value": "percent"
-                  },
-                  {
-                    "id": "custom.displayMode",
-                    "value": "gradient-gauge"
-                  },
-                  {
-                    "id": "max",
-                    "value": 100
-                  },
-                  {
-                    "id": "decimals",
-                    "value": 2
-                  },
-                  {
-                    "id": "min",
-                    "value": 0
-                  }
-                ]
-              },
-              {
-                "matcher": {
-                  "id": "byName",
-                  "options": "Max Throughput"
-                },
-                "properties": [
-                  {
-                    "id": "unit",
-                    "value": "MBs"
-                  }
-                ]
-              },
-              {
-                "matcher": {
-                  "id": "byName",
-                  "options": "Throughput"
-                },
-                "properties": [
-                  {
-                    "id": "unit",
-                    "value": "Bps"
-                  }
-                ]
-              },
-              {
-                "matcher": {
-                  "id": "byName",
-<<<<<<< HEAD
-                  "options": "Shared"
-                },
-                "properties": [
-                  {
-                    "id": "mappings",
-                    "value": [
-                      {
-                        "options": {
-                          "false": {
-                            "index": 1,
-                            "text": "No"
-                          },
-                          "true": {
-                            "index": 0,
-                            "text": "Yes"
-                          }
-                        },
-                        "type": "value"
-                      },
-                      {
-                        "options": {
-                          "match": "empty",
-                          "result": {
-                            "index": 2,
-                            "text": "No"
-                          }
-                        },
-                        "type": "special"
-=======
-                  "options": "cluster"
-                },
-                "properties": [
-                  {
-                    "id": "displayName",
-                    "value": "Cluster"
-                  },
-                  {
-                    "id": "links",
-                    "value": [
-                      {
-                        "targetBlank": true,
-                        "title": "",
-                        "url": "/d/cdot-cluster/ontap-cluster?orgId=1&${Datacenter:queryparam}&${__url_time_range}&var-Cluster=${__value.raw}"
-                      }
-                    ]
-                  }
-                ]
-              },
-              {
-                "matcher": {
-                  "id": "byName",
-                  "options": "datacenter"
-                },
-                "properties": [
-                  {
-                    "id": "displayName",
-                    "value": "Datacenter"
-                  },
-                  {
-                    "id": "links",
-                    "value": [
-                      {
-                        "targetBlank": true,
-                        "title": "",
-                        "url": "/d/cdot-datacenter/ontap-datacenter?orgId=1&${__url_time_range}&var-Datacenter=${__value.raw}"
-                      }
-                    ]
-                  }
-                ]
-              },
-              {
-                "matcher": {
-                  "id": "byName",
-                  "options": "svm"
-                },
-                "properties": [
-                  {
-                    "id": "displayName",
-                    "value": "SVM"
-                  },
-                  {
-                    "id": "links",
-                    "value": [
-                      {
-                        "targetBlank": true,
-                        "title": "",
-                        "url": "/d/cdot-svm/ontap-svm?orgId=1&${Datacenter:queryparam}&${Cluster:queryparam}&${__url_time_range}&var-SVM=${__value.raw}"
-                      }
-                    ]
-                  }
-                ]
-              },
-              {
-                "matcher": {
-                  "id": "byName",
-                  "options": "volume"
-                },
-                "properties": [
-                  {
-                    "id": "displayName",
-                    "value": "Volume"
-                  },
-                  {
-                    "id": "links",
-                    "value": [
-                      {
-                        "targetBlank": true,
-                        "title": "",
-                        "url": "/d/cdot-volume/ontap-volume?orgId=1&${Datacenter:queryparam}&${Cluster:queryparam}&${SVM:queryparam}&${__url_time_range}&var-Volume=${__value.raw}"
-                      }
-                    ]
-                  }
-                ]
-              },
-              {
-                "matcher": {
-                  "id": "byName",
-                  "options": "lun"
-                },
-                "properties": [
-                  {
-                    "id": "displayName",
-                    "value": "LUN"
-                  },
-                  {
-                    "id": "links",
-                    "value": [
-                      {
-                        "targetBlank": true,
-                        "title": "",
-                        "url": "/d/cdot-lun/ontap-lun?orgId=1&${Datacenter:queryparam}&${Cluster:queryparam}&${SVM:queryparam}&${Volume:queryparam}&${__url_time_range}&var-LUN=${__value.raw}"
-                      }
-                    ]
-                  }
-                ]
-              },
-              {
-                "matcher": {
-                  "id": "byName",
-                  "options": "workload"
-                },
-                "properties": [
-                  {
-                    "id": "displayName",
-                    "value": "Workload"
-                  },
-                  {
-                    "id": "links",
-                    "value": [
-                      {
-                        "targetBlank": true,
-                        "title": "",
-                        "url": "/d/cdot-workload/ontap-workload?orgId=1&${Datacenter:queryparam}&${Cluster:queryparam}&${__url_time_range}&var-Workload=${__value.raw}"
->>>>>>> d6d0f54b
-                      }
-                    ]
-                  }
-                ]
-              }
-            ]
-          },
-          "gridPos": {
-            "h": 9,
-            "w": 24,
-            "x": 0,
-            "y": 79
-          },
-          "id": 224,
-          "options": {
-            "showHeader": true,
-            "sortBy": [
-              {
-                "desc": true,
-                "displayName": "QOS Used %"
-              }
-            ]
-          },
-          "pluginVersion": "8.1.8",
-          "targets": [
-            {
-              "exemplar": false,
-              "expr": "(qos_total_data{datacenter=~\"$Datacenter\", cluster=~\"$Cluster\", workload=~\"$Workload\"}) * on(datacenter,cluster,policy_group) group_left(max_throughput_iops,max_throughput_mbps,min_throughput_iops,min_throughput_mbps,capacity_shared) label_replace(qos_policy_fixed_labels{datacenter=~\"$Datacenter\", cluster=~\"$Cluster\", max_throughput_mbps != \"\"}, \"policy_group\", \"$1\", \"name\", \"(.*)\")",
-              "format": "table",
-              "instant": true,
-              "interval": "",
-              "legendFormat": "",
-              "refId": "A"
-            }
-          ],
-          "title": "Fixed QoS Workload Bandwidth Utilization (%)",
-          "transformations": [
-            {
-              "id": "filterFieldsByName",
-              "options": {
-                "include": {
-                  "names": [
-                    "cluster",
-                    "datacenter",
-                    "lun",
-                    "max_throughput_mbps",
-                    "policy_group",
-                    "svm",
-                    "volume",
-                    "workload",
-                    "Value",
-                    "capacity_shared"
-                  ]
-                }
-              }
-            },
-            {
-              "id": "calculateField",
-              "options": {
-                "alias": "MValue",
-                "binary": {
-                  "left": "Value",
-                  "operator": "*",
-                  "reducer": "sum",
-                  "right": ".000001"
-                },
-                "mode": "binary",
-                "reduce": {
-                  "reducer": "sum"
-                },
-                "replaceFields": false
-              }
-            },
-            {
-              "id": "calculateField",
-              "options": {
-                "binary": {
-                  "left": "MValue",
-                  "operator": "/",
-                  "reducer": "sum",
-                  "right": "max_throughput_mbps"
-                },
-                "mode": "binary",
-                "reduce": {
-                  "reducer": "sum"
-                }
-              }
-            },
-            {
-              "id": "calculateField",
-              "options": {
-                "alias": "QOS Used %",
-                "binary": {
-                  "left": "MValue / max_throughput_mbps",
-                  "operator": "*",
-                  "reducer": "sum",
-                  "right": "100"
-                },
-                "mode": "binary",
-                "reduce": {
-                  "reducer": "sum"
-                }
-              }
-            },
-            {
-              "id": "organize",
-              "options": {
-                "excludeByName": {
-                  "BValue": true,
-                  "KValue": true,
-                  "MValue": true,
-                  "MValue / max_throughput_mbps": true,
-                  "Value / max_throughput_iops": true,
-                  "Value / max_throughput_mbps": true
-                },
-                "indexByName": {
-                  "MValue": 11,
-                  "MValue / max_throughput_mbps": 12,
-                  "QOS Used %": 6,
-                  "Value": 9,
-                  "capacity_shared": 8,
-                  "cluster": 1,
-                  "datacenter": 0,
-                  "lun": 4,
-                  "max_throughput_mbps": 10,
-                  "policy_group": 7,
-                  "svm": 2,
-                  "volume": 3,
-                  "workload": 5
-                },
-                "renameByName": {
-                  "Value": "Throughput",
-<<<<<<< HEAD
-                  "capacity_shared": "Shared",
-                  "cluster": "Cluster",
-                  "datacenter": "Datacenter",
-=======
->>>>>>> d6d0f54b
-                  "file": "File",
-                  "max_throughput_iops": "Max IOPS",
-                  "max_throughput_mbps": "Max Throughput",
-                  "policy_group": "Policy"
-                }
-              }
-            }
-          ],
-          "type": "table"
-        }
-      ],
-      "title": "Fixed QoS Workload Utilization",
-      "type": "row"
-    },
-    {
-      "collapsed": true,
-      "datasource": null,
-      "gridPos": {
-        "h": 1,
-        "w": 24,
-        "x": 0,
-        "y": 60
-      },
-      "id": 226,
-      "panels": [
-        {
-          "datasource": "${DS_PROMETHEUS}",
-          "description": "This panel displays the percentage of Input/Output Operations Per Second (IOPs) currently in use relative to the dynamically adjusted IOPs threshold, which is set by an adaptive QoS policy. Unlike fixed QoS settings, adaptive QoS policies allow the IOPs threshold to fluctuate based on predefined criteria and workload demands. The utilization percentage is determined by taking the current IOPs usage, dividing it by the adaptive IOPs threshold at that moment, and then multiplying by 100 to get a percentage.",
-          "fieldConfig": {
-            "defaults": {
-              "color": {
-                "mode": "palette-classic"
-              },
-              "custom": {
-                "axisLabel": "",
-                "axisPlacement": "auto",
-                "barAlignment": 0,
-                "drawStyle": "line",
-                "fillOpacity": 0,
-                "gradientMode": "none",
-                "hideFrom": {
-                  "legend": false,
-                  "tooltip": false,
-                  "viz": false
-                },
-                "lineInterpolation": "linear",
-                "lineWidth": 1,
-                "pointSize": 5,
-                "scaleDistribution": {
-                  "type": "linear"
-                },
-                "showPoints": "auto",
-                "spanNulls": true,
-                "stacking": {
-                  "group": "A",
-                  "mode": "none"
-                },
-                "thresholdsStyle": {
-                  "mode": "off"
-                }
-              },
-              "decimals": 2,
-              "mappings": [],
-              "max": 100,
-              "min": 0,
-              "thresholds": {
-                "mode": "absolute",
-                "steps": [
-                  {
-                    "color": "green",
-                    "value": null
-                  },
-                  {
-                    "color": "red",
-                    "value": 80
-                  }
-                ]
-              },
-              "unit": "percent"
-            },
-            "overrides": []
-          },
-          "gridPos": {
-            "h": 10,
-            "w": 12,
-            "x": 0,
-            "y": 61
-          },
-          "id": 228,
-          "options": {
-            "legend": {
-              "calcs": [
-                "mean",
-                "lastNotNull",
-                "max"
-              ],
-              "displayMode": "table",
-              "placement": "bottom"
-            },
-            "tooltip": {
-              "mode": "single"
-            }
-          },
-          "targets": [
-            {
-              "exemplar": false,
-              "expr": "clamp_max(\n  (\n    (\n      qos_ops{datacenter=~\"$Datacenter\", cluster=~\"$Cluster\", workload=~\"$Workload\"} * 100\n    )\n    / on(datacenter,cluster,workload,policy_group,volume,lun,svm,qtree,file,wid)\n    qos_workload_max_throughput_iops{\n      datacenter=~\"$Datacenter\",\n      cluster=~\"$Cluster\",\n      workload=~\"$Workload\",\n      is_adaptive=\"Yes\"\n    }\n  ),\n  100\n)\nand\ntopk(\n  $TopResources,\n  (\n    avg_over_time(\n      qos_ops{datacenter=~\"$Datacenter\", cluster=~\"$Cluster\", workload=~\"$Workload\"}[3h] @ end()\n    )\n    / on(datacenter,cluster,workload,policy_group,volume,lun,svm,qtree,file,wid)\n    avg_over_time(\n      qos_workload_max_throughput_iops{\n        datacenter=~\"$Datacenter\",\n        cluster=~\"$Cluster\",\n        workload=~\"$Workload\",\n        is_adaptive=\"Yes\"\n      }[3h] @ end()\n    )\n  )\n)",
-              "hide": false,
-              "interval": "",
-              "legendFormat": "{{cluster}} - {{policy_group}} - {{workload}}",
-              "refId": "A"
-            }
-          ],
-          "title": "Top $TopResources Adaptive QoS Workload IOPs Utilization (%)",
-          "transformations": [],
-          "type": "timeseries"
-        },
-        {
-          "datasource": "${DS_PROMETHEUS}",
-          "description": "This panel displays the current usage of throughput as a percentage of the adaptive threshold set by an adaptive Quality of Service (QoS) policy. This metric is calculated by dividing the current throughput usage by the adaptive threshold and multiplying by 100. The panel shows data only if the block size is not set to `any`.",
-          "fieldConfig": {
-            "defaults": {
-              "color": {
-                "mode": "palette-classic"
-              },
-              "custom": {
-                "axisLabel": "",
-                "axisPlacement": "auto",
-                "barAlignment": 0,
-                "drawStyle": "line",
-                "fillOpacity": 0,
-                "gradientMode": "none",
-                "hideFrom": {
-                  "legend": false,
-                  "tooltip": false,
-                  "viz": false
-                },
-                "lineInterpolation": "linear",
-                "lineWidth": 1,
-                "pointSize": 5,
-                "scaleDistribution": {
-                  "type": "linear"
-                },
-                "showPoints": "auto",
-                "spanNulls": true,
-                "stacking": {
-                  "group": "A",
-                  "mode": "none"
-                },
-                "thresholdsStyle": {
-                  "mode": "off"
-                }
-              },
-              "decimals": 2,
-              "mappings": [],
-              "max": 100,
-              "min": 0,
-              "thresholds": {
-                "mode": "absolute",
-                "steps": [
-                  {
-                    "color": "green",
-                    "value": null
-                  },
-                  {
-                    "color": "red",
-                    "value": 80
-                  }
-                ]
-              },
-              "unit": "percent"
-            },
-            "overrides": []
-          },
-          "gridPos": {
-            "h": 10,
-            "w": 12,
-            "x": 12,
-            "y": 61
-          },
-          "id": 229,
-          "options": {
-            "legend": {
-              "calcs": [
-                "mean",
-                "lastNotNull",
-                "max"
-              ],
-              "displayMode": "table",
-              "placement": "bottom"
-            },
-            "tooltip": {
-              "mode": "single"
-            }
-          },
-          "targets": [
-            {
-              "exemplar": false,
-              "expr": "clamp_max(\n  (\n    (\n      (qos_total_data{datacenter=~\"$Datacenter\", cluster=~\"$Cluster\", workload=~\"$Workload\"} * 100) / (1000*1000)\n    )\n    / on(datacenter,cluster,workload,policy_group,volume,lun,svm,qtree,file,wid)\n    qos_workload_max_throughput_mbps{\n      datacenter=~\"$Datacenter\",\n      cluster=~\"$Cluster\",\n      workload=~\"$Workload\",\n      is_adaptive=\"Yes\"\n    }\n  ),\n  100\n)\nand\ntopk(\n  $TopResources,\n  (\n    avg_over_time(\n      qos_total_data{datacenter=~\"$Datacenter\", cluster=~\"$Cluster\", workload=~\"$Workload\"}[3h] @ end()\n    )\n    / on(datacenter,cluster,workload,policy_group,volume,lun,svm,qtree,file,wid)\n    avg_over_time(\n      qos_workload_max_throughput_mbps{\n        datacenter=~\"$Datacenter\",\n        cluster=~\"$Cluster\",\n        workload=~\"$Workload\",\n        is_adaptive=\"Yes\"\n      }[3h] @ end()\n    )\n  )\n)",
-              "hide": false,
-              "interval": "",
-              "legendFormat": "{{cluster}} - {{policy_group}} - {{workload}}",
-              "refId": "A"
-            }
-          ],
-          "title": "Top $TopResources Adaptive QoS Workload Bandwidth Utilization (%)",
-          "transformations": [],
-          "type": "timeseries"
-        },
-        {
-          "datasource": "${DS_PROMETHEUS}",
-          "description": "This panel displays the percentage of Input/Output Operations Per Second (IOPs) currently in use relative to the dynamically adjusted IOPs threshold, which is set by an adaptive QoS policy. Unlike fixed QoS settings, adaptive QoS policies allow the IOPs threshold to fluctuate based on predefined criteria and workload demands. The utilization percentage is determined by taking the current IOPs usage, dividing it by the adaptive IOPs threshold at that moment, and then multiplying by 100 to get a percentage.",
-          "fieldConfig": {
-            "defaults": {
-              "color": {
-                "mode": "thresholds"
-              },
-              "custom": {
-                "align": "auto",
-                "displayMode": "auto",
-                "filterable": true
-              },
-              "mappings": [],
-              "thresholds": {
-                "mode": "absolute",
-                "steps": [
-                  {
-                    "color": "green",
-                    "value": null
-                  },
-                  {
-                    "color": "red",
-                    "value": 80
-                  }
-                ]
-              }
-            },
-            "overrides": [
-              {
-                "matcher": {
-                  "id": "byName",
-                  "options": "Used %"
-                },
-                "properties": [
-                  {
-                    "id": "custom.displayMode",
-                    "value": "gradient-gauge"
-                  },
-                  {
-                    "id": "unit",
-                    "value": "percent"
-                  },
-                  {
-                    "id": "max",
-                    "value": 100
-                  },
-                  {
-                    "id": "decimals",
-                    "value": 2
-                  },
-                  {
-                    "id": "min",
-                    "value": 0
-                  }
-                ]
-              },
-              {
-                "matcher": {
-                  "id": "byName",
-                  "options": "IOPs"
-                },
-                "properties": [
-                  {
-                    "id": "unit",
-                    "value": "iops"
-                  }
-                ]
-              },
-              {
-                "matcher": {
-                  "id": "byName",
-                  "options": "Max IOPs"
-                },
-                "properties": [
-                  {
-                    "id": "unit",
-                    "value": "iops"
-                  }
-                ]
-              },
-              {
-                "matcher": {
-                  "id": "byName",
-                  "options": "cluster"
-                },
-                "properties": [
-                  {
-                    "id": "displayName",
-                    "value": "Cluster"
-                  },
-                  {
-                    "id": "links",
-                    "value": [
-                      {
-                        "targetBlank": true,
-                        "title": "",
-                        "url": "/d/cdot-cluster/ontap-cluster?orgId=1&${Datacenter:queryparam}&${__url_time_range}&var-Cluster=${__value.raw}"
-                      }
-                    ]
-                  }
-                ]
-              },
-              {
-                "matcher": {
-                  "id": "byName",
-                  "options": "datacenter"
-                },
-                "properties": [
-                  {
-                    "id": "displayName",
-                    "value": "Datacenter"
-                  },
-                  {
-                    "id": "links",
-                    "value": [
-                      {
-                        "targetBlank": true,
-                        "title": "",
-                        "url": "/d/cdot-datacenter/ontap-datacenter?orgId=1&${__url_time_range}&var-Datacenter=${__value.raw}"
-                      }
-                    ]
-                  }
-                ]
-              },
-              {
-                "matcher": {
-                  "id": "byName",
-                  "options": "svm"
-                },
-                "properties": [
-                  {
-                    "id": "displayName",
-                    "value": "SVM"
-                  },
-                  {
-                    "id": "links",
-                    "value": [
-                      {
-                        "targetBlank": true,
-                        "title": "",
-                        "url": "/d/cdot-svm/ontap-svm?orgId=1&${Datacenter:queryparam}&${Cluster:queryparam}&${__url_time_range}&var-SVM=${__value.raw}"
-                      }
-                    ]
-                  }
-                ]
-              },
-              {
-                "matcher": {
-                  "id": "byName",
-                  "options": "volume"
-                },
-                "properties": [
-                  {
-                    "id": "displayName",
-                    "value": "Volume"
-                  },
-                  {
-                    "id": "links",
-                    "value": [
-                      {
-                        "targetBlank": true,
-                        "title": "",
-                        "url": "/d/cdot-volume/ontap-volume?orgId=1&${Datacenter:queryparam}&${Cluster:queryparam}&${SVM:queryparam}&${__url_time_range}&var-Volume=${__value.raw}"
-                      }
-                    ]
-                  }
-                ]
-              },
-              {
-                "matcher": {
-                  "id": "byName",
-                  "options": "lun"
-                },
-                "properties": [
-                  {
-                    "id": "displayName",
-                    "value": "LUN"
-                  },
-                  {
-                    "id": "links",
-                    "value": [
-                      {
-                        "targetBlank": true,
-                        "title": "",
-                        "url": "/d/cdot-lun/ontap-lun?orgId=1&${Datacenter:queryparam}&${Cluster:queryparam}&${SVM:queryparam}&${Volume:queryparam}&${__url_time_range}&var-LUN=${__value.raw}"
-                      }
-                    ]
-                  }
-                ]
-              },
-              {
-                "matcher": {
-                  "id": "byName",
-                  "options": "workload"
-                },
-                "properties": [
-                  {
-                    "id": "displayName",
-                    "value": "Workload"
-                  },
-                  {
-                    "id": "links",
-                    "value": [
-                      {
-                        "targetBlank": true,
-                        "title": "",
-                        "url": "/d/cdot-workload/ontap-workload?orgId=1&${Datacenter:queryparam}&${Cluster:queryparam}&${__url_time_range}&var-Workload=${__value.raw}"
-                      }
-                    ]
-                  }
-                ]
-              }
-            ]
-          },
-          "gridPos": {
-            "h": 9,
-            "w": 24,
-            "x": 0,
-            "y": 71
           },
           "id": 239,
           "options": {
@@ -2888,7 +2331,7 @@
               "refId": "C"
             }
           ],
-          "title": "Adaptive QoS Workload IOPs Utilization (%)",
+          "title": "Adaptive QoS Utilized IOPs (%)",
           "transformations": [
             {
               "id": "seriesToColumns",
@@ -2980,7 +2423,7 @@
         },
         {
           "datasource": "${DS_PROMETHEUS}",
-          "description": "This panel displays the current usage of throughput as a percentage of the adaptive threshold set by an adaptive Quality of Service (QoS) policy. This metric is calculated by dividing the current throughput usage by the adaptive threshold and multiplying by 100. The panel shows data only if the block size is not set to `any`.",
+          "description": "The Adaptive QoS Utilized Throughput (%) panel displays the current usage of throughput as a percentage of the adaptive threshold set by an adaptive Quality of Service (QoS) policy. This metric is calculated by dividing the current throughput usage by the adaptive threshold and multiplying by 100. The panel shows data only if the block size is not set to `any`.",
           "fieldConfig": {
             "defaults": {
               "color": {
@@ -3022,16 +2465,16 @@
                     "value": 100
                   },
                   {
+                    "id": "min",
+                    "value": 0
+                  },
+                  {
                     "id": "decimals",
                     "value": 2
                   },
                   {
                     "id": "custom.displayMode",
                     "value": "gradient-gauge"
-                  },
-                  {
-                    "id": "min",
-                    "value": 0
                   }
                 ]
               },
@@ -3197,7 +2640,7 @@
             "h": 9,
             "w": 24,
             "x": 0,
-            "y": 80
+            "y": 79
           },
           "id": 241,
           "options": {
@@ -3241,7 +2684,7 @@
               "refId": "C"
             }
           ],
-          "title": "Adaptive QoS Workload Bandwidth Utilization (%)",
+          "title": "Adaptive QoS Bandwidth Utilization (%)",
           "transformations": [
             {
               "id": "seriesToColumns",
@@ -3331,7 +2774,7 @@
           "type": "table"
         }
       ],
-      "title": "Adaptive QoS Workload Utilization",
+      "title": "QOS Adaptive Utilized%",
       "type": "row"
     },
     {
@@ -3341,7 +2784,7 @@
         "h": 1,
         "w": 24,
         "x": 0,
-        "y": 61
+        "y": 60
       },
       "id": 175,
       "panels": [
@@ -4246,7 +3689,7 @@
         "h": 1,
         "w": 24,
         "x": 0,
-        "y": 62
+        "y": 61
       },
       "id": 186,
       "panels": [
@@ -5812,7 +5255,7 @@
         "h": 1,
         "w": 24,
         "x": 0,
-        "y": 63
+        "y": 62
       },
       "id": 127,
       "panels": [
@@ -7500,7 +6943,7 @@
         "type": "custom"
       },
       {
-        "allValue": ".*",
+        "allValue": null,
         "current": {},
         "datasource": "${DS_PROMETHEUS}",
         "definition": "label_values(qos_workload_labels{datacenter=~\"$Datacenter\",cluster=~\"$Cluster\", class=~\"$WorkloadClass\"}, workload)",
@@ -7638,5 +7081,5 @@
   "timezone": "",
   "title": "ONTAP: Workload",
   "uid": "cdot-workload",
-  "version": 10
+  "version": 9
 }