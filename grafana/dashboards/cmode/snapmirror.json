--- conflicted
+++ resolved
@@ -1030,6 +1030,10 @@
     {
       "collapsed": true,
       "datasource": "${DS_PROMETHEUS}",
+      "fieldConfig": {
+        "defaults": {},
+        "overrides": []
+      },
       "gridPos": {
         "h": 1,
         "w": 24,
@@ -1037,100 +1041,61 @@
         "y": 17
       },
       "id": 5,
-      "panels": [
-        {
-          "datasource": "${DS_PROMETHEUS}",
-          "fieldConfig": {
-            "defaults": {
-              "color": {
-                "mode": "palette-classic"
+      "panels": [],
+      "title": "SnapMirrors per Node",
+      "type": "row"
+    },
+    {
+      "datasource": "${DS_PROMETHEUS}",
+      "fieldConfig": {
+        "defaults": {
+          "color": {
+            "mode": "palette-classic"
+          },
+          "custom": {
+            "axisLabel": "",
+            "axisPlacement": "auto",
+            "barAlignment": 0,
+            "drawStyle": "line",
+            "fillOpacity": 30,
+            "gradientMode": "opacity",
+            "hideFrom": {
+              "legend": false,
+              "tooltip": false,
+              "viz": false
+            },
+            "lineInterpolation": "linear",
+            "lineWidth": 1,
+            "pointSize": 5,
+            "scaleDistribution": {
+              "type": "linear"
+            },
+            "showPoints": "never",
+            "spanNulls": true,
+            "stacking": {
+              "group": "A",
+              "mode": "none"
+            },
+            "thresholdsStyle": {
+              "mode": "off"
+            }
+          },
+          "decimals": 0,
+          "links": [],
+          "mappings": [],
+          "thresholds": {
+            "mode": "absolute",
+            "steps": [
+              {
+                "color": "green",
+                "value": null
               },
-              "custom": {
-                "axisLabel": "",
-                "axisPlacement": "auto",
-                "barAlignment": 0,
-                "drawStyle": "line",
-                "fillOpacity": 30,
-                "gradientMode": "opacity",
-                "hideFrom": {
-                  "legend": false,
-                  "tooltip": false,
-                  "viz": false
-                },
-                "lineInterpolation": "linear",
-                "lineWidth": 1,
-                "pointSize": 5,
-                "scaleDistribution": {
-                  "type": "linear"
-                },
-                "showPoints": "never",
-                "spanNulls": true,
-                "stacking": {
-                  "group": "A",
-                  "mode": "none"
-                },
-                "thresholdsStyle": {
-                  "mode": "off"
-                }
-              },
-              "decimals": 0,
-              "links": [],
-              "mappings": [],
-              "thresholds": {
-                "mode": "absolute",
-                "steps": [
-                  {
-                    "color": "green",
-                    "value": null
-                  },
-                  {
-                    "color": "red",
-                    "value": 80
-                  }
-                ]
-              },
-              "unit": "locale"
-            },
-            "overrides": []
-          },
-          "gridPos": {
-            "h": 9,
-            "w": 6,
-            "x": 0,
-            "y": 16
-          },
-          "id": 6,
-          "links": [],
-          "options": {
-            "legend": {
-              "calcs": [
-                "min",
-                "mean",
-                "lastNotNull",
-                "max"
-              ],
-              "displayMode": "table",
-              "placement": "bottom"
-            },
-            "tooltip": {
-              "mode": "single",
-              "sort": "none"
-            }
-          },
-<<<<<<< HEAD
-          "pluginVersion": "8.1.8",
-          "repeatDirection": "h",
-          "targets": [
-            {
-              "expr": "count by (destination_node, relationship_status) (snapmirror_labels{source_cluster=~\"$SourceCluster\",destination_node=~\"$DestinationNode\",destination_node!=\"\",relationship_id!=\"\"})",
-              "hide": false,
-              "interval": "",
-              "legendFormat": "{{destination_node}} - {{relationship_status}}",
-              "refCount": 0,
-              "refId": "B",
-              "textEditor": false
-            }
-=======
+              {
+                "color": "red",
+                "value": 80
+              }
+            ]
+          },
           "unit": "locale"
         },
         "overrides": []
@@ -1150,222 +1115,85 @@
             "mean",
             "lastNotNull",
             "max"
->>>>>>> 3242fdd0
           ],
-          "title": "Destination Relationships per Node",
-          "type": "timeseries"
-        },
-        {
-          "datasource": "${DS_PROMETHEUS}",
-          "description": "",
-          "fieldConfig": {
-            "defaults": {
-              "color": {
-                "mode": "palette-classic"
+          "displayMode": "table",
+          "placement": "bottom"
+        },
+        "tooltip": {
+          "mode": "single"
+        }
+      },
+      "pluginVersion": "8.1.8",
+      "repeatDirection": "h",
+      "targets": [
+        {
+          "expr": "count by (destination_node, relationship_status) (snapmirror_labels{source_cluster=~\"$SourceCluster\",destination_node=~\"$DestinationNode\",destination_node!=\"\",relationship_id!=\"\"})",
+          "hide": false,
+          "interval": "",
+          "legendFormat": "{{destination_node}} - {{relationship_status}}",
+          "refCount": 0,
+          "refId": "B",
+          "textEditor": false
+        }
+      ],
+      "timeFrom": null,
+      "timeShift": null,
+      "title": "Destination Relationships per Node",
+      "type": "timeseries"
+    },
+    {
+      "datasource": "${DS_PROMETHEUS}",
+      "description": "",
+      "fieldConfig": {
+        "defaults": {
+          "color": {
+            "mode": "palette-classic"
+          },
+          "custom": {
+            "axisLabel": "",
+            "axisPlacement": "auto",
+            "barAlignment": 0,
+            "drawStyle": "line",
+            "fillOpacity": 30,
+            "gradientMode": "opacity",
+            "hideFrom": {
+              "legend": false,
+              "tooltip": false,
+              "viz": false
+            },
+            "lineInterpolation": "linear",
+            "lineWidth": 1,
+            "pointSize": 5,
+            "scaleDistribution": {
+              "type": "linear"
+            },
+            "showPoints": "never",
+            "spanNulls": true,
+            "stacking": {
+              "group": "A",
+              "mode": "none"
+            },
+            "thresholdsStyle": {
+              "mode": "off"
+            }
+          },
+          "decimals": 0,
+          "links": [],
+          "mappings": [],
+          "min": 0,
+          "thresholds": {
+            "mode": "absolute",
+            "steps": [
+              {
+                "color": "green",
+                "value": null
               },
-              "custom": {
-                "axisLabel": "",
-                "axisPlacement": "auto",
-                "barAlignment": 0,
-                "drawStyle": "line",
-                "fillOpacity": 30,
-                "gradientMode": "opacity",
-                "hideFrom": {
-                  "legend": false,
-                  "tooltip": false,
-                  "viz": false
-                },
-                "lineInterpolation": "linear",
-                "lineWidth": 1,
-                "pointSize": 5,
-                "scaleDistribution": {
-                  "type": "linear"
-                },
-                "showPoints": "never",
-                "spanNulls": true,
-                "stacking": {
-                  "group": "A",
-                  "mode": "none"
-                },
-                "thresholdsStyle": {
-                  "mode": "off"
-                }
-              },
-              "decimals": 0,
-              "links": [],
-              "mappings": [],
-              "min": 0,
-              "thresholds": {
-                "mode": "absolute",
-                "steps": [
-                  {
-                    "color": "green",
-                    "value": null
-                  },
-                  {
-                    "color": "red",
-                    "value": 80
-                  }
-                ]
-              },
-              "unit": "locale"
-            },
-            "overrides": []
-          },
-          "gridPos": {
-            "h": 9,
-            "w": 6,
-            "x": 6,
-            "y": 16
-          },
-          "id": 31,
-          "links": [],
-          "options": {
-            "legend": {
-              "calcs": [
-                "min",
-                "mean",
-                "lastNotNull",
-                "max"
-              ],
-              "displayMode": "table",
-              "placement": "bottom"
-            },
-            "tooltip": {
-              "mode": "single",
-              "sort": "none"
-            }
-          },
-          "pluginVersion": "8.1.8",
-          "repeatDirection": "h",
-          "targets": [
-            {
-              "expr": "sum by (destination_node) (snapmirror_break_failed_count{source_cluster=~\"$SourceCluster\",destination_node=~\"$DestinationNode\",destination_node!=\"\"})",
-              "hide": false,
-              "interval": "",
-              "legendFormat": "{{destination_node}} - FAIL",
-              "refCount": 0,
-              "refId": "B",
-              "textEditor": false
-            },
-            {
-              "expr": "sum by (destination_node) (snapmirror_break_successful_count{source_cluster=~\"$SourceCluster\",destination_node=~\"$DestinationNode\",destination_node!=\"\"})",
-              "hide": false,
-              "instant": false,
-              "interval": "",
-              "legendFormat": "{{destination_node}} - SUCCESS",
-              "refCount": 0,
-              "refId": "A",
-              "textEditor": false
-            }
-          ],
-          "title": "Destination - Break Operations",
-          "type": "timeseries"
-        },
-        {
-          "datasource": "${DS_PROMETHEUS}",
-          "description": "",
-          "fieldConfig": {
-            "defaults": {
-              "color": {
-                "mode": "palette-classic"
-              },
-              "custom": {
-                "axisLabel": "",
-                "axisPlacement": "auto",
-                "barAlignment": 0,
-                "drawStyle": "line",
-                "fillOpacity": 30,
-                "gradientMode": "opacity",
-                "hideFrom": {
-                  "legend": false,
-                  "tooltip": false,
-                  "viz": false
-                },
-                "lineInterpolation": "linear",
-                "lineWidth": 1,
-                "pointSize": 5,
-                "scaleDistribution": {
-                  "type": "linear"
-                },
-                "showPoints": "never",
-                "spanNulls": true,
-                "stacking": {
-                  "group": "A",
-                  "mode": "none"
-                },
-                "thresholdsStyle": {
-                  "mode": "off"
-                }
-              },
-              "decimals": 0,
-              "links": [],
-              "mappings": [],
-              "min": 0,
-              "thresholds": {
-                "mode": "absolute",
-                "steps": [
-                  {
-                    "color": "green",
-                    "value": null
-                  },
-                  {
-                    "color": "red",
-                    "value": 80
-                  }
-                ]
-              },
-              "unit": "locale"
-            },
-            "overrides": []
-          },
-          "gridPos": {
-            "h": 9,
-            "w": 6,
-            "x": 12,
-            "y": 16
-          },
-          "id": 32,
-          "links": [],
-          "options": {
-            "legend": {
-              "calcs": [
-                "min",
-                "mean",
-                "lastNotNull",
-                "max"
-              ],
-              "displayMode": "table",
-              "placement": "bottom"
-            },
-            "tooltip": {
-              "mode": "single",
-              "sort": "none"
-            }
-          },
-<<<<<<< HEAD
-          "pluginVersion": "8.1.8",
-          "repeatDirection": "h",
-          "targets": [
-            {
-              "expr": "sum by (destination_node) (snapmirror_resync_failed_count{source_cluster=~\"$SourceCluster\",destination_node=~\"$DestinationNode\",destination_node!=\"\"})",
-              "hide": false,
-              "interval": "",
-              "legendFormat": "{{destination_node}} - FAIL",
-              "refCount": 0,
-              "refId": "B",
-              "textEditor": false
-            },
-            {
-              "expr": "sum by (destination_node) (snapmirror_resync_successful_count{source_cluster=~\"$SourceCluster\",destination_node=~\"$DestinationNode\",destination_node!=\"\"})",
-              "hide": false,
-              "interval": "",
-              "legendFormat": "{{destination_node}} - SUCCESS",
-              "refCount": 0,
-              "refId": "A",
-              "textEditor": false
-            }
-=======
+              {
+                "color": "red",
+                "value": 80
+              }
+            ]
+          },
           "unit": "locale"
         },
         "overrides": []
@@ -1385,210 +1213,95 @@
             "mean",
             "lastNotNull",
             "max"
->>>>>>> 3242fdd0
           ],
-          "title": "Destination - Resync Operations",
-          "type": "timeseries"
-        },
-        {
-          "datasource": "${DS_PROMETHEUS}",
-          "description": "",
-          "fieldConfig": {
-            "defaults": {
-              "color": {
-                "mode": "palette-classic"
+          "displayMode": "table",
+          "placement": "bottom"
+        },
+        "tooltip": {
+          "mode": "single"
+        }
+      },
+      "pluginVersion": "8.1.8",
+      "repeatDirection": "h",
+      "targets": [
+        {
+          "expr": "sum by (destination_node) (snapmirror_break_failed_count{source_cluster=~\"$SourceCluster\",destination_node=~\"$DestinationNode\",destination_node!=\"\"})",
+          "hide": false,
+          "interval": "",
+          "legendFormat": "{{destination_node}} - FAIL",
+          "refCount": 0,
+          "refId": "B",
+          "textEditor": false
+        },
+        {
+          "expr": "sum by (destination_node) (snapmirror_break_successful_count{source_cluster=~\"$SourceCluster\",destination_node=~\"$DestinationNode\",destination_node!=\"\"})",
+          "hide": false,
+          "instant": false,
+          "interval": "",
+          "legendFormat": "{{destination_node}} - SUCCESS",
+          "refCount": 0,
+          "refId": "A",
+          "textEditor": false
+        }
+      ],
+      "timeFrom": null,
+      "timeShift": null,
+      "title": "Destination - Break Operations",
+      "type": "timeseries"
+    },
+    {
+      "datasource": "${DS_PROMETHEUS}",
+      "description": "",
+      "fieldConfig": {
+        "defaults": {
+          "color": {
+            "mode": "palette-classic"
+          },
+          "custom": {
+            "axisLabel": "",
+            "axisPlacement": "auto",
+            "barAlignment": 0,
+            "drawStyle": "line",
+            "fillOpacity": 30,
+            "gradientMode": "opacity",
+            "hideFrom": {
+              "legend": false,
+              "tooltip": false,
+              "viz": false
+            },
+            "lineInterpolation": "linear",
+            "lineWidth": 1,
+            "pointSize": 5,
+            "scaleDistribution": {
+              "type": "linear"
+            },
+            "showPoints": "never",
+            "spanNulls": true,
+            "stacking": {
+              "group": "A",
+              "mode": "none"
+            },
+            "thresholdsStyle": {
+              "mode": "off"
+            }
+          },
+          "decimals": 0,
+          "links": [],
+          "mappings": [],
+          "min": 0,
+          "thresholds": {
+            "mode": "absolute",
+            "steps": [
+              {
+                "color": "green",
+                "value": null
               },
-              "custom": {
-                "axisLabel": "",
-                "axisPlacement": "auto",
-                "barAlignment": 0,
-                "drawStyle": "line",
-                "fillOpacity": 30,
-                "gradientMode": "opacity",
-                "hideFrom": {
-                  "legend": false,
-                  "tooltip": false,
-                  "viz": false
-                },
-                "lineInterpolation": "linear",
-                "lineWidth": 1,
-                "pointSize": 5,
-                "scaleDistribution": {
-                  "type": "linear"
-                },
-                "showPoints": "never",
-                "spanNulls": true,
-                "stacking": {
-                  "group": "A",
-                  "mode": "none"
-                },
-                "thresholdsStyle": {
-                  "mode": "off"
-                }
-              },
-              "decimals": 0,
-              "links": [],
-              "mappings": [],
-              "min": 0,
-              "thresholds": {
-                "mode": "absolute",
-                "steps": [
-                  {
-                    "color": "green",
-                    "value": null
-                  },
-                  {
-                    "color": "red",
-                    "value": 80
-                  }
-                ]
-              },
-              "unit": "locale"
-            },
-            "overrides": []
-          },
-          "gridPos": {
-            "h": 9,
-            "w": 6,
-            "x": 18,
-            "y": 16
-          },
-          "id": 33,
-          "links": [],
-          "options": {
-            "legend": {
-              "calcs": [
-                "min",
-                "mean",
-                "lastNotNull",
-                "max"
-              ],
-              "displayMode": "table",
-              "placement": "bottom"
-            },
-            "tooltip": {
-              "mode": "single",
-              "sort": "none"
-            }
-          },
-          "pluginVersion": "8.1.8",
-          "repeatDirection": "h",
-          "targets": [
-            {
-              "expr": "sum by (destination_node) (snapmirror_update_failed_count{source_cluster=~\"$SourceCluster\",destination_node=~\"$DestinationNode\",destination_node!=\"\"})",
-              "hide": false,
-              "interval": "",
-              "legendFormat": "{{destination_node}} - FAIL",
-              "refCount": 0,
-              "refId": "B",
-              "textEditor": false
-            },
-            {
-              "expr": "sum by (destination_node) (snapmirror_update_successful_count{source_cluster=~\"$SourceCluster\",destination_node=~\"$DestinationNode\",destination_node!=\"\"})",
-              "hide": false,
-              "interval": "",
-              "legendFormat": "{{destination_node}} - SUCCESS",
-              "refCount": 0,
-              "refId": "A",
-              "textEditor": false
-            }
-          ],
-          "title": "Destination - Update Operations",
-          "type": "timeseries"
-        },
-        {
-          "datasource": "${DS_PROMETHEUS}",
-          "fieldConfig": {
-            "defaults": {
-              "color": {
-                "mode": "palette-classic"
-              },
-              "custom": {
-                "axisLabel": "",
-                "axisPlacement": "auto",
-                "barAlignment": 0,
-                "drawStyle": "line",
-                "fillOpacity": 30,
-                "gradientMode": "opacity",
-                "hideFrom": {
-                  "legend": false,
-                  "tooltip": false,
-                  "viz": false
-                },
-                "lineInterpolation": "linear",
-                "lineWidth": 1,
-                "pointSize": 5,
-                "scaleDistribution": {
-                  "type": "linear"
-                },
-                "showPoints": "never",
-                "spanNulls": true,
-                "stacking": {
-                  "group": "A",
-                  "mode": "none"
-                },
-                "thresholdsStyle": {
-                  "mode": "off"
-                }
-              },
-              "decimals": 0,
-              "links": [],
-              "mappings": [],
-              "thresholds": {
-                "mode": "absolute",
-                "steps": [
-                  {
-                    "color": "green",
-                    "value": null
-                  },
-                  {
-                    "color": "red",
-                    "value": 80
-                  }
-                ]
-              },
-              "unit": "locale"
-            },
-            "overrides": []
-          },
-          "gridPos": {
-            "h": 9,
-            "w": 6,
-            "x": 0,
-            "y": 25
-          },
-          "id": 11,
-          "links": [],
-          "options": {
-            "legend": {
-              "calcs": [
-                "min",
-                "mean",
-                "lastNotNull",
-                "max"
-              ],
-              "displayMode": "table",
-              "placement": "bottom"
-            },
-            "tooltip": {
-              "mode": "single",
-              "sort": "none"
-            }
-          },
-<<<<<<< HEAD
-          "pluginVersion": "8.1.8",
-          "repeatDirection": "h",
-          "targets": [
-            {
-              "expr": "count by (source_node, relationship_status) (snapmirror_labels{source_cluster=~\"$SourceCluster\",relationship_id!=\"\"} * on (source_volume, source_vserver, source_cluster) group_left(source_node)  label_replace( label_replace( label_replace( label_replace (volume_labels{datacenter=~\"$Datacenter\",cluster=~\"$SourceCluster\",node=~\"$SourceNode\",node!=\"\"}, \"source_volume\", \"$1\", \"volume\", \"(.*)\") , \"source_vserver\", \"$1\", \"svm\", \"(.*)\"), \"source_node\", \"$1\", \"node\", \"(.*)\") , \"source_cluster\", \"$1\", \"cluster\", \"(.*)\") ) ",
-              "hide": false,
-              "interval": "",
-              "legendFormat": "{{source_node}} - {{relationship_status}}",
-              "refCount": 0,
-              "refId": "B",
-              "textEditor": false
-            }
-=======
+              {
+                "color": "red",
+                "value": 80
+              }
+            ]
+          },
           "unit": "locale"
         },
         "overrides": []
@@ -1608,115 +1321,77 @@
             "mean",
             "lastNotNull",
             "max"
->>>>>>> 3242fdd0
           ],
-          "title": "Source Relationships per Node",
-          "type": "timeseries"
-        },
-        {
-          "datasource": "${DS_PROMETHEUS}",
-          "description": "",
-          "fieldConfig": {
-            "defaults": {
-              "color": {
-                "mode": "palette-classic"
-              },
-              "custom": {
-                "axisLabel": "",
-                "axisPlacement": "auto",
-                "barAlignment": 0,
-                "drawStyle": "line",
-                "fillOpacity": 30,
-                "gradientMode": "opacity",
-                "hideFrom": {
-                  "legend": false,
-                  "tooltip": false,
-                  "viz": false
-                },
-                "lineInterpolation": "linear",
-                "lineWidth": 1,
-                "pointSize": 5,
-                "scaleDistribution": {
-                  "type": "linear"
-                },
-                "showPoints": "never",
-                "spanNulls": true,
-                "stacking": {
-                  "group": "A",
-                  "mode": "none"
-                },
-                "thresholdsStyle": {
-                  "mode": "off"
-                }
-              },
-              "decimals": 0,
-              "links": [],
-              "mappings": [],
-              "min": 0,
-              "thresholds": {
-                "mode": "absolute",
-                "steps": [
-                  {
-                    "color": "green",
-                    "value": null
-                  },
-                  {
-                    "color": "red",
-                    "value": 80
-                  }
-                ]
-              },
-              "unit": "locale"
-            },
-            "overrides": []
-          },
-          "gridPos": {
-            "h": 9,
-            "w": 6,
-            "x": 6,
-            "y": 25
-          },
-          "id": 34,
-          "links": [],
-          "options": {
-            "legend": {
-              "calcs": [
-                "min",
-                "mean",
-                "lastNotNull",
-                "max"
-              ],
-              "displayMode": "table",
-              "placement": "bottom"
-            },
-            "tooltip": {
-              "mode": "single",
-              "sort": "none"
+          "displayMode": "table",
+          "placement": "bottom"
+        },
+        "tooltip": {
+          "mode": "single"
+        }
+      },
+      "pluginVersion": "8.1.8",
+      "repeatDirection": "h",
+      "targets": [
+        {
+          "expr": "sum by (destination_node) (snapmirror_resync_failed_count{source_cluster=~\"$SourceCluster\",destination_node=~\"$DestinationNode\",destination_node!=\"\"})",
+          "hide": false,
+          "interval": "",
+          "legendFormat": "{{destination_node}} - FAIL",
+          "refCount": 0,
+          "refId": "B",
+          "textEditor": false
+        },
+        {
+          "expr": "sum by (destination_node) (snapmirror_resync_successful_count{source_cluster=~\"$SourceCluster\",destination_node=~\"$DestinationNode\",destination_node!=\"\"})",
+          "hide": false,
+          "interval": "",
+          "legendFormat": "{{destination_node}} - SUCCESS",
+          "refCount": 0,
+          "refId": "A",
+          "textEditor": false
+        }
+      ],
+      "timeFrom": null,
+      "timeShift": null,
+      "title": "Destination - Resync Operations",
+      "type": "timeseries"
+    },
+    {
+      "datasource": "${DS_PROMETHEUS}",
+      "description": "",
+      "fieldConfig": {
+        "defaults": {
+          "color": {
+            "mode": "palette-classic"
+          },
+          "custom": {
+            "axisLabel": "",
+            "axisPlacement": "auto",
+            "barAlignment": 0,
+            "drawStyle": "line",
+            "fillOpacity": 30,
+            "gradientMode": "opacity",
+            "hideFrom": {
+              "legend": false,
+              "tooltip": false,
+              "viz": false
+            },
+            "lineInterpolation": "linear",
+            "lineWidth": 1,
+            "pointSize": 5,
+            "scaleDistribution": {
+              "type": "linear"
+            },
+            "showPoints": "never",
+            "spanNulls": true,
+            "stacking": {
+              "group": "A",
+              "mode": "none"
+            },
+            "thresholdsStyle": {
+              "mode": "off"
             }
           },
-<<<<<<< HEAD
-          "pluginVersion": "8.1.8",
-          "repeatDirection": "h",
-          "targets": [
-            {
-              "expr": "sum by (source_node) (snapmirror_break_failed_count{source_cluster=~\"$SourceCluster\"} * on (source_volume, source_vserver, source_cluster) group_left(source_node)  label_replace( label_replace( label_replace( label_replace (volume_labels{datacenter=~\"$Datacenter\",cluster=~\"$SourceCluster\",node=~\"$SourceNode\",node!=\"\"}, \"source_volume\", \"$1\", \"volume\", \"(.*)\") , \"source_vserver\", \"$1\", \"svm\", \"(.*)\"), \"source_node\", \"$1\", \"node\", \"(.*)\") , \"source_cluster\", \"$1\", \"cluster\", \"(.*)\") ) ",
-              "hide": false,
-              "interval": "",
-              "legendFormat": "{{source_node}} - FAIL",
-              "refCount": 0,
-              "refId": "B",
-              "textEditor": false
-            },
-            {
-              "expr": "sum by (source_node) (snapmirror_break_successful_count{source_cluster=~\"$SourceCluster\"} * on (source_volume, source_vserver, source_cluster) group_left(source_node)  label_replace( label_replace( label_replace( label_replace (volume_labels{datacenter=~\"$Datacenter\",cluster=~\"$SourceCluster\",node=~\"$SourceNode\",node!=\"\"}, \"source_volume\", \"$1\", \"volume\", \"(.*)\") , \"source_vserver\", \"$1\", \"svm\", \"(.*)\"), \"source_node\", \"$1\", \"node\", \"(.*)\") , \"source_cluster\", \"$1\", \"cluster\", \"(.*)\") ) ",
-              "hide": false,
-              "interval": "",
-              "legendFormat": "{{source_node}} - SUCCESS",
-              "refCount": 0,
-              "refId": "A",
-              "textEditor": false
-            }
-=======
           "decimals": 0,
           "links": [],
           "mappings": [],
@@ -1753,221 +1428,92 @@
             "mean",
             "lastNotNull",
             "max"
->>>>>>> 3242fdd0
           ],
-          "title": "Source - Break Operations",
-          "type": "timeseries"
-        },
-        {
-          "datasource": "${DS_PROMETHEUS}",
-          "description": "",
-          "fieldConfig": {
-            "defaults": {
-              "color": {
-                "mode": "palette-classic"
+          "displayMode": "table",
+          "placement": "bottom"
+        },
+        "tooltip": {
+          "mode": "single"
+        }
+      },
+      "pluginVersion": "8.1.8",
+      "repeatDirection": "h",
+      "targets": [
+        {
+          "expr": "sum by (destination_node) (snapmirror_update_failed_count{source_cluster=~\"$SourceCluster\",destination_node=~\"$DestinationNode\",destination_node!=\"\"})",
+          "hide": false,
+          "interval": "",
+          "legendFormat": "{{destination_node}} - FAIL",
+          "refCount": 0,
+          "refId": "B",
+          "textEditor": false
+        },
+        {
+          "expr": "sum by (destination_node) (snapmirror_update_successful_count{source_cluster=~\"$SourceCluster\",destination_node=~\"$DestinationNode\",destination_node!=\"\"})",
+          "hide": false,
+          "interval": "",
+          "legendFormat": "{{destination_node}} - SUCCESS",
+          "refCount": 0,
+          "refId": "A",
+          "textEditor": false
+        }
+      ],
+      "timeFrom": null,
+      "timeShift": null,
+      "title": "Destination - Update Operations",
+      "type": "timeseries"
+    },
+    {
+      "datasource": "${DS_PROMETHEUS}",
+      "fieldConfig": {
+        "defaults": {
+          "color": {
+            "mode": "palette-classic"
+          },
+          "custom": {
+            "axisLabel": "",
+            "axisPlacement": "auto",
+            "barAlignment": 0,
+            "drawStyle": "line",
+            "fillOpacity": 30,
+            "gradientMode": "opacity",
+            "hideFrom": {
+              "legend": false,
+              "tooltip": false,
+              "viz": false
+            },
+            "lineInterpolation": "linear",
+            "lineWidth": 1,
+            "pointSize": 5,
+            "scaleDistribution": {
+              "type": "linear"
+            },
+            "showPoints": "never",
+            "spanNulls": true,
+            "stacking": {
+              "group": "A",
+              "mode": "none"
+            },
+            "thresholdsStyle": {
+              "mode": "off"
+            }
+          },
+          "decimals": 0,
+          "links": [],
+          "mappings": [],
+          "thresholds": {
+            "mode": "absolute",
+            "steps": [
+              {
+                "color": "green",
+                "value": null
               },
-              "custom": {
-                "axisLabel": "",
-                "axisPlacement": "auto",
-                "barAlignment": 0,
-                "drawStyle": "line",
-                "fillOpacity": 30,
-                "gradientMode": "opacity",
-                "hideFrom": {
-                  "legend": false,
-                  "tooltip": false,
-                  "viz": false
-                },
-                "lineInterpolation": "linear",
-                "lineWidth": 1,
-                "pointSize": 5,
-                "scaleDistribution": {
-                  "type": "linear"
-                },
-                "showPoints": "never",
-                "spanNulls": true,
-                "stacking": {
-                  "group": "A",
-                  "mode": "none"
-                },
-                "thresholdsStyle": {
-                  "mode": "off"
-                }
-              },
-              "decimals": 0,
-              "links": [],
-              "mappings": [],
-              "min": 0,
-              "thresholds": {
-                "mode": "absolute",
-                "steps": [
-                  {
-                    "color": "green",
-                    "value": null
-                  },
-                  {
-                    "color": "red",
-                    "value": 80
-                  }
-                ]
-              },
-              "unit": "locale"
-            },
-            "overrides": []
-          },
-          "gridPos": {
-            "h": 9,
-            "w": 6,
-            "x": 12,
-            "y": 25
-          },
-          "id": 35,
-          "links": [],
-          "options": {
-            "legend": {
-              "calcs": [
-                "min",
-                "mean",
-                "lastNotNull",
-                "max"
-              ],
-              "displayMode": "table",
-              "placement": "bottom"
-            },
-            "tooltip": {
-              "mode": "single",
-              "sort": "none"
-            }
-          },
-          "pluginVersion": "8.1.8",
-          "repeatDirection": "h",
-          "targets": [
-            {
-              "expr": "sum by (source_node) (snapmirror_resync_failed_count{source_cluster=~\"$SourceCluster\"} * on (source_volume, source_vserver, source_cluster) group_left(source_node)  label_replace( label_replace( label_replace( label_replace (volume_labels{datacenter=~\"$Datacenter\",cluster=~\"$SourceCluster\",node=~\"$SourceNode\",node!=\"\"}, \"source_volume\", \"$1\", \"volume\", \"(.*)\") , \"source_vserver\", \"$1\", \"svm\", \"(.*)\"), \"source_node\", \"$1\", \"node\", \"(.*)\") , \"source_cluster\", \"$1\", \"cluster\", \"(.*)\") ) ",
-              "hide": false,
-              "interval": "",
-              "legendFormat": "{{source_node}} - FAIL",
-              "refCount": 0,
-              "refId": "B",
-              "textEditor": false
-            },
-            {
-              "expr": "sum by (source_node) (snapmirror_resync_successful_count{source_cluster=~\"$SourceCluster\"} * on (source_volume, source_vserver, source_cluster) group_left(source_node)  label_replace( label_replace( label_replace( label_replace (volume_labels{datacenter=~\"$Datacenter\",cluster=~\"$SourceCluster\",node=~\"$SourceNode\",node!=\"\"}, \"source_volume\", \"$1\", \"volume\", \"(.*)\") , \"source_vserver\", \"$1\", \"svm\", \"(.*)\"), \"source_node\", \"$1\", \"node\", \"(.*)\") , \"source_cluster\", \"$1\", \"cluster\", \"(.*)\") ) ",
-              "hide": false,
-              "interval": "",
-              "legendFormat": "{{source_node}} - SUCCESS",
-              "refCount": 0,
-              "refId": "A",
-              "textEditor": false
-            }
-          ],
-          "title": "Source - Resync Operations",
-          "type": "timeseries"
-        },
-        {
-          "datasource": "${DS_PROMETHEUS}",
-          "description": "",
-          "fieldConfig": {
-            "defaults": {
-              "color": {
-                "mode": "palette-classic"
-              },
-              "custom": {
-                "axisLabel": "",
-                "axisPlacement": "auto",
-                "barAlignment": 0,
-                "drawStyle": "line",
-                "fillOpacity": 30,
-                "gradientMode": "opacity",
-                "hideFrom": {
-                  "legend": false,
-                  "tooltip": false,
-                  "viz": false
-                },
-                "lineInterpolation": "linear",
-                "lineWidth": 1,
-                "pointSize": 5,
-                "scaleDistribution": {
-                  "type": "linear"
-                },
-                "showPoints": "never",
-                "spanNulls": true,
-                "stacking": {
-                  "group": "A",
-                  "mode": "none"
-                },
-                "thresholdsStyle": {
-                  "mode": "off"
-                }
-              },
-              "decimals": 0,
-              "links": [],
-              "mappings": [],
-              "min": 0,
-              "thresholds": {
-                "mode": "absolute",
-                "steps": [
-                  {
-                    "color": "green",
-                    "value": null
-                  },
-                  {
-                    "color": "red",
-                    "value": 80
-                  }
-                ]
-              },
-              "unit": "locale"
-            },
-            "overrides": []
-          },
-          "gridPos": {
-            "h": 9,
-            "w": 6,
-            "x": 18,
-            "y": 25
-          },
-          "id": 36,
-          "links": [],
-          "options": {
-            "legend": {
-              "calcs": [
-                "min",
-                "mean",
-                "lastNotNull",
-                "max"
-              ],
-              "displayMode": "table",
-              "placement": "bottom"
-            },
-            "tooltip": {
-              "mode": "single",
-              "sort": "none"
-            }
-          },
-<<<<<<< HEAD
-          "pluginVersion": "8.1.8",
-          "repeatDirection": "h",
-          "targets": [
-            {
-              "expr": "sum by (source_node) (snapmirror_update_failed_count{source_cluster=~\"$SourceCluster\"} * on (source_volume, source_vserver, source_cluster) group_left(source_node)  label_replace( label_replace( label_replace( label_replace (volume_labels{datacenter=~\"$Datacenter\",cluster=~\"$SourceCluster\",node=~\"$SourceNode\",node!=\"\"}, \"source_volume\", \"$1\", \"volume\", \"(.*)\") , \"source_vserver\", \"$1\", \"svm\", \"(.*)\"), \"source_node\", \"$1\", \"node\", \"(.*)\") , \"source_cluster\", \"$1\", \"cluster\", \"(.*)\") ) ",
-              "hide": false,
-              "interval": "",
-              "legendFormat": "{{source_node}} - FAIL",
-              "refCount": 0,
-              "refId": "B",
-              "textEditor": false
-            },
-            {
-              "expr": "sum by (source_node) (snapmirror_update_successful_count{source_cluster=~\"$SourceCluster\"} * on (source_volume, source_vserver, source_cluster) group_left(source_node)  label_replace( label_replace( label_replace( label_replace (volume_labels{datacenter=~\"$Datacenter\",cluster=~\"$SourceCluster\",node=~\"$SourceNode\",node!=\"\"}, \"source_volume\", \"$1\", \"volume\", \"(.*)\") , \"source_vserver\", \"$1\", \"svm\", \"(.*)\"), \"source_node\", \"$1\", \"node\", \"(.*)\") , \"source_cluster\", \"$1\", \"cluster\", \"(.*)\") ) ",
-              "hide": false,
-              "interval": "",
-              "legendFormat": "{{source_node}} - SUCCESS",
-              "refCount": 0,
-              "refId": "A",
-              "textEditor": false
-            }
-=======
+              {
+                "color": "red",
+                "value": 80
+              }
+            ]
+          },
           "unit": "locale"
         },
         "overrides": []
@@ -1987,119 +1533,85 @@
             "mean",
             "lastNotNull",
             "max"
->>>>>>> 3242fdd0
           ],
-          "title": "Source - Update Operations",
-          "type": "timeseries"
-        }
-      ],
-      "title": "SnapMirrors per Node",
-      "type": "row"
-    },
-    {
-      "collapsed": true,
+          "displayMode": "table",
+          "placement": "bottom"
+        },
+        "tooltip": {
+          "mode": "single"
+        }
+      },
+      "pluginVersion": "8.1.8",
+      "repeatDirection": "h",
+      "targets": [
+        {
+          "expr": "count by (source_node, relationship_status) (snapmirror_labels{source_cluster=~\"$SourceCluster\",relationship_id!=\"\"} * on (source_volume, source_vserver, source_cluster) group_left(source_node)  label_replace( label_replace( label_replace( label_replace (volume_labels{datacenter=~\"$Datacenter\",cluster=~\"$SourceCluster\",node=~\"$SourceNode\",node!=\"\"}, \"source_volume\", \"$1\", \"volume\", \"(.*)\") , \"source_vserver\", \"$1\", \"svm\", \"(.*)\"), \"source_node\", \"$1\", \"node\", \"(.*)\") , \"source_cluster\", \"$1\", \"cluster\", \"(.*)\") ) ",
+          "hide": false,
+          "interval": "",
+          "legendFormat": "{{source_node}} - {{relationship_status}}",
+          "refCount": 0,
+          "refId": "B",
+          "textEditor": false
+        }
+      ],
+      "timeFrom": null,
+      "timeShift": null,
+      "title": "Source Relationships per Node",
+      "type": "timeseries"
+    },
+    {
       "datasource": "${DS_PROMETHEUS}",
-      "gridPos": {
-        "h": 1,
-        "w": 24,
-        "x": 0,
-        "y": 34
-      },
-      "id": 8,
-      "panels": [
-        {
-          "datasource": "${DS_PROMETHEUS}",
-          "fieldConfig": {
-            "defaults": {
-              "color": {
-                "mode": "palette-classic"
+      "description": "",
+      "fieldConfig": {
+        "defaults": {
+          "color": {
+            "mode": "palette-classic"
+          },
+          "custom": {
+            "axisLabel": "",
+            "axisPlacement": "auto",
+            "barAlignment": 0,
+            "drawStyle": "line",
+            "fillOpacity": 30,
+            "gradientMode": "opacity",
+            "hideFrom": {
+              "legend": false,
+              "tooltip": false,
+              "viz": false
+            },
+            "lineInterpolation": "linear",
+            "lineWidth": 1,
+            "pointSize": 5,
+            "scaleDistribution": {
+              "type": "linear"
+            },
+            "showPoints": "never",
+            "spanNulls": true,
+            "stacking": {
+              "group": "A",
+              "mode": "none"
+            },
+            "thresholdsStyle": {
+              "mode": "off"
+            }
+          },
+          "decimals": 0,
+          "links": [],
+          "mappings": [],
+          "min": 0,
+          "thresholds": {
+            "mode": "absolute",
+            "steps": [
+              {
+                "color": "green",
+                "value": null
               },
-              "custom": {
-                "axisLabel": "",
-                "axisPlacement": "auto",
-                "barAlignment": 0,
-                "drawStyle": "line",
-                "fillOpacity": 30,
-                "gradientMode": "opacity",
-                "hideFrom": {
-                  "legend": false,
-                  "tooltip": false,
-                  "viz": false
-                },
-                "lineInterpolation": "linear",
-                "lineWidth": 1,
-                "pointSize": 5,
-                "scaleDistribution": {
-                  "type": "linear"
-                },
-                "showPoints": "never",
-                "spanNulls": true,
-                "stacking": {
-                  "group": "A",
-                  "mode": "none"
-                },
-                "thresholdsStyle": {
-                  "mode": "off"
-                }
-              },
-              "decimals": 0,
-              "links": [],
-              "mappings": [],
-              "thresholds": {
-                "mode": "absolute",
-                "steps": [
-                  {
-                    "color": "green",
-                    "value": null
-                  },
-                  {
-                    "color": "red",
-                    "value": 80
-                  }
-                ]
-              },
-              "unit": "locale"
-            },
-            "overrides": []
-          },
-          "gridPos": {
-            "h": 9,
-            "w": 12,
-            "x": 0,
-            "y": 35
-          },
-          "id": 9,
-          "links": [],
-          "options": {
-            "legend": {
-              "calcs": [
-                "min",
-                "mean",
-                "lastNotNull",
-                "max"
-              ],
-              "displayMode": "table",
-              "placement": "bottom"
-            },
-            "tooltip": {
-              "mode": "single",
-              "sort": "none"
-            }
-          },
-<<<<<<< HEAD
-          "pluginVersion": "8.1.8",
-          "repeatDirection": "h",
-          "targets": [
-            {
-              "expr": "count by (source_vserver, relationship_status) (snapmirror_labels{source_cluster=~\"$SourceCluster\",source_vserver=~\"$SourceSVM\",source_vserver!=\"\",relationship_id!=\"\"})",
-              "hide": false,
-              "interval": "",
-              "legendFormat": "{{source_vserver}} - {{relationship_status}}",
-              "refCount": 0,
-              "refId": "B",
-              "textEditor": false
-            }
-=======
+              {
+                "color": "red",
+                "value": 80
+              }
+            ]
+          },
           "unit": "locale"
         },
         "overrides": []
@@ -2119,246 +1631,94 @@
             "mean",
             "lastNotNull",
             "max"
->>>>>>> 3242fdd0
           ],
-          "title": "Source Relationships per SVM",
-          "type": "timeseries"
-        },
-        {
-          "datasource": "${DS_PROMETHEUS}",
-          "description": "",
-          "fieldConfig": {
-            "defaults": {
-              "color": {
-                "mode": "palette-classic"
+          "displayMode": "table",
+          "placement": "bottom"
+        },
+        "tooltip": {
+          "mode": "single"
+        }
+      },
+      "pluginVersion": "8.1.8",
+      "repeatDirection": "h",
+      "targets": [
+        {
+          "expr": "sum by (source_node) (snapmirror_break_failed_count{source_cluster=~\"$SourceCluster\"} * on (source_volume, source_vserver, source_cluster) group_left(source_node)  label_replace( label_replace( label_replace( label_replace (volume_labels{datacenter=~\"$Datacenter\",cluster=~\"$SourceCluster\",node=~\"$SourceNode\",node!=\"\"}, \"source_volume\", \"$1\", \"volume\", \"(.*)\") , \"source_vserver\", \"$1\", \"svm\", \"(.*)\"), \"source_node\", \"$1\", \"node\", \"(.*)\") , \"source_cluster\", \"$1\", \"cluster\", \"(.*)\") ) ",
+          "hide": false,
+          "interval": "",
+          "legendFormat": "{{source_node}} - FAIL",
+          "refCount": 0,
+          "refId": "B",
+          "textEditor": false
+        },
+        {
+          "expr": "sum by (source_node) (snapmirror_break_successful_count{source_cluster=~\"$SourceCluster\"} * on (source_volume, source_vserver, source_cluster) group_left(source_node)  label_replace( label_replace( label_replace( label_replace (volume_labels{datacenter=~\"$Datacenter\",cluster=~\"$SourceCluster\",node=~\"$SourceNode\",node!=\"\"}, \"source_volume\", \"$1\", \"volume\", \"(.*)\") , \"source_vserver\", \"$1\", \"svm\", \"(.*)\"), \"source_node\", \"$1\", \"node\", \"(.*)\") , \"source_cluster\", \"$1\", \"cluster\", \"(.*)\") ) ",
+          "hide": false,
+          "interval": "",
+          "legendFormat": "{{source_node}} - SUCCESS",
+          "refCount": 0,
+          "refId": "A",
+          "textEditor": false
+        }
+      ],
+      "timeFrom": null,
+      "timeShift": null,
+      "title": "Source - Break Operations",
+      "type": "timeseries"
+    },
+    {
+      "datasource": "${DS_PROMETHEUS}",
+      "description": "",
+      "fieldConfig": {
+        "defaults": {
+          "color": {
+            "mode": "palette-classic"
+          },
+          "custom": {
+            "axisLabel": "",
+            "axisPlacement": "auto",
+            "barAlignment": 0,
+            "drawStyle": "line",
+            "fillOpacity": 30,
+            "gradientMode": "opacity",
+            "hideFrom": {
+              "legend": false,
+              "tooltip": false,
+              "viz": false
+            },
+            "lineInterpolation": "linear",
+            "lineWidth": 1,
+            "pointSize": 5,
+            "scaleDistribution": {
+              "type": "linear"
+            },
+            "showPoints": "never",
+            "spanNulls": true,
+            "stacking": {
+              "group": "A",
+              "mode": "none"
+            },
+            "thresholdsStyle": {
+              "mode": "off"
+            }
+          },
+          "decimals": 0,
+          "links": [],
+          "mappings": [],
+          "min": 0,
+          "thresholds": {
+            "mode": "absolute",
+            "steps": [
+              {
+                "color": "green",
+                "value": null
               },
-              "custom": {
-                "axisLabel": "",
-                "axisPlacement": "auto",
-                "barAlignment": 0,
-                "drawStyle": "line",
-                "fillOpacity": 30,
-                "gradientMode": "opacity",
-                "hideFrom": {
-                  "legend": false,
-                  "tooltip": false,
-                  "viz": false
-                },
-                "lineInterpolation": "linear",
-                "lineWidth": 1,
-                "pointSize": 5,
-                "scaleDistribution": {
-                  "type": "linear"
-                },
-                "showPoints": "never",
-                "spanNulls": true,
-                "stacking": {
-                  "group": "A",
-                  "mode": "none"
-                },
-                "thresholdsStyle": {
-                  "mode": "off"
-                }
-              },
-              "decimals": 0,
-              "links": [],
-              "mappings": [],
-              "thresholds": {
-                "mode": "absolute",
-                "steps": [
-                  {
-                    "color": "green",
-                    "value": null
-                  },
-                  {
-                    "color": "red",
-                    "value": 80
-                  }
-                ]
-              },
-              "unit": "locale"
-            },
-            "overrides": []
-          },
-          "gridPos": {
-            "h": 9,
-            "w": 12,
-            "x": 12,
-            "y": 35
-          },
-          "id": 10,
-          "links": [],
-          "options": {
-            "legend": {
-              "calcs": [
-                "min",
-                "mean",
-                "lastNotNull",
-                "max"
-              ],
-              "displayMode": "table",
-              "placement": "bottom"
-            },
-            "tooltip": {
-              "mode": "single",
-              "sort": "none"
-            }
-          },
-          "pluginVersion": "8.1.8",
-          "repeatDirection": "h",
-          "targets": [
-            {
-              "expr": "count by (destination_vserver, relationship_status) (snapmirror_labels{source_cluster=~\"$SourceCluster\",destination_vserver=~\"$DestinationSVM\",destination_vserver!=\"\",relationship_id!=\"\"})",
-              "hide": false,
-              "interval": "",
-              "legendFormat": "{{destination_vserver}} - {{relationship_status}}",
-              "refCount": 0,
-              "refId": "B",
-              "textEditor": false
-            }
-          ],
-          "title": "Destination Relationships per SVM",
-          "type": "timeseries"
-        }
-      ],
-      "title": "SnapMirrors per SVM",
-      "type": "row"
-    },
-    {
-      "collapsed": true,
-      "datasource": "${DS_PROMETHEUS}",
-      "gridPos": {
-        "h": 1,
-        "w": 24,
-        "x": 0,
-        "y": 44
-      },
-      "id": 45,
-      "panels": [
-        {
-          "datasource": "${DS_PROMETHEUS}",
-          "description": "Volumes Protected With Snapmirror (Local And Remote)",
-          "fieldConfig": {
-            "defaults": {
-              "color": {
-                "mode": "palette-classic"
-              },
-              "custom": {
-                "hideFrom": {
-                  "legend": false,
-                  "tooltip": false,
-                  "viz": false
-                }
-              },
-              "decimals": 0,
-              "mappings": []
-            },
-            "overrides": [
-              {
-                "matcher": {
-                  "id": "byName",
-                  "options": "Volume Snapmirror"
-                },
-                "properties": [
-                  {
-                    "id": "color",
-                    "value": {
-                      "fixedColor": "green",
-                      "mode": "fixed"
-                    }
-                  }
-                ]
-              },
-              {
-                "matcher": {
-                  "id": "byName",
-                  "options": "Unprotected"
-                },
-                "properties": [
-                  {
-                    "id": "color",
-                    "value": {
-                      "fixedColor": "yellow",
-                      "mode": "fixed"
-                    }
-                  }
-                ]
-              }
-            ]
-          },
-<<<<<<< HEAD
-          "gridPos": {
-            "h": 12,
-            "w": 4,
-            "x": 0,
-            "y": 45
-          },
-          "id": 101,
-          "options": {
-            "legend": {
-              "displayMode": "hidden",
-              "placement": "right",
-              "values": [
-                "value"
-              ]
-            },
-            "pieType": "donut",
-            "reduceOptions": {
-              "calcs": [
-                "last"
-              ],
-              "fields": "",
-              "values": false
-            },
-            "tooltip": {
-              "mode": "single",
-              "sort": "none"
-            }
-          },
-          "pluginVersion": "8.1.2",
-          "targets": [
-            {
-              "exemplar": true,
-              "expr": "count(group by (source_volume,source_vserver,source_cluster)(snapmirror_labels{source_cluster=~\"$SourceCluster\",protectedBy=~\"volume.*|cg.*\"} * on (source_volume, source_vserver, source_cluster) group_left() label_replace( label_replace( label_replace( volume_labels{datacenter=~\"$Datacenter\", cluster=~\"$SourceCluster\",volume!~\"MDV.*\",type=\"rw\",snapshot_policy!=\"\"}, \"source_volume\", \"$1\", \"volume\", \"(.*)\") , \"source_vserver\", \"$1\", \"svm\", \"(.*)\"), \"source_cluster\", \"$1\", \"cluster\", \"(.*)\") ) unless on (source_volume,source_vserver,source_cluster) snapmirror_labels{source_cluster=~\"$SourceCluster\",protectedBy=\"storage_vm\"} ) or vector (0)",
-              "format": "time_series",
-              "instant": true,
-              "interval": "",
-              "legendFormat": "Volume Snapmirror",
-              "refId": "A"
-            },
-            {
-              "exemplar": true,
-              "expr": "count(group by (source_volume,source_vserver,source_cluster)(snapmirror_labels{source_cluster=~\"$SourceCluster\",protectedBy=\"storage_vm\"} * on (source_volume, source_vserver, source_cluster) group_left() label_replace( label_replace( label_replace( volume_labels{datacenter=~\"$Datacenter\", cluster=~\"$SourceCluster\",volume!~\"MDV.*\",type=\"rw\",snapshot_policy!=\"\"}, \"source_volume\", \"$1\", \"volume\", \"(.*)\") , \"source_vserver\", \"$1\", \"svm\", \"(.*)\"), \"source_cluster\", \"$1\", \"cluster\", \"(.*)\") ) unless on (source_volume,source_vserver,source_cluster) snapmirror_labels{source_cluster=~\"$SourceCluster\",protectedBy=\"volume\"} ) or vector (0)",
-              "format": "time_series",
-              "hide": false,
-              "instant": true,
-              "interval": "",
-              "legendFormat": "Storage VM Snapmirror",
-              "refId": "B"
-            },
-            {
-              "exemplar": true,
-              "expr": "count(group by (source_volume,source_vserver,source_cluster) (snapmirror_labels{source_cluster=~\"$SourceCluster\",protectedBy=\"volume\"}) * on(source_volume,source_vserver,source_cluster) group_left() group by (source_volume,source_vserver,source_cluster) (snapmirror_labels{source_cluster=~\"$SourceCluster\",protectedBy=\"storage_vm\"} )) or vector (0)",
-              "format": "time_series",
-              "hide": false,
-              "interval": "",
-              "legendFormat": "Volume and Storage VM Snapmirror",
-              "refId": "C"
-            },
-            {
-              "exemplar": true,
-              "expr": "count(volume_labels{datacenter=~\"$Datacenter\", cluster=~\"$SourceCluster\",volume!~\"MDV.*\",type=\"rw\",snapshot_policy!=\"\"} unless on (volume,svm)  label_replace( label_replace( snapmirror_labels{source_cluster=~\"$SourceCluster\",relationship_id!=\"\"} , \"volume\", \"$1\", \"source_volume\", \"(.*)\") , \"svm\", \"$1\", \"source_vserver\", \"(.*)\") unless on (volume,svm)  label_replace( label_replace( snapmirror_labels{source_cluster=~\"$SourceCluster\",relationship_id!=\"\"} , \"volume\", \"$1\", \"destination_volume\", \"(.*)\") , \"svm\", \"$1\", \"destination_vserver\", \"(.*)\") ) or vector (0)",
-              "format": "time_series",
-              "hide": false,
-              "interval": "",
-              "legendFormat": "Unprotected",
-              "refId": "D"
-            }
-          ],
-          "title": "Protected By Status",
-          "transformations": [],
-          "type": "piechart"
-=======
+              {
+                "color": "red",
+                "value": 80
+              }
+            ]
+          },
           "unit": "locale"
         },
         "overrides": []
@@ -2397,192 +1757,75 @@
           "refCount": 0,
           "refId": "B",
           "textEditor": false
->>>>>>> 3242fdd0
-        },
-        {
-          "datasource": "${DS_PROMETHEUS}",
-          "description": "",
-          "fieldConfig": {
-            "defaults": {
-              "color": {
-                "mode": "thresholds"
+        },
+        {
+          "expr": "sum by (source_node) (snapmirror_resync_successful_count{source_cluster=~\"$SourceCluster\"} * on (source_volume, source_vserver, source_cluster) group_left(source_node)  label_replace( label_replace( label_replace( label_replace (volume_labels{datacenter=~\"$Datacenter\",cluster=~\"$SourceCluster\",node=~\"$SourceNode\",node!=\"\"}, \"source_volume\", \"$1\", \"volume\", \"(.*)\") , \"source_vserver\", \"$1\", \"svm\", \"(.*)\"), \"source_node\", \"$1\", \"node\", \"(.*)\") , \"source_cluster\", \"$1\", \"cluster\", \"(.*)\") ) ",
+          "hide": false,
+          "interval": "",
+          "legendFormat": "{{source_node}} - SUCCESS",
+          "refCount": 0,
+          "refId": "A",
+          "textEditor": false
+        }
+      ],
+      "timeFrom": null,
+      "timeShift": null,
+      "title": "Source - Resync Operations",
+      "type": "timeseries"
+    },
+    {
+      "datasource": "${DS_PROMETHEUS}",
+      "description": "",
+      "fieldConfig": {
+        "defaults": {
+          "color": {
+            "mode": "palette-classic"
+          },
+          "custom": {
+            "axisLabel": "",
+            "axisPlacement": "auto",
+            "barAlignment": 0,
+            "drawStyle": "line",
+            "fillOpacity": 30,
+            "gradientMode": "opacity",
+            "hideFrom": {
+              "legend": false,
+              "tooltip": false,
+              "viz": false
+            },
+            "lineInterpolation": "linear",
+            "lineWidth": 1,
+            "pointSize": 5,
+            "scaleDistribution": {
+              "type": "linear"
+            },
+            "showPoints": "never",
+            "spanNulls": true,
+            "stacking": {
+              "group": "A",
+              "mode": "none"
+            },
+            "thresholdsStyle": {
+              "mode": "off"
+            }
+          },
+          "decimals": 0,
+          "links": [],
+          "mappings": [],
+          "min": 0,
+          "thresholds": {
+            "mode": "absolute",
+            "steps": [
+              {
+                "color": "green",
+                "value": null
               },
-              "mappings": [],
-              "noValue": "0",
-              "thresholds": {
-                "mode": "absolute",
-                "steps": [
-                  {
-                    "color": "semi-dark-green",
-                    "value": null
-                  }
-                ]
-              },
-              "unit": "short"
-            },
-            "overrides": []
-          },
-          "gridPos": {
-            "h": 6,
-            "w": 4,
-            "x": 4,
-            "y": 45
-          },
-          "id": 120,
-          "links": [],
-          "options": {
-            "colorMode": "value",
-            "graphMode": "none",
-            "justifyMode": "center",
-            "orientation": "horizontal",
-            "reduceOptions": {
-              "calcs": [
-                "last"
-              ],
-              "fields": "",
-              "values": false
-            },
-            "text": {},
-            "textMode": "auto"
-          },
-          "pluginVersion": "8.4.11",
-          "targets": [
-            {
-              "exemplar": true,
-              "expr": "count(group by (source_volume,source_vserver,source_cluster)(snapmirror_labels{source_cluster=~\"$SourceCluster\",protectedBy=~\"volume.*|cg.*\"} * on (source_volume, source_vserver, source_cluster) group_left() label_replace( label_replace( label_replace( volume_labels{datacenter=~\"$Datacenter\", cluster=~\"$SourceCluster\",volume!~\"MDV.*\",type=\"rw\",snapshot_policy!=\"\"}, \"source_volume\", \"$1\", \"volume\", \"(.*)\") , \"source_vserver\", \"$1\", \"svm\", \"(.*)\"), \"source_cluster\", \"$1\", \"cluster\", \"(.*)\") ) unless on (source_volume,source_vserver,source_cluster) snapmirror_labels{source_cluster=~\"$SourceCluster\",protectedBy=\"storage_vm\"} ) or vector (0)",
-              "format": "table",
-              "hide": false,
-              "instant": true,
-              "interval": "",
-              "intervalFactor": 1,
-              "legendFormat": "",
-              "refId": "A"
-            }
-          ],
-          "title": "Volume Snapmirror",
-          "type": "stat"
-        },
-        {
-          "datasource": "${DS_PROMETHEUS}",
-          "description": "",
-          "fieldConfig": {
-            "defaults": {
-              "color": {
-                "mode": "thresholds"
-              },
-              "mappings": [],
-              "noValue": "0",
-              "thresholds": {
-                "mode": "absolute",
-                "steps": [
-                  {
-                    "color": "semi-dark-blue",
-                    "value": null
-                  }
-                ]
-              },
-              "unit": "short"
-            },
-            "overrides": []
-          },
-          "gridPos": {
-            "h": 6,
-            "w": 4,
-            "x": 8,
-            "y": 45
-          },
-          "id": 122,
-          "links": [],
-          "options": {
-            "colorMode": "value",
-            "graphMode": "none",
-            "justifyMode": "center",
-            "orientation": "horizontal",
-            "reduceOptions": {
-              "calcs": [
-                "last"
-              ],
-              "fields": "",
-              "values": false
-            },
-            "text": {},
-            "textMode": "auto"
-          },
-          "pluginVersion": "8.4.11",
-          "targets": [
-            {
-              "exemplar": true,
-              "expr": "count(group by (source_volume,source_vserver,source_cluster) (snapmirror_labels{source_cluster=~\"$SourceCluster\",protectedBy=\"volume\"}) * on(source_volume,source_vserver,source_cluster) group_left() group by (source_volume,source_vserver,source_cluster) (snapmirror_labels{source_cluster=~\"$SourceCluster\",protectedBy=\"storage_vm\"} )) or vector (0)",
-              "format": "table",
-              "hide": false,
-              "instant": true,
-              "interval": "",
-              "intervalFactor": 1,
-              "legendFormat": "",
-              "refId": "A"
-            }
-          ],
-          "title": "Volume & Storage VM Snapmirror",
-          "type": "stat"
-        },
-        {
-          "datasource": "${DS_PROMETHEUS}",
-          "description": "Volume Relationships Experiencing Lag",
-          "fieldConfig": {
-            "defaults": {
-              "color": {
-                "mode": "palette-classic"
-              },
-              "custom": {
-                "hideFrom": {
-                  "legend": false,
-                  "tooltip": false,
-                  "viz": false
-                }
-              },
-              "decimals": 0,
-              "mappings": []
-            },
-            "overrides": [
-              {
-                "matcher": {
-                  "id": "byName",
-                  "options": "Volume Snapmirror"
-                },
-                "properties": [
-                  {
-                    "id": "color",
-                    "value": {
-                      "fixedColor": "green",
-                      "mode": "fixed"
-                    }
-                  }
-                ]
-              },
-              {
-                "matcher": {
-                  "id": "byName",
-                  "options": "Unprotected"
-                },
-                "properties": [
-                  {
-                    "id": "color",
-                    "value": {
-                      "fixedColor": "yellow",
-                      "mode": "fixed"
-                    }
-                  }
-                ]
-              }
-            ]
-          },
-<<<<<<< HEAD
-          "gridPos": {
-            "h": 12,
-            "w": 4,
-            "x": 12,
-            "y": 45
-=======
+              {
+                "color": "red",
+                "value": 80
+              }
+            ]
+          },
           "unit": "locale"
         },
         "overrides": []
@@ -2661,133 +1904,51 @@
         "defaults": {
           "color": {
             "mode": "palette-classic"
->>>>>>> 3242fdd0
-          },
-          "id": 125,
-          "options": {
-            "legend": {
-              "displayMode": "hidden",
-              "placement": "right",
-              "values": [
-                "value"
-              ]
-            },
-            "pieType": "donut",
-            "reduceOptions": {
-              "calcs": [
-                "last"
-              ],
-              "fields": "",
-              "values": false
-            },
-            "tooltip": {
-              "mode": "single",
-              "sort": "none"
+          },
+          "custom": {
+            "axisLabel": "",
+            "axisPlacement": "auto",
+            "barAlignment": 0,
+            "drawStyle": "line",
+            "fillOpacity": 30,
+            "gradientMode": "opacity",
+            "hideFrom": {
+              "legend": false,
+              "tooltip": false,
+              "viz": false
+            },
+            "lineInterpolation": "linear",
+            "lineWidth": 1,
+            "pointSize": 5,
+            "scaleDistribution": {
+              "type": "linear"
+            },
+            "showPoints": "never",
+            "spanNulls": true,
+            "stacking": {
+              "group": "A",
+              "mode": "none"
+            },
+            "thresholdsStyle": {
+              "mode": "off"
             }
           },
-          "pluginVersion": "8.1.2",
-          "targets": [
-            {
-              "exemplar": true,
-              "expr": "count((1 < snapmirror_lag_time{source_cluster=~\"$SourceCluster\", source_volume!=\"\"} * on (source_volume, source_vserver, cluster) group_left() label_replace( label_replace(volume_labels{datacenter=~\"$Datacenter\",cluster=~\"$SourceCluster\",volume!~\"MDV.*\",type=\"rw\"}, \"source_volume\", \"$1\", \"volume\", \"(.*)\") , \"source_vserver\", \"$1\", \"svm\", \"(.*)\")  <= 900))",
-              "instant": true,
-              "interval": "",
-              "legendFormat": "<=15 minutes",
-              "refId": "A"
-            },
-            {
-              "exemplar": true,
-              "expr": "count((900 < snapmirror_lag_time{source_cluster=~\"$SourceCluster\", source_volume!=\"\"} * on (source_volume, source_vserver, cluster) group_left() label_replace( label_replace(volume_labels{datacenter=~\"$Datacenter\",cluster=~\"$SourceCluster\",volume!~\"MDV.*\",type=\"rw\"}, \"source_volume\", \"$1\", \"volume\", \"(.*)\") , \"source_vserver\", \"$1\", \"svm\", \"(.*)\")  <= 1800))",
-              "hide": false,
-              "instant": true,
-              "interval": "",
-              "legendFormat": "16-30 minutes",
-              "refId": "B"
-            },
-            {
-              "exemplar": true,
-              "expr": "count((1800 < snapmirror_lag_time{source_cluster=~\"$SourceCluster\", source_volume!=\"\"} * on (source_volume, source_vserver, cluster) group_left() label_replace( label_replace(volume_labels{datacenter=~\"$Datacenter\",cluster=~\"$SourceCluster\",volume!~\"MDV.*\",type=\"rw\"}, \"source_volume\", \"$1\", \"volume\", \"(.*)\") , \"source_vserver\", \"$1\", \"svm\", \"(.*)\")  <= 3600))",
-              "hide": false,
-              "instant": true,
-              "interval": "",
-              "legendFormat": "31-60 minutes",
-              "refId": "C"
-            },
-            {
-              "exemplar": true,
-              "expr": "count((snapmirror_lag_time{ source_cluster=~\"$SourceCluster\",source_volume!=\"\"} * on (source_volume, source_vserver, cluster) group_left() label_replace( label_replace(volume_labels{datacenter=~\"$Datacenter\",cluster=~\"$SourceCluster\",volume!~\"MDV.*\",type=\"rw\"}, \"source_volume\", \"$1\", \"volume\", \"(.*)\") , \"source_vserver\", \"$1\", \"svm\", \"(.*)\") > 3600))",
-              "hide": false,
-              "instant": true,
-              "interval": "",
-              "legendFormat": ">= 60 minutes",
-              "refId": "D"
-            }
-          ],
-          "title": "Lag Status",
-          "transformations": [],
-          "type": "piechart"
-        },
-        {
-          "datasource": "${DS_PROMETHEUS}",
-          "description": "",
-          "fieldConfig": {
-            "defaults": {
-              "color": {
-                "mode": "thresholds"
+          "decimals": 0,
+          "links": [],
+          "mappings": [],
+          "thresholds": {
+            "mode": "absolute",
+            "steps": [
+              {
+                "color": "green",
+                "value": null
               },
-              "mappings": [],
-              "noValue": "0",
-              "thresholds": {
-                "mode": "absolute",
-                "steps": [
-                  {
-                    "color": "rgb(31, 176, 196)",
-                    "value": null
-                  }
-                ]
-              },
-              "unit": "short"
-            },
-            "overrides": []
-          },
-          "gridPos": {
-            "h": 6,
-            "w": 4,
-            "x": 16,
-            "y": 45
-          },
-          "id": 116,
-          "links": [],
-          "options": {
-            "colorMode": "value",
-            "graphMode": "none",
-            "justifyMode": "center",
-            "orientation": "horizontal",
-            "reduceOptions": {
-              "calcs": [
-                "lastNotNull"
-              ],
-              "fields": "",
-              "values": false
-            },
-            "text": {},
-            "textMode": "auto"
-          },
-<<<<<<< HEAD
-          "pluginVersion": "8.4.11",
-          "targets": [
-            {
-              "exemplar": true,
-              "expr": "count((1 < snapmirror_lag_time{source_cluster=~\"$SourceCluster\", source_volume!=\"\"} * on (source_volume, source_vserver, cluster) group_left() label_replace( label_replace(volume_labels{datacenter=~\"$Datacenter\",cluster=~\"$SourceCluster\",volume!~\"MDV.*\",type=\"rw\"}, \"source_volume\", \"$1\", \"volume\", \"(.*)\") , \"source_vserver\", \"$1\", \"svm\", \"(.*)\")  <= 900))",
-              "format": "table",
-              "hide": false,
-              "instant": true,
-              "interval": "",
-              "intervalFactor": 1,
-              "legendFormat": "",
-              "refId": "A"
-            }
-=======
+              {
+                "color": "red",
+                "value": 80
+              }
+            ]
+          },
           "unit": "locale"
         },
         "overrides": []
@@ -2807,209 +1968,84 @@
             "mean",
             "lastNotNull",
             "max"
->>>>>>> 3242fdd0
           ],
-          "title": "<=15 minutes",
-          "type": "stat"
-        },
-        {
-          "datasource": "${DS_PROMETHEUS}",
-          "description": "",
-          "fieldConfig": {
-            "defaults": {
-              "color": {
-                "mode": "thresholds"
+          "displayMode": "table",
+          "placement": "bottom"
+        },
+        "tooltip": {
+          "mode": "single"
+        }
+      },
+      "pluginVersion": "8.1.8",
+      "repeatDirection": "h",
+      "targets": [
+        {
+          "expr": "count by (source_vserver, relationship_status) (snapmirror_labels{source_cluster=~\"$SourceCluster\",source_vserver=~\"$SourceSVM\",source_vserver!=\"\",relationship_id!=\"\"})",
+          "hide": false,
+          "interval": "",
+          "legendFormat": "{{source_vserver}} - {{relationship_status}}",
+          "refCount": 0,
+          "refId": "B",
+          "textEditor": false
+        }
+      ],
+      "timeFrom": null,
+      "timeShift": null,
+      "title": "Source Relationships per SVM",
+      "type": "timeseries"
+    },
+    {
+      "datasource": "${DS_PROMETHEUS}",
+      "description": "",
+      "fieldConfig": {
+        "defaults": {
+          "color": {
+            "mode": "palette-classic"
+          },
+          "custom": {
+            "axisLabel": "",
+            "axisPlacement": "auto",
+            "barAlignment": 0,
+            "drawStyle": "line",
+            "fillOpacity": 30,
+            "gradientMode": "opacity",
+            "hideFrom": {
+              "legend": false,
+              "tooltip": false,
+              "viz": false
+            },
+            "lineInterpolation": "linear",
+            "lineWidth": 1,
+            "pointSize": 5,
+            "scaleDistribution": {
+              "type": "linear"
+            },
+            "showPoints": "never",
+            "spanNulls": true,
+            "stacking": {
+              "group": "A",
+              "mode": "none"
+            },
+            "thresholdsStyle": {
+              "mode": "off"
+            }
+          },
+          "decimals": 0,
+          "links": [],
+          "mappings": [],
+          "thresholds": {
+            "mode": "absolute",
+            "steps": [
+              {
+                "color": "green",
+                "value": null
               },
-              "mappings": [],
-              "noValue": "0",
-              "thresholds": {
-                "mode": "absolute",
-                "steps": [
-                  {
-                    "color": "rgb(31, 176, 196)",
-                    "value": null
-                  }
-                ]
-              },
-              "unit": "short"
-            },
-            "overrides": []
-          },
-          "gridPos": {
-            "h": 6,
-            "w": 4,
-            "x": 20,
-            "y": 45
-          },
-          "id": 117,
-          "links": [],
-          "options": {
-            "colorMode": "value",
-            "graphMode": "none",
-            "justifyMode": "center",
-            "orientation": "horizontal",
-            "reduceOptions": {
-              "calcs": [
-                "lastNotNull"
-              ],
-              "fields": "",
-              "values": false
-            },
-            "text": {},
-            "textMode": "auto"
-          },
-          "pluginVersion": "8.4.11",
-          "targets": [
-            {
-              "exemplar": true,
-              "expr": "count((900 < snapmirror_lag_time{source_cluster=~\"$SourceCluster\", source_volume!=\"\"} * on (source_volume, source_vserver, cluster) group_left() label_replace( label_replace(volume_labels{datacenter=~\"$Datacenter\",cluster=~\"$SourceCluster\",volume!~\"MDV.*\",type=\"rw\"}, \"source_volume\", \"$1\", \"volume\", \"(.*)\") , \"source_vserver\", \"$1\", \"svm\", \"(.*)\")  <= 1800))",
-              "format": "table",
-              "hide": false,
-              "instant": true,
-              "interval": "",
-              "intervalFactor": 1,
-              "legendFormat": "",
-              "refId": "A"
-            }
-          ],
-          "title": "16-30 minutes",
-          "type": "stat"
-        },
-        {
-          "datasource": "${DS_PROMETHEUS}",
-          "description": "",
-          "fieldConfig": {
-            "defaults": {
-              "color": {
-                "mode": "thresholds"
-              },
-              "mappings": [],
-              "noValue": "0",
-              "thresholds": {
-                "mode": "absolute",
-                "steps": [
-                  {
-                    "color": "semi-dark-purple",
-                    "value": null
-                  }
-                ]
-              },
-              "unit": "short"
-            },
-            "overrides": []
-          },
-          "gridPos": {
-            "h": 6,
-            "w": 4,
-            "x": 4,
-            "y": 51
-          },
-          "id": 121,
-          "links": [],
-          "options": {
-            "colorMode": "value",
-            "graphMode": "none",
-            "justifyMode": "center",
-            "orientation": "horizontal",
-            "reduceOptions": {
-              "calcs": [
-                "last"
-              ],
-              "fields": "",
-              "values": false
-            },
-            "text": {},
-            "textMode": "auto"
-          },
-          "pluginVersion": "8.4.11",
-          "targets": [
-            {
-              "exemplar": true,
-              "expr": "count(group by (source_volume,source_vserver,source_cluster)(snapmirror_labels{source_cluster=~\"$SourceCluster\",protectedBy=\"storage_vm\"} * on (source_volume, source_vserver, source_cluster) group_left() label_replace( label_replace( label_replace( volume_labels{datacenter=~\"$Datacenter\", cluster=~\"$SourceCluster\",volume!~\"MDV.*\",type=\"rw\",snapshot_policy!=\"\"}, \"source_volume\", \"$1\", \"volume\", \"(.*)\") , \"source_vserver\", \"$1\", \"svm\", \"(.*)\"), \"source_cluster\", \"$1\", \"cluster\", \"(.*)\") ) unless on (source_volume,source_vserver,source_cluster) snapmirror_labels{source_cluster=~\"$SourceCluster\",protectedBy=\"volume\"} ) or vector (0)",
-              "format": "table",
-              "hide": false,
-              "instant": true,
-              "interval": "",
-              "intervalFactor": 1,
-              "legendFormat": "",
-              "refId": "A"
-            }
-          ],
-          "title": "Storage VM Snapmirror",
-          "type": "stat"
-        },
-        {
-          "datasource": "${DS_PROMETHEUS}",
-          "description": "",
-          "fieldConfig": {
-            "defaults": {
-              "color": {
-                "mode": "thresholds"
-              },
-              "mappings": [
-                {
-                  "options": {
-                    "match": "null",
-                    "result": {
-                      "color": "rgb(21, 118, 171)",
-                      "text": "0"
-                    }
-                  },
-                  "type": "special"
-                }
-              ],
-              "noValue": "0",
-              "thresholds": {
-                "mode": "absolute",
-                "steps": [
-                  {
-                    "color": "dark-yellow",
-                    "value": null
-                  }
-                ]
-              },
-              "unit": "short"
-            },
-            "overrides": []
-          },
-          "gridPos": {
-            "h": 6,
-            "w": 4,
-            "x": 8,
-            "y": 51
-          },
-          "id": 124,
-          "links": [],
-          "options": {
-            "colorMode": "value",
-            "graphMode": "none",
-            "justifyMode": "center",
-            "orientation": "horizontal",
-            "reduceOptions": {
-              "calcs": [
-                "last"
-              ],
-              "fields": "",
-              "values": false
-            },
-            "text": {},
-            "textMode": "auto"
-          },
-<<<<<<< HEAD
-          "pluginVersion": "8.4.11",
-          "targets": [
-            {
-              "exemplar": true,
-              "expr": "count(volume_labels{datacenter=~\"$Datacenter\", cluster=~\"$SourceCluster\",volume!~\"MDV.*\",type=\"rw\",snapshot_policy!=\"\"} unless on (volume,svm)  label_replace( label_replace( snapmirror_labels{source_cluster=~\"$SourceCluster\",relationship_id!=\"\"} , \"volume\", \"$1\", \"source_volume\", \"(.*)\") , \"svm\", \"$1\", \"source_vserver\", \"(.*)\") unless on (volume,svm)  label_replace( label_replace( snapmirror_labels{source_cluster=~\"$SourceCluster\",relationship_id!=\"\"} , \"volume\", \"$1\", \"destination_volume\", \"(.*)\") , \"svm\", \"$1\", \"destination_vserver\", \"(.*)\") ) or vector (0)",
-              "format": "time_series",
-              "hide": false,
-              "instant": true,
-              "interval": "",
-              "intervalFactor": 1,
-              "legendFormat": "",
-              "refId": "A"
-            }
-=======
+              {
+                "color": "red",
+                "value": 80
+              }
+            ]
+          },
           "unit": "locale"
         },
         "overrides": []
@@ -3029,35 +2065,18 @@
             "mean",
             "lastNotNull",
             "max"
->>>>>>> 3242fdd0
           ],
-          "title": "Unprotected",
-          "type": "stat"
-        },
-        {
-<<<<<<< HEAD
-          "datasource": "${DS_PROMETHEUS}",
-          "description": "",
-          "fieldConfig": {
-            "defaults": {
-              "color": {
-                "mode": "thresholds"
-              },
-              "mappings": [],
-              "noValue": "0",
-              "thresholds": {
-                "mode": "absolute",
-                "steps": [
-                  {
-                    "color": "rgb(31, 176, 196)",
-                    "value": null
-                  }
-                ]
-              },
-              "unit": "short"
-            },
-            "overrides": []
-=======
+          "displayMode": "table",
+          "placement": "bottom"
+        },
+        "tooltip": {
+          "mode": "single"
+        }
+      },
+      "pluginVersion": "8.1.8",
+      "repeatDirection": "h",
+      "targets": [
+        {
           "expr": "count by (destination_vserver, relationship_status) (snapmirror_labels{source_cluster=~\"$SourceCluster\",destination_vserver=~\"$DestinationSVM\",destination_vserver!=\"\",relationship_id!=\"\"})",
           "hide": false,
           "interval": "",
@@ -3093,290 +2112,46 @@
         "defaults": {
           "color": {
             "mode": "palette-classic"
->>>>>>> 3242fdd0
-          },
-          "gridPos": {
-            "h": 6,
-            "w": 4,
-            "x": 16,
-            "y": 51
-          },
-          "id": 118,
-          "links": [],
-          "options": {
-            "colorMode": "value",
-            "graphMode": "none",
-            "justifyMode": "center",
-            "orientation": "horizontal",
-            "reduceOptions": {
-              "calcs": [
-                "lastNotNull"
-              ],
-              "fields": "",
-              "values": false
-            },
-            "text": {},
-            "textMode": "auto"
-          },
-          "pluginVersion": "8.4.11",
-          "targets": [
-            {
-              "exemplar": true,
-              "expr": "count((1800 < snapmirror_lag_time{source_cluster=~\"$SourceCluster\", source_volume!=\"\"} * on (source_volume, source_vserver, cluster) group_left() label_replace( label_replace(volume_labels{datacenter=~\"$Datacenter\",cluster=~\"$SourceCluster\",volume!~\"MDV.*\",type=\"rw\"}, \"source_volume\", \"$1\", \"volume\", \"(.*)\") , \"source_vserver\", \"$1\", \"svm\", \"(.*)\")  <= 3600))",
-              "format": "table",
-              "hide": false,
-              "instant": true,
-              "interval": "",
-              "intervalFactor": 1,
-              "legendFormat": "",
-              "refId": "A"
+          },
+          "custom": {
+            "hideFrom": {
+              "legend": false,
+              "tooltip": false,
+              "viz": false
             }
-          ],
-          "title": "31-60 minutes",
-          "type": "stat"
-        },
-        {
-          "datasource": "${DS_PROMETHEUS}",
-          "description": "",
-          "fieldConfig": {
-            "defaults": {
-              "color": {
-                "mode": "thresholds"
-              },
-              "mappings": [],
-              "noValue": "0",
-              "thresholds": {
-                "mode": "absolute",
-                "steps": [
-                  {
-                    "color": "rgb(31, 176, 196)",
-                    "value": null
-                  }
-                ]
-              },
-              "unit": "short"
-            },
-            "overrides": []
-          },
-          "gridPos": {
-            "h": 6,
-            "w": 4,
-            "x": 20,
-            "y": 51
-          },
-          "id": 119,
-          "links": [],
-          "options": {
-            "colorMode": "value",
-            "graphMode": "none",
-            "justifyMode": "center",
-            "orientation": "horizontal",
-            "reduceOptions": {
-              "calcs": [
-                "lastNotNull"
-              ],
-              "fields": "",
-              "values": false
-            },
-            "text": {},
-            "textMode": "auto"
-          },
-          "pluginVersion": "8.4.11",
-          "targets": [
-            {
-              "exemplar": true,
-              "expr": "count((snapmirror_lag_time{ source_cluster=~\"$SourceCluster\",source_volume!=\"\"} * on (source_volume, source_vserver, cluster) group_left() label_replace( label_replace(volume_labels{datacenter=~\"$Datacenter\",cluster=~\"$SourceCluster\",volume!~\"MDV.*\",type=\"rw\"}, \"source_volume\", \"$1\", \"volume\", \"(.*)\") , \"source_vserver\", \"$1\", \"svm\", \"(.*)\") > 3600))",
-              "format": "table",
-              "hide": false,
-              "instant": true,
-              "interval": "",
-              "intervalFactor": 1,
-              "legendFormat": "",
-              "refId": "A"
-            }
-          ],
-          "title": ">60 minutes",
-          "type": "stat"
-        },
-        {
-          "datasource": "${DS_PROMETHEUS}",
-          "fieldConfig": {
-            "defaults": {
-              "color": {
-                "fixedColor": "transparent",
-                "mode": "fixed"
-              },
-              "custom": {
-                "align": "left",
-                "displayMode": "auto",
-                "filterable": false
-              },
-              "mappings": [],
-              "thresholds": {
-                "mode": "absolute",
-                "steps": [
-                  {
-                    "color": "green",
-                    "value": null
-                  }
-                ]
-              }
-            },
-            "overrides": [
-              {
-                "matcher": {
-                  "id": "byName",
-                  "options": "Protected By"
-                },
-                "properties": [
-                  {
-                    "id": "custom.filterable",
-                    "value": true
-                  },
-                  {
-                    "id": "custom.width",
-                    "value": 150
-                  },
-                  {
-                    "id": "displayName",
-                    "value": "Protected By"
-                  },
-                  {
-                    "id": "mappings",
-                    "value": [
-                      {
-                        "options": {
-                          "cg": {
-                            "index": 2,
-                            "text": "CG"
-                          },
-                          "storage_vm": {
-                            "index": 0,
-                            "text": "SVM DR"
-                          },
-                          "volume": {
-                            "index": 1,
-                            "text": "SnapMirror"
-                          }
-                        },
-                        "type": "value"
-                      }
-                    ]
-                  }
-                ]
-              },
-              {
-                "matcher": {
-                  "id": "byName",
-                  "options": "Local/Remote"
-                },
-                "properties": [
-                  {
-                    "id": "mappings",
-                    "value": [
-                      {
-                        "options": {
-                          "true": {
-                            "index": 0,
-                            "text": "Local"
-                          }
-                        },
-                        "type": "value"
-                      },
-                      {
-                        "options": {
-                          "match": "empty",
-                          "result": {
-                            "index": 1,
-                            "text": "Remote"
-                          }
-                        },
-                        "type": "special"
-                      }
-                    ]
-                  },
-                  {
-                    "id": "custom.filterable",
-                    "value": true
-                  },
-                  {
-                    "id": "custom.width",
-                    "value": 130
-                  }
-                ]
-              }
-            ]
-          },
-          "gridPos": {
-            "h": 13,
-            "w": 12,
-            "x": 0,
-            "y": 57
-          },
-          "id": 126,
-          "options": {
-            "footer": {
-              "fields": "",
-              "reducer": [
-                "sum"
-              ],
-              "show": false
-            },
-            "showHeader": true,
-            "sortBy": []
-          },
-          "pluginVersion": "8.4.11",
-          "targets": [
-            {
-              "exemplar": false,
-              "expr": "snapmirror_labels{source_cluster=~\"$SourceCluster\",protectedBy=~\"volume.*|cg.*|storage_vm.*\"} * on (source_volume, source_vserver, source_cluster) group_left() label_replace( label_replace( label_replace( volume_labels{datacenter=~\"$Datacenter\", cluster=~\"$SourceCluster\",volume!~\"MDV.*\",type=\"rw\",snapshot_policy!=\"\"}, \"source_volume\", \"$1\", \"volume\", \"(.*)\") , \"source_vserver\", \"$1\", \"svm\", \"(.*)\"), \"source_cluster\", \"$1\", \"cluster\", \"(.*)\") ",
-              "format": "table",
-              "instant": true,
-              "interval": "",
-              "legendFormat": "",
-              "refId": "A"
-            }
-          ],
-          "title": "SnapMirror (local and remote) Protected by",
-          "transformations": [
-            {
-              "id": "filterFieldsByName",
-              "options": {
-                "include": {
-                  "names": [
-                    "destination_volume",
-                    "local",
-                    "protectedBy",
-                    "source_volume"
-                  ]
+          },
+          "decimals": 0,
+          "mappings": []
+        },
+        "overrides": [
+          {
+            "matcher": {
+              "id": "byName",
+              "options": "Volume Snapmirror"
+            },
+            "properties": [
+              {
+                "id": "color",
+                "value": {
+                  "fixedColor": "green",
+                  "mode": "fixed"
                 }
               }
-<<<<<<< HEAD
-            },
-            {
-              "id": "organize",
-              "options": {
-                "excludeByName": {
-                  "cluster": true,
-                  "destination_vserver": true,
-                  "protectedBy": false,
-                  "source_cluster": true,
-                  "source_vserver": true
-                },
-                "indexByName": {
-                  "destination_volume": 1,
-                  "protectedBy": 2,
-                  "source_volume": 0
-                },
-                "renameByName": {
-                  "destination_volume": "Destination Volume",
-                  "local": "Local/Remote",
-                  "protectedBy": "Protected By",
-                  "source_volume": "Source Volume"
+            ]
+          },
+          {
+            "matcher": {
+              "id": "byName",
+              "options": "Unprotected"
+            },
+            "properties": [
+              {
+                "id": "color",
+                "value": {
+                  "fixedColor": "yellow",
+                  "mode": "fixed"
                 }
               }
-            }
-=======
             ]
           }
         ]
@@ -3400,181 +2175,78 @@
         "reduceOptions": {
           "calcs": [
             "last"
->>>>>>> 3242fdd0
           ],
-          "type": "table"
-        },
-        {
-          "datasource": "${DS_PROMETHEUS}",
-          "fieldConfig": {
-            "defaults": {
-              "color": {
-                "fixedColor": "transparent",
-                "mode": "fixed"
-              },
-              "custom": {
-                "align": "left",
-                "displayMode": "auto",
-                "filterable": false
-              },
-              "mappings": [],
-              "thresholds": {
-                "mode": "absolute",
-                "steps": [
-                  {
-                    "color": "green",
-                    "value": null
-                  }
-                ]
-              }
-            },
-            "overrides": [
-              {
-                "matcher": {
-                  "id": "byName",
-                  "options": "Lag Duration Bucket"
-                },
-                "properties": [
-                  {
-                    "id": "custom.filterable",
-                    "value": true
-                  },
-                  {
-                    "id": "mappings",
-                    "value": [
-                      {
-                        "options": {
-                          "from": 1,
-                          "result": {
-                            "index": 0,
-                            "text": "<= 15 Minutes"
-                          },
-                          "to": 900
-                        },
-                        "type": "range"
-                      },
-                      {
-                        "options": {
-                          "from": 901,
-                          "result": {
-                            "index": 1,
-                            "text": "16-30 Minutes"
-                          },
-                          "to": 1800
-                        },
-                        "type": "range"
-                      },
-                      {
-                        "options": {
-                          "from": 1801,
-                          "result": {
-                            "index": 2,
-                            "text": "31-60 Minutes"
-                          },
-                          "to": 3600
-                        },
-                        "type": "range"
-                      },
-                      {
-                        "options": {
-                          "from": 3600,
-                          "result": {
-                            "index": 3,
-                            "text": ">60 Minutes"
-                          },
-                          "to": 1e+24
-                        },
-                        "type": "range"
-                      }
-                    ]
-                  },
-                  {
-                    "id": "custom.width",
-                    "value": 190
-                  }
-                ]
-              },
-              {
-                "matcher": {
-                  "id": "byName",
-                  "options": "Source Volume"
-                },
-                "properties": [
-                  {
-                    "id": "displayName",
-                    "value": "Source Volume"
-                  },
-                  {
-                    "id": "custom.width",
-                    "value": 270
-                  }
-                ]
-              },
-              {
-                "matcher": {
-                  "id": "byName",
-                  "options": "Destination Volume"
-                },
-                "properties": [
-                  {
-                    "id": "displayName",
-                    "value": "Destination Volume"
-                  },
-                  {
-                    "id": "custom.width",
-                    "value": 300
-                  }
-                ]
-              },
-              {
-                "matcher": {
-                  "id": "byName",
-                  "options": "Lag Duration (seconds)"
-                },
-                "properties": [
-                  {
-                    "id": "custom.width",
-                    "value": 180
-                  },
-                  {
-                    "id": "unit",
-                    "value": "s"
-                  }
-                ]
-              }
-            ]
-          },
-<<<<<<< HEAD
-          "gridPos": {
-            "h": 13,
-            "w": 12,
-            "x": 12,
-            "y": 57
-          },
-          "id": 127,
-          "options": {
-            "footer": {
-              "fields": "",
-              "reducer": [
-                "sum"
-              ],
-              "show": false
-            },
-            "showHeader": true,
-            "sortBy": []
-          },
-          "pluginVersion": "8.4.11",
-          "targets": [
-            {
-              "exemplar": false,
-              "expr": "snapmirror_lag_time{ source_cluster=~\"$SourceCluster\",source_volume!=\"\"} * on (source_volume, source_vserver, cluster) group_left() label_replace( label_replace(volume_labels{datacenter=~\"$Datacenter\",cluster=~\"$SourceCluster\",volume!~\"MDV.*\",type=\"rw\"}, \"source_volume\", \"$1\", \"volume\", \"(.*)\") , \"source_vserver\", \"$1\", \"svm\", \"(.*)\") > 0",
-              "format": "table",
-              "instant": true,
-              "interval": "",
-              "legendFormat": "",
-              "refId": "A"
-            }
-=======
+          "fields": "",
+          "values": false
+        },
+        "tooltip": {
+          "mode": "single"
+        }
+      },
+      "pluginVersion": "8.1.2",
+      "targets": [
+        {
+          "exemplar": true,
+          "expr": "count(group by (source_volume,source_vserver,source_cluster)(snapmirror_labels{source_cluster=~\"$SourceCluster\",protectedBy=~\"volume.*|cg.*\"} * on (source_volume, source_vserver, source_cluster) group_left() label_replace( label_replace( label_replace( volume_labels{datacenter=~\"$Datacenter\", cluster=~\"$SourceCluster\",volume!~\"MDV.*\",type=\"rw\",snapshot_policy!=\"\"}, \"source_volume\", \"$1\", \"volume\", \"(.*)\") , \"source_vserver\", \"$1\", \"svm\", \"(.*)\"), \"source_cluster\", \"$1\", \"cluster\", \"(.*)\") ) unless on (source_volume,source_vserver,source_cluster) snapmirror_labels{source_cluster=~\"$SourceCluster\",protectedBy=\"storage_vm\"} ) or vector (0)",
+          "instant": true,
+          "interval": "",
+          "legendFormat": "Volume Snapmirror",
+          "refId": "A",
+          "format": "time_series"
+        },
+        {
+          "exemplar": true,
+          "expr": "count(group by (source_volume,source_vserver,source_cluster)(snapmirror_labels{source_cluster=~\"$SourceCluster\",protectedBy=\"storage_vm\"} * on (source_volume, source_vserver, source_cluster) group_left() label_replace( label_replace( label_replace( volume_labels{datacenter=~\"$Datacenter\", cluster=~\"$SourceCluster\",volume!~\"MDV.*\",type=\"rw\",snapshot_policy!=\"\"}, \"source_volume\", \"$1\", \"volume\", \"(.*)\") , \"source_vserver\", \"$1\", \"svm\", \"(.*)\"), \"source_cluster\", \"$1\", \"cluster\", \"(.*)\") ) unless on (source_volume,source_vserver,source_cluster) snapmirror_labels{source_cluster=~\"$SourceCluster\",protectedBy=\"volume\"} ) or vector (0)",
+          "hide": false,
+          "instant": true,
+          "interval": "",
+          "legendFormat": "Storage VM Snapmirror",
+          "refId": "B",
+          "format": "time_series"
+        },
+        {
+          "exemplar": true,
+          "expr": "count(group by (source_volume,source_vserver,source_cluster) (snapmirror_labels{source_cluster=~\"$SourceCluster\",protectedBy=\"volume\"}) * on(source_volume,source_vserver,source_cluster) group_left() group by (source_volume,source_vserver,source_cluster) (snapmirror_labels{source_cluster=~\"$SourceCluster\",protectedBy=\"storage_vm\"} )) or vector (0)",
+          "hide": false,
+          "interval": "",
+          "legendFormat": "Volume and Storage VM Snapmirror",
+          "refId": "C",
+          "format": "time_series"
+        },
+        {
+          "exemplar": true,
+          "expr": "count(volume_labels{datacenter=~\"$Datacenter\", cluster=~\"$SourceCluster\",volume!~\"MDV.*\",type=\"rw\",snapshot_policy!=\"\"} unless on (volume,svm)  label_replace( label_replace( snapmirror_labels{source_cluster=~\"$SourceCluster\",relationship_id!=\"\"} , \"volume\", \"$1\", \"source_volume\", \"(.*)\") , \"svm\", \"$1\", \"source_vserver\", \"(.*)\") unless on (volume,svm)  label_replace( label_replace( snapmirror_labels{source_cluster=~\"$SourceCluster\",relationship_id!=\"\"} , \"volume\", \"$1\", \"destination_volume\", \"(.*)\") , \"svm\", \"$1\", \"destination_vserver\", \"(.*)\") ) or vector (0)",
+          "hide": false,
+          "interval": "",
+          "legendFormat": "Unprotected",
+          "refId": "D",
+          "format": "time_series"
+        }
+      ],
+      "title": "Protected By Status",
+      "transformations": [],
+      "type": "piechart"
+    },
+    {
+      "cacheTimeout": null,
+      "datasource": "${DS_PROMETHEUS}",
+      "description": "",
+      "fieldConfig": {
+        "defaults": {
+          "color": {
+            "mode": "thresholds"
+          },
+          "mappings": [],
+          "noValue": "0",
+          "thresholds": {
+            "mode": "absolute",
+            "steps": [
+              {
+                "color": "semi-dark-green",
+                "value": null
+              }
+            ]
+          },
           "unit": "short"
         },
         "overrides": []
@@ -3595,119 +2267,52 @@
         "reduceOptions": {
           "calcs": [
             "last"
->>>>>>> 3242fdd0
           ],
-          "title": "Volume Relationships Experiencing Lag",
-          "transformations": [
-            {
-              "id": "filterFieldsByName",
-              "options": {
-                "include": {
-                  "names": [
-                    "destination_volume",
-                    "source_volume",
-                    "Value"
-                  ]
-                }
-              }
-            },
-            {
-              "id": "organize",
-              "options": {
-                "excludeByName": {},
-                "indexByName": {
-                  "Value": 4,
-                  "destination_volume": 2,
-                  "destination_vserver": 3,
-                  "source_volume": 0,
-                  "source_vserver": 1
-                },
-                "renameByName": {
-                  "Value": "Lag Duration (seconds)",
-                  "destination_volume": "Destination Volume",
-                  "destination_vserver": "Destination SVM",
-                  "source_volume": "Source Volume",
-                  "source_vserver": "Source SVM",
-                  "volume": ""
-                }
-              }
-            },
-            {
-              "id": "calculateField",
-              "options": {
-                "alias": "Lag Duration Bucket",
-                "mode": "reduceRow",
-                "reduce": {
-                  "include": [
-                    "Lag Duration (seconds)"
-                  ],
-                  "reducer": "last"
-                },
-                "replaceFields": false
-              }
-            }
-          ],
-          "type": "table"
-        },
-        {
-          "datasource": "${DS_PROMETHEUS}",
-          "description": "",
-          "fieldConfig": {
-            "defaults": {
-              "color": {
-                "fixedColor": "transparent",
-                "mode": "fixed"
-              },
-              "custom": {
-                "align": "left",
-                "displayMode": "auto",
-                "filterable": false
-              },
-              "mappings": [],
-              "thresholds": {
-                "mode": "absolute",
-                "steps": [
-                  {
-                    "color": "green",
-                    "value": null
-                  }
-                ]
-              }
-            },
-            "overrides": []
-          },
-<<<<<<< HEAD
-          "gridPos": {
-            "h": 13,
-            "w": 12,
-            "x": 0,
-            "y": 70
-          },
-          "id": 133,
-          "options": {
-            "footer": {
-              "fields": "",
-              "reducer": [
-                "sum"
-              ],
-              "show": false
-            },
-            "showHeader": true,
-            "sortBy": []
-          },
-          "pluginVersion": "8.4.11",
-          "targets": [
-            {
-              "exemplar": false,
-              "expr": "volume_labels{datacenter=~\"$Datacenter\", cluster=~\"$SourceCluster\",volume!~\"MDV.*\",type=\"rw\",snapshot_policy!=\"\"} unless on (volume,svm)  label_replace( label_replace( snapmirror_labels{source_cluster=~\"$SourceCluster\",relationship_id!=\"\"} , \"volume\", \"$1\", \"source_volume\", \"(.*)\") , \"svm\", \"$1\", \"source_vserver\", \"(.*)\") unless on (volume,svm)  label_replace( label_replace( snapmirror_labels{source_cluster=~\"$SourceCluster\",relationship_id!=\"\"} , \"volume\", \"$1\", \"destination_volume\", \"(.*)\") , \"svm\", \"$1\", \"destination_vserver\", \"(.*)\") ",
-              "format": "table",
-              "hide": false,
-              "instant": true,
-              "interval": "",
-              "legendFormat": "",
-              "refId": "A"
-            }
-=======
+          "fields": "",
+          "values": false
+        },
+        "text": {},
+        "textMode": "auto"
+      },
+      "pluginVersion": "8.1.2",
+      "targets": [
+        {
+          "exemplar": true,
+          "expr": "count(group by (source_volume,source_vserver,source_cluster)(snapmirror_labels{source_cluster=~\"$SourceCluster\",protectedBy=~\"volume.*|cg.*\"} * on (source_volume, source_vserver, source_cluster) group_left() label_replace( label_replace( label_replace( volume_labels{datacenter=~\"$Datacenter\", cluster=~\"$SourceCluster\",volume!~\"MDV.*\",type=\"rw\",snapshot_policy!=\"\"}, \"source_volume\", \"$1\", \"volume\", \"(.*)\") , \"source_vserver\", \"$1\", \"svm\", \"(.*)\"), \"source_cluster\", \"$1\", \"cluster\", \"(.*)\") ) unless on (source_volume,source_vserver,source_cluster) snapmirror_labels{source_cluster=~\"$SourceCluster\",protectedBy=\"storage_vm\"} ) or vector (0)",
+          "format": "table",
+          "hide": false,
+          "instant": true,
+          "interval": "",
+          "intervalFactor": 1,
+          "legendFormat": "",
+          "refId": "A"
+        }
+      ],
+      "timeFrom": null,
+      "timeShift": null,
+      "title": "Volume Snapmirror",
+      "type": "stat"
+    },
+    {
+      "cacheTimeout": null,
+      "datasource": "${DS_PROMETHEUS}",
+      "description": "",
+      "fieldConfig": {
+        "defaults": {
+          "color": {
+            "mode": "thresholds"
+          },
+          "mappings": [],
+          "noValue": "0",
+          "thresholds": {
+            "mode": "absolute",
+            "steps": [
+              {
+                "color": "semi-dark-blue",
+                "value": null
+              }
+            ]
+          },
           "unit": "short"
         },
         "overrides": []
@@ -3728,152 +2333,71 @@
         "reduceOptions": {
           "calcs": [
             "last"
->>>>>>> 3242fdd0
           ],
-          "title": "Unprotected Volumes",
-          "transformations": [
-            {
-              "id": "filterFieldsByName",
-              "options": {
-                "include": {
-                  "names": [
-                    "cluster",
-                    "svm",
-                    "volume"
-                  ]
+          "fields": "",
+          "values": false
+        },
+        "text": {},
+        "textMode": "auto"
+      },
+      "pluginVersion": "8.1.2",
+      "targets": [
+        {
+          "exemplar": true,
+          "expr": "count(group by (source_volume,source_vserver,source_cluster) (snapmirror_labels{source_cluster=~\"$SourceCluster\",protectedBy=\"volume\"}) * on(source_volume,source_vserver,source_cluster) group_left() group by (source_volume,source_vserver,source_cluster) (snapmirror_labels{source_cluster=~\"$SourceCluster\",protectedBy=\"storage_vm\"} )) or vector (0)",
+          "format": "table",
+          "hide": false,
+          "instant": true,
+          "interval": "",
+          "intervalFactor": 1,
+          "legendFormat": "",
+          "refId": "A"
+        }
+      ],
+      "timeFrom": null,
+      "timeShift": null,
+      "title": "Volume & Storage VM Snapmirror",
+      "type": "stat"
+    },
+    {
+      "datasource": "${DS_PROMETHEUS}",
+      "description": "Volume Relationships Experiencing Lag",
+      "fieldConfig": {
+        "defaults": {
+          "color": {
+            "mode": "palette-classic"
+          },
+          "custom": {
+            "hideFrom": {
+              "legend": false,
+              "tooltip": false,
+              "viz": false
+            }
+          },
+          "decimals": 0,
+          "mappings": []
+        },
+        "overrides": [
+          {
+            "matcher": {
+              "id": "byName",
+              "options": "Volume Snapmirror"
+            },
+            "properties": [
+              {
+                "id": "color",
+                "value": {
+                  "fixedColor": "green",
+                  "mode": "fixed"
                 }
               }
-            },
-            {
-              "id": "organize",
-              "options": {
-                "excludeByName": {},
-                "indexByName": {
-                  "cluster": 2,
-                  "svm": 1,
-                  "volume": 0
-                },
-                "renameByName": {
-                  "cluster": "Cluster",
-                  "svm": "SVM",
-                  "volume": "Volume"
-                }
-              }
-            }
-          ],
-          "type": "table"
-        }
-      ],
-      "title": "SnapMirror Data Protection Overview per Cluster",
-      "type": "row"
-    },
-    {
-      "collapsed": true,
-      "datasource": "${DS_PROMETHEUS}",
-      "gridPos": {
-        "h": 1,
-        "w": 24,
-        "x": 0,
-        "y": 83
-      },
-      "id": 42,
-      "panels": [
-        {
-          "datasource": "${DS_PROMETHEUS}",
-          "description": "",
-          "fieldConfig": {
-            "defaults": {
-              "color": {
-                "mode": "palette-classic"
-              },
-              "custom": {
-                "hideFrom": {
-                  "legend": false,
-                  "tooltip": false,
-                  "viz": false
-                }
-              },
-              "decimals": 0,
-              "mappings": []
-            },
-            "overrides": []
-          },
-          "gridPos": {
-            "h": 12,
-            "w": 5,
-            "x": 0,
-            "y": 84
-          },
-          "id": 128,
-          "options": {
-            "legend": {
-              "displayMode": "hidden",
-              "placement": "right",
-              "values": [
-                "value"
-              ]
-            },
-            "pieType": "donut",
-            "reduceOptions": {
-              "calcs": [
-                "last"
-              ],
-              "fields": "",
-              "values": false
-            },
-            "tooltip": {
-              "mode": "single",
-              "sort": "none"
-            }
-          },
-          "pluginVersion": "8.1.2",
-          "targets": [
-            {
-              "exemplar": true,
-              "expr": "count(snapmirror_labels{source_cluster=~\"$SourceCluster\", derived_relationship_type=\"extended_data_protection\"} * on (source_volume, source_vserver, source_cluster) group_left() label_replace( label_replace( label_replace( volume_labels{datacenter=~\"$Datacenter\", cluster=~\"$SourceCluster\",volume!~\"MDV.*\",type=\"rw\"}, \"source_volume\", \"$1\", \"volume\", \"(.*)\") , \"source_vserver\", \"$1\", \"svm\", \"(.*)\"), \"source_cluster\", \"$1\", \"cluster\", \"(.*)\") )",
-              "instant": true,
-              "interval": "",
-              "legendFormat": "Asynchronous Mirror",
-              "refId": "A"
-            },
-<<<<<<< HEAD
-            {
-              "exemplar": true,
-              "expr": "count(snapmirror_labels{source_cluster=~\"$SourceCluster\", derived_relationship_type=\"mirror_vault\"} * on (source_volume, source_vserver, source_cluster) group_left() label_replace( label_replace( label_replace( volume_labels{datacenter=~\"$Datacenter\", cluster=~\"$SourceCluster\",volume!~\"MDV.*\",type=\"rw\"}, \"source_volume\", \"$1\", \"volume\", \"(.*)\") , \"source_vserver\", \"$1\", \"svm\", \"(.*)\"), \"source_cluster\", \"$1\", \"cluster\", \"(.*)\") )",
-              "hide": false,
-              "instant": true,
-              "interval": "",
-              "legendFormat": "Asynchronous Mirror and Vault",
-              "refId": "B"
-            },
-            {
-              "exemplar": true,
-              "expr": "count(snapmirror_labels{source_cluster=~\"$SourceCluster\", derived_relationship_type=\"vault\"} * on (source_volume, source_vserver, source_cluster) group_left() label_replace( label_replace( label_replace( volume_labels{datacenter=~\"$Datacenter\", cluster=~\"$SourceCluster\",volume!~\"MDV.*\",type=\"rw\"}, \"source_volume\", \"$1\", \"volume\", \"(.*)\") , \"source_vserver\", \"$1\", \"svm\", \"(.*)\"), \"source_cluster\", \"$1\", \"cluster\", \"(.*)\") )",
-              "hide": false,
-              "instant": true,
-              "interval": "",
-              "legendFormat": "Asynchronous Vault",
-              "refId": "C"
-            },
-            {
-              "exemplar": true,
-              "expr": "count(snapmirror_labels{source_cluster=~\"$SourceCluster\", derived_relationship_type=\"sync_mirror_strict\"} * on (source_volume, source_vserver, source_cluster) group_left() label_replace( label_replace( label_replace( volume_labels{datacenter=~\"$Datacenter\", cluster=~\"$SourceCluster\",volume!~\"MDV.*\",type=\"rw\"}, \"source_volume\", \"$1\", \"volume\", \"(.*)\") , \"source_vserver\", \"$1\", \"svm\", \"(.*)\"), \"source_cluster\", \"$1\", \"cluster\", \"(.*)\") )",
-              "hide": false,
-              "instant": true,
-              "interval": "",
-              "legendFormat": "StrictSync",
-              "refId": "D"
-            },
-            {
-              "exemplar": true,
-              "expr": "count(snapmirror_labels{source_cluster=~\"$SourceCluster\", derived_relationship_type=\"sync_mirror\"} * on (source_volume, source_vserver, source_cluster) group_left() label_replace( label_replace( label_replace( volume_labels{datacenter=~\"$Datacenter\", cluster=~\"$SourceCluster\",volume!~\"MDV.*\",type=\"rw\"}, \"source_volume\", \"$1\", \"volume\", \"(.*)\") , \"source_vserver\", \"$1\", \"svm\", \"(.*)\"), \"source_cluster\", \"$1\", \"cluster\", \"(.*)\") )",
-              "hide": false,
-              "instant": true,
-              "interval": "",
-              "legendFormat": "Sync",
-              "refId": "E"
-            }
-=======
+            ]
+          },
+          {
+            "matcher": {
+              "id": "byName",
+              "options": "Unprotected"
+            },
             "properties": [
               {
                 "id": "color",
@@ -3905,306 +2429,76 @@
         "reduceOptions": {
           "calcs": [
             "last"
->>>>>>> 3242fdd0
           ],
-          "title": "Volume relationship count by relationship type",
-          "transformations": [],
-          "type": "piechart"
-        },
-        {
-          "datasource": "${DS_PROMETHEUS}",
-          "description": "",
-          "fieldConfig": {
-            "defaults": {
-              "color": {
-                "mode": "thresholds"
-              },
-              "mappings": [],
-              "noValue": "0",
-              "thresholds": {
-                "mode": "absolute",
-                "steps": [
-                  {
-                    "color": "rgb(31, 176, 196)",
-                    "value": null
-                  }
-                ]
-              },
-              "unit": "short"
-            },
-            "overrides": []
-          },
-          "gridPos": {
-            "h": 6,
-            "w": 3,
-            "x": 5,
-            "y": 84
-          },
-          "id": 109,
-          "links": [],
-          "options": {
-            "colorMode": "value",
-            "graphMode": "none",
-            "justifyMode": "center",
-            "orientation": "horizontal",
-            "reduceOptions": {
-              "calcs": [
-                "lastNotNull"
-              ],
-              "fields": "",
-              "values": false
-            },
-            "text": {},
-            "textMode": "auto"
-          },
-          "pluginVersion": "8.4.11",
-          "targets": [
-            {
-              "exemplar": true,
-              "expr": "count(snapmirror_labels{source_cluster=~\"$SourceCluster\",derived_relationship_type=\"extended_data_protection\"} * on (source_volume, source_vserver, source_cluster) group_left() label_replace( label_replace( label_replace( volume_labels{datacenter=~\"$Datacenter\", cluster=~\"$SourceCluster\",volume!~\"MDV.*\",type=\"rw\"}, \"source_volume\", \"$1\", \"volume\", \"(.*)\") , \"source_vserver\", \"$1\", \"svm\", \"(.*)\"), \"source_cluster\", \"$1\", \"cluster\", \"(.*)\") )",
-              "format": "table",
-              "hide": false,
-              "instant": true,
-              "interval": "",
-              "intervalFactor": 1,
-              "legendFormat": "",
-              "refId": "A"
-            }
-          ],
-          "title": "Asynchronous Mirror",
-          "type": "stat"
-        },
-        {
-          "datasource": "${DS_PROMETHEUS}",
-          "description": "",
-          "fieldConfig": {
-            "defaults": {
-              "color": {
-                "mode": "thresholds"
-              },
-              "mappings": [],
-              "noValue": "0",
-              "thresholds": {
-                "mode": "absolute",
-                "steps": [
-                  {
-                    "color": "rgb(31, 176, 196)",
-                    "value": null
-                  }
-                ]
-              },
-              "unit": "short"
-            },
-            "overrides": []
-          },
-          "gridPos": {
-            "h": 6,
-            "w": 3,
-            "x": 8,
-            "y": 84
-          },
-          "id": 110,
-          "links": [],
-          "options": {
-            "colorMode": "value",
-            "graphMode": "none",
-            "justifyMode": "center",
-            "orientation": "horizontal",
-            "reduceOptions": {
-              "calcs": [
-                "lastNotNull"
-              ],
-              "fields": "",
-              "values": false
-            },
-            "text": {},
-            "textMode": "auto"
-          },
-          "pluginVersion": "8.4.11",
-          "targets": [
-            {
-              "exemplar": true,
-              "expr": "count(snapmirror_labels{source_cluster=~\"$SourceCluster\",derived_relationship_type=\"mirror_vault\"} * on (source_volume, source_vserver, source_cluster) group_left() label_replace( label_replace( label_replace( volume_labels{datacenter=~\"$Datacenter\", cluster=~\"$SourceCluster\",volume!~\"MDV.*\",type=\"rw\"}, \"source_volume\", \"$1\", \"volume\", \"(.*)\") , \"source_vserver\", \"$1\", \"svm\", \"(.*)\"), \"source_cluster\", \"$1\", \"cluster\", \"(.*)\") )",
-              "format": "time_series",
-              "hide": false,
-              "instant": true,
-              "interval": "",
-              "intervalFactor": 1,
-              "legendFormat": "",
-              "refId": "A"
-            }
-          ],
-          "title": "Asynchronous Mirror and Vault",
-          "type": "stat"
-        },
-        {
-          "datasource": "${DS_PROMETHEUS}",
-          "description": "",
-          "fieldConfig": {
-            "defaults": {
-              "color": {
-                "mode": "thresholds"
-              },
-              "mappings": [],
-              "noValue": "0",
-              "thresholds": {
-                "mode": "absolute",
-                "steps": [
-                  {
-                    "color": "rgb(31, 176, 196)",
-                    "value": null
-                  }
-                ]
-              },
-              "unit": "short"
-            },
-            "overrides": []
-          },
-          "gridPos": {
-            "h": 6,
-            "w": 3,
-            "x": 11,
-            "y": 84
-          },
-          "id": 111,
-          "links": [],
-          "options": {
-            "colorMode": "value",
-            "graphMode": "none",
-            "justifyMode": "center",
-            "orientation": "horizontal",
-            "reduceOptions": {
-              "calcs": [
-                "lastNotNull"
-              ],
-              "fields": "",
-              "values": false
-            },
-            "text": {},
-            "textMode": "auto"
-          },
-          "pluginVersion": "8.4.11",
-          "targets": [
-            {
-              "exemplar": true,
-              "expr": "count(snapmirror_labels{source_cluster=~\"$SourceCluster\",derived_relationship_type=\"vault\"} * on (source_volume, source_vserver, source_cluster) group_left() label_replace( label_replace( label_replace( volume_labels{datacenter=~\"$Datacenter\", cluster=~\"$SourceCluster\",volume!~\"MDV.*\",type=\"rw\"}, \"source_volume\", \"$1\", \"volume\", \"(.*)\") , \"source_vserver\", \"$1\", \"svm\", \"(.*)\"), \"source_cluster\", \"$1\", \"cluster\", \"(.*)\") )",
-              "format": "time_series",
-              "hide": false,
-              "instant": true,
-              "interval": "",
-              "intervalFactor": 1,
-              "legendFormat": "",
-              "refId": "A"
-            }
-          ],
-          "title": "Asynchronous Vault",
-          "type": "stat"
-        },
-        {
-          "datasource": "${DS_PROMETHEUS}",
-          "description": "",
-          "fieldConfig": {
-            "defaults": {
-              "color": {
-                "mode": "palette-classic"
-              },
-              "custom": {
-                "hideFrom": {
-                  "legend": false,
-                  "tooltip": false,
-                  "viz": false
-                }
-              },
-              "decimals": 0,
-              "mappings": []
-            },
-            "overrides": [
-              {
-                "matcher": {
-                  "id": "byName",
-                  "options": "Healthy"
-                },
-                "properties": [
-                  {
-                    "id": "color",
-                    "value": {
-                      "fixedColor": "green",
-                      "mode": "fixed"
-                    }
-                  }
-                ]
-              },
-              {
-                "matcher": {
-                  "id": "byName",
-                  "options": "Unhealthy"
-                },
-                "properties": [
-                  {
-                    "id": "color",
-                    "value": {
-                      "fixedColor": "dark-yellow",
-                      "mode": "fixed"
-                    }
-                  }
-                ]
-              }
-            ]
-          },
-<<<<<<< HEAD
-          "gridPos": {
-            "h": 12,
-            "w": 5,
-            "x": 14,
-            "y": 84
-          },
-          "id": 130,
-          "options": {
-            "legend": {
-              "displayMode": "hidden",
-              "placement": "right",
-              "values": [
-                "value"
-              ]
-            },
-            "pieType": "donut",
-            "reduceOptions": {
-              "calcs": [
-                "last"
-              ],
-              "fields": "",
-              "values": false
-            },
-            "tooltip": {
-              "mode": "single",
-              "sort": "none"
-            }
-          },
-          "pluginVersion": "8.1.2",
-          "targets": [
-            {
-              "exemplar": true,
-              "expr": "count((snapmirror_labels{source_cluster=~\"$SourceCluster\", healthy=\"true\",relationship_id!=\"\"} * on (source_volume, source_vserver, source_cluster) group_left() label_replace( label_replace( label_replace( volume_labels{datacenter=~\"$Datacenter\", cluster=~\"$SourceCluster\",volume!~\"MDV.*\", type=\"rw\"}, \"source_volume\", \"$1\", \"volume\", \"(.*)\") , \"source_vserver\", \"$1\", \"svm\", \"(.*)\"), \"source_cluster\", \"$1\", \"cluster\", \"(.*)\") )) or vector (0)",
-              "format": "time_series",
-              "instant": true,
-              "interval": "",
-              "legendFormat": "Healthy",
-              "refId": "A"
-            },
-            {
-              "exemplar": true,
-              "expr": "count(group by (source_volume,source_vserver,source_cluster)(snapmirror_labels{source_cluster=~\"$SourceCluster\", healthy=\"false\",relationship_id!=\"\"} * on (source_volume, source_vserver, source_cluster) group_left() label_replace( label_replace( label_replace( volume_labels{datacenter=~\"$Datacenter\", cluster=~\"$SourceCluster\",volume!~\"MDV.*\", type=\"rw\"}, \"source_volume\", \"$1\", \"volume\", \"(.*)\") , \"source_vserver\", \"$1\", \"svm\", \"(.*)\"), \"source_cluster\", \"$1\", \"cluster\", \"(.*)\") ) ) or vector (0)",
-              "format": "time_series",
-              "hide": false,
-              "instant": true,
-              "interval": "",
-              "legendFormat": "Unhealthy",
-              "refId": "B"
-            }
-          ],
-          "title": "Volume relationship count by relationship health",
-          "type": "piechart"
-=======
+          "fields": "",
+          "values": false
+        },
+        "tooltip": {
+          "mode": "single"
+        }
+      },
+      "pluginVersion": "8.1.2",
+      "targets": [
+        {
+          "exemplar": true,
+          "expr": "count((1 \u003c snapmirror_lag_time{source_cluster=~\"$SourceCluster\", source_volume!=\"\"} * on (source_volume, source_vserver, cluster) group_left() label_replace( label_replace(volume_labels{datacenter=~\"$Datacenter\",cluster=~\"$SourceCluster\",volume!~\"MDV.*\",type=\"rw\"}, \"source_volume\", \"$1\", \"volume\", \"(.*)\") , \"source_vserver\", \"$1\", \"svm\", \"(.*)\")  \u003c= 900))",
+          "instant": true,
+          "interval": "",
+          "legendFormat": "<=15 minutes",
+          "refId": "A"
+        },
+        {
+          "exemplar": true,
+          "expr": "count((900 \u003c snapmirror_lag_time{source_cluster=~\"$SourceCluster\", source_volume!=\"\"} * on (source_volume, source_vserver, cluster) group_left() label_replace( label_replace(volume_labels{datacenter=~\"$Datacenter\",cluster=~\"$SourceCluster\",volume!~\"MDV.*\",type=\"rw\"}, \"source_volume\", \"$1\", \"volume\", \"(.*)\") , \"source_vserver\", \"$1\", \"svm\", \"(.*)\")  \u003c= 1800))",
+          "hide": false,
+          "instant": true,
+          "interval": "",
+          "legendFormat": "16-30 minutes",
+          "refId": "B"
+        },
+        {
+          "exemplar": true,
+          "expr": "count((1800 \u003c snapmirror_lag_time{source_cluster=~\"$SourceCluster\", source_volume!=\"\"} * on (source_volume, source_vserver, cluster) group_left() label_replace( label_replace(volume_labels{datacenter=~\"$Datacenter\",cluster=~\"$SourceCluster\",volume!~\"MDV.*\",type=\"rw\"}, \"source_volume\", \"$1\", \"volume\", \"(.*)\") , \"source_vserver\", \"$1\", \"svm\", \"(.*)\")  \u003c= 3600))",
+          "hide": false,
+          "instant": true,
+          "interval": "",
+          "legendFormat": "31-60 minutes",
+          "refId": "C"
+        },
+        {
+          "exemplar": true,
+          "expr": "count((snapmirror_lag_time{ source_cluster=~\"$SourceCluster\",source_volume!=\"\"} * on (source_volume, source_vserver, cluster) group_left() label_replace( label_replace(volume_labels{datacenter=~\"$Datacenter\",cluster=~\"$SourceCluster\",volume!~\"MDV.*\",type=\"rw\"}, \"source_volume\", \"$1\", \"volume\", \"(.*)\") , \"source_vserver\", \"$1\", \"svm\", \"(.*)\") \u003e 3600))",
+          "hide": false,
+          "instant": true,
+          "interval": "",
+          "legendFormat": ">= 60 minutes",
+          "refId": "D"
+        }
+      ],
+      "title": "Lag Status",
+      "transformations": [],
+      "type": "piechart"
+    },
+    {
+      "cacheTimeout": null,
+      "datasource": "${DS_PROMETHEUS}",
+      "description": "",
+      "fieldConfig": {
+        "defaults": {
+          "color": {
+            "mode": "thresholds"
+          },
+          "mappings": [],
+          "noValue": "0",
+          "thresholds": {
+            "mode": "absolute",
+            "steps": [
+              {
+                "color": "rgb(31, 176, 196)",
+                "value": null
+              }
+            ]
+          },
           "unit": "short"
         },
         "overrides": []
@@ -5470,38 +3764,41 @@
           "legendFormat": "Healthy",
           "refId": "A",
           "format": "time_series"
->>>>>>> 3242fdd0
-        },
-        {
-          "datasource": "${DS_PROMETHEUS}",
-          "description": "",
-          "fieldConfig": {
-            "defaults": {
-              "color": {
-                "mode": "thresholds"
-              },
-              "mappings": [],
-              "noValue": "0",
-              "thresholds": {
-                "mode": "absolute",
-                "steps": [
-                  {
-                    "color": "semi-dark-green",
-                    "value": null
-                  }
-                ]
-              },
-              "unit": "short"
-            },
-            "overrides": []
-          },
-<<<<<<< HEAD
-          "gridPos": {
-            "h": 6,
-            "w": 5,
-            "x": 19,
-            "y": 84
-=======
+        },
+        {
+          "exemplar": true,
+          "expr": "count(group by (source_volume,source_vserver,source_cluster)(snapmirror_labels{source_cluster=~\"$SourceCluster\", healthy=\"false\",relationship_id!=\"\"} * on (source_volume, source_vserver, source_cluster) group_left() label_replace( label_replace( label_replace( volume_labels{datacenter=~\"$Datacenter\", cluster=~\"$SourceCluster\",volume!~\"MDV.*\", type=\"rw\"}, \"source_volume\", \"$1\", \"volume\", \"(.*)\") , \"source_vserver\", \"$1\", \"svm\", \"(.*)\"), \"source_cluster\", \"$1\", \"cluster\", \"(.*)\") ) ) or vector (0)",
+          "hide": false,
+          "instant": true,
+          "interval": "",
+          "legendFormat": "Unhealthy",
+          "refId": "B",
+          "format": "time_series"
+        }
+      ],
+      "title": "Volume relationship count by relationship health",
+      "type": "piechart"
+    },
+    {
+      "cacheTimeout": null,
+      "datasource": "${DS_PROMETHEUS}",
+      "description": "",
+      "fieldConfig": {
+        "defaults": {
+          "color": {
+            "mode": "thresholds"
+          },
+          "mappings": [],
+          "noValue": "0",
+          "thresholds": {
+            "mode": "absolute",
+            "steps": [
+              {
+                "color": "semi-dark-green",
+                "value": null
+              }
+            ]
+          },
           "unit": "short"
         },
         "overrides": []
@@ -5555,39 +3852,18 @@
         "defaults": {
           "color": {
             "mode": "thresholds"
->>>>>>> 3242fdd0
-          },
-          "id": 114,
-          "links": [],
-          "options": {
-            "colorMode": "value",
-            "graphMode": "none",
-            "justifyMode": "center",
-            "orientation": "horizontal",
-            "reduceOptions": {
-              "calcs": [
-                "last"
-              ],
-              "fields": "",
-              "values": false
-            },
-            "text": {},
-            "textMode": "auto"
-          },
-<<<<<<< HEAD
-          "pluginVersion": "8.4.11",
-          "targets": [
-            {
-              "expr": "count((snapmirror_labels{source_cluster=~\"$SourceCluster\",healthy=\"true\",relationship_id!=\"\"} * on (source_volume, source_vserver, source_cluster) group_left() label_replace( label_replace( label_replace( volume_labels{datacenter=~\"$Datacenter\", cluster=~\"$SourceCluster\",volume!~\"MDV.*\", type=\"rw\"}, \"source_volume\", \"$1\", \"volume\", \"(.*)\") , \"source_vserver\", \"$1\", \"svm\", \"(.*)\"), \"source_cluster\", \"$1\", \"cluster\", \"(.*)\") )) or vector (0)",
-              "format": "time_series",
-              "hide": false,
-              "instant": true,
-              "interval": "",
-              "intervalFactor": 1,
-              "legendFormat": "Healthy",
-              "refId": "A"
-            }
-=======
+          },
+          "mappings": [],
+          "noValue": "0",
+          "thresholds": {
+            "mode": "absolute",
+            "steps": [
+              {
+                "color": "rgb(31, 176, 196)",
+                "value": null
+              }
+            ]
+          },
           "unit": "short"
         },
         "overrides": []
@@ -5608,72 +3884,52 @@
         "reduceOptions": {
           "calcs": [
             "lastNotNull"
->>>>>>> 3242fdd0
           ],
-          "title": "Healthy",
-          "type": "stat"
-        },
-        {
-          "datasource": "${DS_PROMETHEUS}",
-          "description": "",
-          "fieldConfig": {
-            "defaults": {
-              "color": {
-                "mode": "thresholds"
-              },
-              "mappings": [],
-              "noValue": "0",
-              "thresholds": {
-                "mode": "absolute",
-                "steps": [
-                  {
-                    "color": "rgb(31, 176, 196)",
-                    "value": null
-                  }
-                ]
-              },
-              "unit": "short"
-            },
-            "overrides": []
-          },
-          "gridPos": {
-            "h": 6,
-            "w": 3,
-            "x": 5,
-            "y": 90
-          },
-<<<<<<< HEAD
-          "id": 113,
-          "links": [],
-          "options": {
-            "colorMode": "value",
-            "graphMode": "none",
-            "justifyMode": "center",
-            "orientation": "horizontal",
-            "reduceOptions": {
-              "calcs": [
-                "lastNotNull"
-              ],
-              "fields": "",
-              "values": false
-            },
-            "text": {},
-            "textMode": "auto"
-          },
-          "pluginVersion": "8.4.11",
-          "targets": [
-            {
-              "exemplar": true,
-              "expr": "count(snapmirror_labels{source_cluster=~\"$SourceCluster\",derived_relationship_type=\"sync_mirror_strict\"} * on (source_volume, source_vserver, source_cluster) group_left() label_replace( label_replace( label_replace( volume_labels{datacenter=~\"$Datacenter\", cluster=~\"$SourceCluster\",volume!~\"MDV.*\",type=\"rw\"}, \"source_volume\", \"$1\", \"volume\", \"(.*)\") , \"source_vserver\", \"$1\", \"svm\", \"(.*)\"), \"source_cluster\", \"$1\", \"cluster\", \"(.*)\") )",
-              "format": "time_series",
-              "hide": false,
-              "instant": true,
-              "interval": "",
-              "intervalFactor": 1,
-              "legendFormat": "",
-              "refId": "A"
-            }
-=======
+          "fields": "",
+          "values": false
+        },
+        "text": {},
+        "textMode": "auto"
+      },
+      "pluginVersion": "8.1.2",
+      "targets": [
+        {
+          "exemplar": true,
+          "expr": "count(snapmirror_labels{source_cluster=~\"$SourceCluster\",derived_relationship_type=\"sync_mirror_strict\"} * on (source_volume, source_vserver, source_cluster) group_left() label_replace( label_replace( label_replace( volume_labels{datacenter=~\"$Datacenter\", cluster=~\"$SourceCluster\",volume!~\"MDV.*\",type=\"rw\"}, \"source_volume\", \"$1\", \"volume\", \"(.*)\") , \"source_vserver\", \"$1\", \"svm\", \"(.*)\"), \"source_cluster\", \"$1\", \"cluster\", \"(.*)\") )",
+          "format": "time_series",
+          "hide": false,
+          "instant": true,
+          "interval": "",
+          "intervalFactor": 1,
+          "legendFormat": "",
+          "refId": "A"
+        }
+      ],
+      "timeFrom": null,
+      "timeShift": null,
+      "title": "StrictSync",
+      "type": "stat"
+    },
+    {
+      "cacheTimeout": null,
+      "datasource": "${DS_PROMETHEUS}",
+      "description": "",
+      "fieldConfig": {
+        "defaults": {
+          "color": {
+            "mode": "thresholds"
+          },
+          "mappings": [],
+          "noValue": "0",
+          "thresholds": {
+            "mode": "absolute",
+            "steps": [
+              {
+                "color": "rgb(31, 176, 196)",
+                "value": null
+              }
+            ]
+          },
           "unit": "short"
         },
         "overrides": []
@@ -5694,72 +3950,52 @@
         "reduceOptions": {
           "calcs": [
             "lastNotNull"
->>>>>>> 3242fdd0
           ],
-          "title": "StrictSync",
-          "type": "stat"
-        },
-        {
-          "datasource": "${DS_PROMETHEUS}",
-          "description": "",
-          "fieldConfig": {
-            "defaults": {
-              "color": {
-                "mode": "thresholds"
-              },
-              "mappings": [],
-              "noValue": "0",
-              "thresholds": {
-                "mode": "absolute",
-                "steps": [
-                  {
-                    "color": "rgb(31, 176, 196)",
-                    "value": null
-                  }
-                ]
-              },
-              "unit": "short"
-            },
-            "overrides": []
-          },
-          "gridPos": {
-            "h": 6,
-            "w": 3,
-            "x": 8,
-            "y": 90
-          },
-<<<<<<< HEAD
-          "id": 112,
-          "links": [],
-          "options": {
-            "colorMode": "value",
-            "graphMode": "none",
-            "justifyMode": "center",
-            "orientation": "horizontal",
-            "reduceOptions": {
-              "calcs": [
-                "lastNotNull"
-              ],
-              "fields": "",
-              "values": false
-            },
-            "text": {},
-            "textMode": "auto"
-          },
-          "pluginVersion": "8.4.11",
-          "targets": [
-            {
-              "exemplar": true,
-              "expr": "count(snapmirror_labels{source_cluster=~\"$SourceCluster\",derived_relationship_type=\"sync_mirror\"} * on (source_volume, source_vserver, source_cluster) group_left() label_replace( label_replace( label_replace( volume_labels{datacenter=~\"$Datacenter\", cluster=~\"$SourceCluster\",volume!~\"MDV.*\",type=\"rw\"}, \"source_volume\", \"$1\", \"volume\", \"(.*)\") , \"source_vserver\", \"$1\", \"svm\", \"(.*)\"), \"source_cluster\", \"$1\", \"cluster\", \"(.*)\") )",
-              "format": "time_series",
-              "hide": false,
-              "instant": true,
-              "interval": "",
-              "intervalFactor": 1,
-              "legendFormat": "",
-              "refId": "A"
-            }
-=======
+          "fields": "",
+          "values": false
+        },
+        "text": {},
+        "textMode": "auto"
+      },
+      "pluginVersion": "8.1.2",
+      "targets": [
+        {
+          "exemplar": true,
+          "expr": "count(snapmirror_labels{source_cluster=~\"$SourceCluster\",derived_relationship_type=\"sync_mirror\"} * on (source_volume, source_vserver, source_cluster) group_left() label_replace( label_replace( label_replace( volume_labels{datacenter=~\"$Datacenter\", cluster=~\"$SourceCluster\",volume!~\"MDV.*\",type=\"rw\"}, \"source_volume\", \"$1\", \"volume\", \"(.*)\") , \"source_vserver\", \"$1\", \"svm\", \"(.*)\"), \"source_cluster\", \"$1\", \"cluster\", \"(.*)\") )",
+          "format": "time_series",
+          "hide": false,
+          "instant": true,
+          "interval": "",
+          "intervalFactor": 1,
+          "legendFormat": "",
+          "refId": "A"
+        }
+      ],
+      "timeFrom": null,
+      "timeShift": null,
+      "title": "Sync",
+      "type": "stat"
+    },
+    {
+      "cacheTimeout": null,
+      "datasource": "${DS_PROMETHEUS}",
+      "description": "",
+      "fieldConfig": {
+        "defaults": {
+          "color": {
+            "mode": "thresholds"
+          },
+          "mappings": [],
+          "noValue": "0",
+          "thresholds": {
+            "mode": "absolute",
+            "steps": [
+              {
+                "color": "dark-yellow",
+                "value": null
+              }
+            ]
+          },
           "unit": "short"
         },
         "overrides": []
@@ -5780,245 +4016,137 @@
         "reduceOptions": {
           "calcs": [
             "last"
->>>>>>> 3242fdd0
           ],
-          "title": "Sync",
-          "type": "stat"
-        },
-        {
-          "datasource": "${DS_PROMETHEUS}",
-          "description": "",
-          "fieldConfig": {
-            "defaults": {
-              "color": {
-                "mode": "thresholds"
+          "fields": "",
+          "values": false
+        },
+        "text": {},
+        "textMode": "auto"
+      },
+      "pluginVersion": "8.1.2",
+      "targets": [
+        {
+          "exemplar": true,
+          "expr": "count(group by (source_volume,source_vserver,source_cluster)(snapmirror_labels{source_cluster=~\"$SourceCluster\", healthy=\"false\",relationship_id!=\"\"} * on (source_volume, source_vserver, source_cluster) group_left() label_replace( label_replace( label_replace( volume_labels{datacenter=~\"$Datacenter\", cluster=~\"$SourceCluster\",volume!~\"MDV.*\", type=\"rw\"}, \"source_volume\", \"$1\", \"volume\", \"(.*)\") , \"source_vserver\", \"$1\", \"svm\", \"(.*)\"), \"source_cluster\", \"$1\", \"cluster\", \"(.*)\") ) ) or vector (0)",
+          "format": "table",
+          "hide": false,
+          "instant": true,
+          "interval": "",
+          "intervalFactor": 1,
+          "legendFormat": "",
+          "refId": "A"
+        }
+      ],
+      "timeFrom": null,
+      "timeShift": null,
+      "title": "Unhealthy",
+      "type": "stat"
+    },
+    {
+      "datasource": "${DS_PROMETHEUS}",
+      "fieldConfig": {
+        "defaults": {
+          "color": {
+            "fixedColor": "transparent",
+            "mode": "fixed"
+          },
+          "custom": {
+            "align": "left",
+            "displayMode": "auto",
+            "filterable": false
+          },
+          "mappings": [],
+          "thresholds": {
+            "mode": "absolute",
+            "steps": [
+              {
+                "color": "green",
+                "value": null
+              }
+            ]
+          }
+        },
+        "overrides": [
+          {
+            "matcher": {
+              "id": "byName",
+              "options": "source_volume"
+            },
+            "properties": [
+              {
+                "id": "displayName",
+                "value": "Source Volume"
               },
-              "mappings": [],
-              "noValue": "0",
-              "thresholds": {
-                "mode": "absolute",
-                "steps": [
+              {
+                "id": "custom.width",
+                "value": 410
+              }
+            ]
+          },
+          {
+            "matcher": {
+              "id": "byName",
+              "options": "derived_relationship_type"
+            },
+            "properties": [
+              {
+                "id": "custom.filterable",
+                "value": true
+              },
+              {
+                "id": "custom.width",
+                "value": 300
+              },
+              {
+                "id": "displayName",
+                "value": "Protection Policy"
+              },
+              {
+                "id": "mappings",
+                "value": [
                   {
-                    "color": "dark-yellow",
-                    "value": null
+                    "options": {
+                      "extended_data_protection": {
+                        "index": 2,
+                        "text": "Asynchronous Mirror"
+                      },
+                      "mirror_vault": {
+                        "index": 0,
+                        "text": "Asynchronous Mirror and Vault"
+                      },
+                      "sync_mirror": {
+                        "index": 1,
+                        "text": "Sync"
+                      },
+                      "sync_mirror_strict": {
+                        "index": 4,
+                        "text": "StrictSync"
+                      },
+                      "vault": {
+                        "index": 3,
+                        "text": "Asynchronous Vault"
+                      }
+                    },
+                    "type": "value"
                   }
                 ]
+              }
+            ]
+          },
+          {
+            "matcher": {
+              "id": "byName",
+              "options": "destination_volume"
+            },
+            "properties": [
+              {
+                "id": "custom.width",
+                "value": 410
               },
-              "unit": "short"
-            },
-            "overrides": []
-          },
-          "gridPos": {
-            "h": 6,
-            "w": 5,
-            "x": 19,
-            "y": 90
-          },
-          "id": 115,
-          "links": [],
-          "options": {
-            "colorMode": "value",
-            "graphMode": "none",
-            "justifyMode": "center",
-            "orientation": "horizontal",
-            "reduceOptions": {
-              "calcs": [
-                "last"
-              ],
-              "fields": "",
-              "values": false
-            },
-            "text": {},
-            "textMode": "auto"
-          },
-          "pluginVersion": "8.4.11",
-          "targets": [
-            {
-              "exemplar": true,
-              "expr": "count(group by (source_volume,source_vserver,source_cluster)(snapmirror_labels{source_cluster=~\"$SourceCluster\", healthy=\"false\",relationship_id!=\"\"} * on (source_volume, source_vserver, source_cluster) group_left() label_replace( label_replace( label_replace( volume_labels{datacenter=~\"$Datacenter\", cluster=~\"$SourceCluster\",volume!~\"MDV.*\", type=\"rw\"}, \"source_volume\", \"$1\", \"volume\", \"(.*)\") , \"source_vserver\", \"$1\", \"svm\", \"(.*)\"), \"source_cluster\", \"$1\", \"cluster\", \"(.*)\") ) ) or vector (0)",
-              "format": "table",
-              "hide": false,
-              "instant": true,
-              "interval": "",
-              "intervalFactor": 1,
-              "legendFormat": "",
-              "refId": "A"
-            }
-          ],
-          "title": "Unhealthy",
-          "type": "stat"
-        },
-        {
-          "datasource": "${DS_PROMETHEUS}",
-          "fieldConfig": {
-            "defaults": {
-              "color": {
-                "fixedColor": "transparent",
-                "mode": "fixed"
-              },
-              "custom": {
-                "align": "left",
-                "displayMode": "auto",
-                "filterable": false
-              },
-              "mappings": [],
-              "thresholds": {
-                "mode": "absolute",
-                "steps": [
-                  {
-                    "color": "green",
-                    "value": null
-                  }
-                ]
-              }
-            },
-            "overrides": [
-              {
-                "matcher": {
-                  "id": "byName",
-                  "options": "source_volume"
-                },
-                "properties": [
-                  {
-                    "id": "displayName",
-                    "value": "Source Volume"
-                  },
-                  {
-                    "id": "custom.width",
-                    "value": 410
-                  }
-                ]
-              },
-              {
-                "matcher": {
-                  "id": "byName",
-                  "options": "derived_relationship_type"
-                },
-                "properties": [
-                  {
-                    "id": "custom.filterable",
-                    "value": true
-                  },
-                  {
-                    "id": "custom.width",
-                    "value": 300
-                  },
-                  {
-                    "id": "displayName",
-                    "value": "Protection Policy"
-                  },
-                  {
-                    "id": "mappings",
-                    "value": [
-                      {
-                        "options": {
-                          "extended_data_protection": {
-                            "index": 2,
-                            "text": "Asynchronous Mirror"
-                          },
-                          "mirror_vault": {
-                            "index": 0,
-                            "text": "Asynchronous Mirror and Vault"
-                          },
-                          "sync_mirror": {
-                            "index": 1,
-                            "text": "Sync"
-                          },
-                          "sync_mirror_strict": {
-                            "index": 4,
-                            "text": "StrictSync"
-                          },
-                          "vault": {
-                            "index": 3,
-                            "text": "Asynchronous Vault"
-                          }
-                        },
-                        "type": "value"
-                      }
-                    ]
-                  }
-                ]
-              },
-              {
-                "matcher": {
-                  "id": "byName",
-                  "options": "destination_volume"
-                },
-                "properties": [
-                  {
-                    "id": "custom.width",
-                    "value": 410
-                  },
-                  {
-                    "id": "displayName",
-                    "value": "Destination Volume"
-                  }
-                ]
-              }
-            ]
-          },
-          "gridPos": {
-            "h": 14,
-            "w": 14,
-            "x": 0,
-            "y": 96
-          },
-          "id": 129,
-          "options": {
-            "footer": {
-              "fields": "",
-              "reducer": [
-                "sum"
-              ],
-              "show": false
-            },
-            "showHeader": true,
-            "sortBy": []
-          },
-          "pluginVersion": "8.4.11",
-          "targets": [
-            {
-              "exemplar": false,
-              "expr": "snapmirror_labels{source_cluster=~\"$SourceCluster\",relationship_id!=\"\"} * on (source_volume, source_vserver, source_cluster) group_left() label_replace( label_replace( label_replace( volume_labels{datacenter=~\"$Datacenter\", cluster=~\"$SourceCluster\",volume!~\"MDV.*\",type=\"rw\"}, \"source_volume\", \"$1\", \"volume\", \"(.*)\") , \"source_vserver\", \"$1\", \"svm\", \"(.*)\"), \"source_cluster\", \"$1\", \"cluster\", \"(.*)\") ",
-              "format": "table",
-              "instant": true,
-              "interval": "",
-              "legendFormat": "",
-              "refId": "A"
-            }
-          ],
-          "title": "Volume relationship count by relationship type",
-          "transformations": [
-            {
-              "id": "filterFieldsByName",
-              "options": {
-                "include": {
-                  "names": [
-                    "derived_relationship_type",
-                    "destination_volume",
-                    "source_volume"
-                  ]
-                }
-              }
-            },
-            {
-              "id": "organize",
-              "options": {
-                "excludeByName": {},
-                "indexByName": {
-                  "derived_relationship_type": 5,
-                  "destination_volume": 2,
-                  "destination_vserver": 3,
-                  "policy_type": 4,
-                  "source_volume": 0,
-                  "source_vserver": 1
-                },
-                "renameByName": {
-                  "derived_relationship_type": ""
-                }
-              }
-<<<<<<< HEAD
-=======
+              {
+                "id": "displayName",
+                "value": "Destination Volume"
+              }
             ]
           }
         ]
@@ -6057,105 +4185,100 @@
                 "destination_volume",
                 "source_volume"
               ]
->>>>>>> 3242fdd0
             }
-          ],
-          "type": "table"
-        },
-        {
-          "datasource": "${DS_PROMETHEUS}",
-          "fieldConfig": {
-            "defaults": {
-              "color": {
-                "fixedColor": "transparent",
-                "mode": "fixed"
+          }
+        },
+        {
+          "id": "organize",
+          "options": {
+            "excludeByName": {},
+            "indexByName": {
+              "derived_relationship_type": 5,
+              "destination_volume": 2,
+              "destination_vserver": 3,
+              "policy_type": 4,
+              "source_volume": 0,
+              "source_vserver": 1
+            },
+            "renameByName": {
+              "derived_relationship_type": ""
+            }
+          }
+        }
+      ],
+      "type": "table"
+    },
+    {
+      "datasource": "${DS_PROMETHEUS}",
+      "fieldConfig": {
+        "defaults": {
+          "color": {
+            "fixedColor": "transparent",
+            "mode": "fixed"
+          },
+          "custom": {
+            "align": "left",
+            "displayMode": "auto",
+            "filterable": false
+          },
+          "mappings": [],
+          "thresholds": {
+            "mode": "absolute",
+            "steps": [
+              {
+                "color": "green",
+                "value": null
+              }
+            ]
+          }
+        },
+        "overrides": [
+          {
+            "matcher": {
+              "id": "byName",
+              "options": "Healthy Status"
+            },
+            "properties": [
+              {
+                "id": "custom.filterable",
+                "value": true
               },
-              "custom": {
-                "align": "left",
-                "displayMode": "auto",
-                "filterable": false
+              {
+                "id": "custom.width",
+                "value": 160
               },
-              "mappings": [],
-              "thresholds": {
-                "mode": "absolute",
-                "steps": [
+              {
+                "id": "mappings",
+                "value": [
                   {
-                    "color": "green",
-                    "value": null
+                    "options": {
+                      "false": {
+                        "index": 1,
+                        "text": "Unhealthy"
+                      },
+                      "true": {
+                        "index": 0,
+                        "text": "Healthy"
+                      }
+                    },
+                    "type": "value"
                   }
                 ]
               }
-            },
-            "overrides": [
-              {
-                "matcher": {
-                  "id": "byName",
-                  "options": "Healthy Status"
-                },
-                "properties": [
-                  {
-                    "id": "custom.filterable",
-                    "value": true
-                  },
-                  {
-                    "id": "custom.width",
-                    "value": 160
-                  },
-                  {
-                    "id": "mappings",
-                    "value": [
-                      {
-                        "options": {
-                          "false": {
-                            "index": 1,
-                            "text": "Unhealthy"
-                          },
-                          "true": {
-                            "index": 0,
-                            "text": "Healthy"
-                          }
-                        },
-                        "type": "value"
-                      }
-                    ]
-                  }
-                ]
-              },
-              {
-                "matcher": {
-                  "id": "byName",
-                  "options": "Source Volume"
-                },
-                "properties": [
-                  {
-                    "id": "custom.width",
-                    "value": 310
-                  }
-                ]
-              },
-              {
-                "matcher": {
-                  "id": "byName",
-                  "options": "Destination Volume"
-                },
-                "properties": [
-                  {
-                    "id": "custom.width",
-                    "value": 310
-                  }
-                ]
-              }
-            ]
-          },
-          "gridPos": {
-            "h": 14,
-            "w": 10,
-            "x": 14,
-            "y": 96
-          },
-<<<<<<< HEAD
-          "id": 131,
-=======
+            ]
+          },
+          {
+            "matcher": {
+              "id": "byName",
+              "options": "Source Volume"
+            },
+            "properties": [
+              {
+                "id": "custom.width",
+                "value": 310
+              }
+            ]
+          },
           {
             "matcher": {
               "id": "byName",
@@ -6197,65 +4320,34 @@
       "transformations": [
         {
           "id": "filterFieldsByName",
->>>>>>> 3242fdd0
           "options": {
-            "footer": {
-              "fields": "",
-              "reducer": [
-                "sum"
-              ],
-              "show": false
-            },
-            "showHeader": true,
-            "sortBy": []
-          },
-          "pluginVersion": "8.4.11",
-          "targets": [
-            {
-              "exemplar": false,
-              "expr": "snapmirror_labels{source_cluster=~\"$SourceCluster\",relationship_id!=\"\"} * on (source_volume, source_vserver, source_cluster) group_left() label_replace( label_replace( label_replace( volume_labels{datacenter=~\"$Datacenter\", cluster=~\"$SourceCluster\",volume!~\"MDV.*\", type=\"rw\"}, \"source_volume\", \"$1\", \"volume\", \"(.*)\") , \"source_vserver\", \"$1\", \"svm\", \"(.*)\"), \"source_cluster\", \"$1\", \"cluster\", \"(.*)\") ",
-              "format": "table",
-              "instant": true,
-              "interval": "",
-              "legendFormat": "",
-              "refId": "A"
+            "include": {
+              "names": [
+                "destination_volume",
+                "source_volume",
+                "healthy"
+              ]
             }
-          ],
-          "title": "Volume relationship count by relationship health",
-          "transformations": [
-            {
-              "id": "filterFieldsByName",
-              "options": {
-                "include": {
-                  "names": [
-                    "destination_volume",
-                    "source_volume",
-                    "healthy"
-                  ]
-                }
-              }
-            },
-            {
-              "id": "organize",
-              "options": {
-                "excludeByName": {},
-                "indexByName": {
-                  "destination_volume": 1,
-                  "source_volume": 0
-                },
-                "renameByName": {
-                  "destination_volume": "Destination Volume",
-                  "healthy": "Healthy Status",
-                  "source_volume": "Source Volume"
-                }
-              }
+          }
+        },
+        {
+          "id": "organize",
+          "options": {
+            "excludeByName": {
+            },
+            "indexByName": {
+              "destination_volume": 1,
+              "source_volume": 0
+            },
+            "renameByName": {
+              "destination_volume": "Destination Volume",
+              "healthy": "Healthy Status",
+              "source_volume": "Source Volume"
             }
-          ],
-          "type": "table"
-        }
-      ],
-      "title": "SnapMirror Data Protection Analysis per Cluster",
-      "type": "row"
+          }
+        }
+      ],
+      "type": "table"
     }
   ],
   "refresh": "1m",
