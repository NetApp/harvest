--- conflicted
+++ resolved
@@ -72,7 +72,7 @@
   ],
   "panels": [
     {
-      "collapsed": true,
+      "collapsed": false,
       "datasource": "${DS_PROMETHEUS}",
       "gridPos": {
         "h": 1,
@@ -81,60 +81,6 @@
         "y": 0
       },
       "id": 43,
-<<<<<<< HEAD
-      "panels": [
-        {
-          "datasource": "${DS_PROMETHEUS}",
-          "description": "A projection of the amount of available IOP/s each node has with the current workloads before increased hockey stick style latencies are encountered.<br/><br/>This graph displays the difference between Aggregate Utilization and Peak Performance (Optimal Point) as Available Ops (aka Headroom). If the current Available utilization is very low or negative for an extended time, a performance remediation plan might be appropriate. A performance remediation plan might include setting QoS workload limits, moving volumes or LUNs to another storage controller, or expanding the storage cluster.",
-          "fieldConfig": {
-            "defaults": {
-              "color": {
-                "mode": "palette-classic"
-              },
-              "custom": {
-                "axisLabel": "",
-                "axisPlacement": "auto",
-                "barAlignment": 0,
-                "drawStyle": "line",
-                "fillOpacity": 0,
-                "gradientMode": "none",
-                "hideFrom": {
-                  "legend": false,
-                  "tooltip": false,
-                  "viz": false
-                },
-                "lineInterpolation": "linear",
-                "lineWidth": 1,
-                "pointSize": 5,
-                "scaleDistribution": {
-                  "type": "linear"
-                },
-                "showPoints": "auto",
-                "spanNulls": true,
-                "stacking": {
-                  "group": "A",
-                  "mode": "none"
-                },
-                "thresholdsStyle": {
-                  "mode": "off"
-                }
-              },
-              "mappings": [],
-              "thresholds": {
-                "mode": "absolute",
-                "steps": [
-                  {
-                    "color": "green",
-                    "value": null
-                  },
-                  {
-                    "color": "red",
-                    "value": 80
-                  }
-                ]
-              },
-              "unit": "iops"
-=======
       "panels": [],
       "title": "Available Ops",
       "type": "row"
@@ -164,42 +110,17 @@
             "pointSize": 5,
             "scaleDistribution": {
               "type": "linear"
->>>>>>> 3242fdd0
-            },
-            "overrides": []
-          },
-          "gridPos": {
-            "h": 8,
-            "w": 12,
-            "x": 0,
-            "y": 1
-          },
-          "id": 45,
-          "options": {
-            "legend": {
-              "calcs": [
-                "mean",
-                "lastNotNull",
-                "max"
-              ],
-              "displayMode": "table",
-              "placement": "bottom"
-            },
-            "tooltip": {
-              "mode": "single",
-              "sort": "none"
-            }
-          },
-<<<<<<< HEAD
-          "targets": [
-            {
-              "exemplar": true,
-              "expr": "headroom_aggr_optimal_point_ops{datacenter=~\"$Datacenter\",cluster=~\"$Cluster\"} - headroom_aggr_current_ops{datacenter=~\"$Datacenter\",cluster=~\"$Cluster\"}",
-              "interval": "",
-              "legendFormat": "{{node}} - {{aggr}}",
-              "refId": "A"
-            }
-=======
+            },
+            "showPoints": "auto",
+            "spanNulls": true,
+            "stacking": {
+              "group": "A",
+              "mode": "none"
+            },
+            "thresholdsStyle": {
+              "mode": "off"
+            }
+          },
           "mappings": [],
           "thresholds": {
             "mode": "absolute",
@@ -227,64 +148,16 @@
             "mean",
             "lastNotNull",
             "max"
->>>>>>> 3242fdd0
           ],
-          "title": "Available Ops: Aggregate",
-          "type": "timeseries"
-        },
+          "displayMode": "table",
+          "placement": "bottom"
+        },
+        "tooltip": {
+          "mode": "single"
+        }
+      },
+      "targets": [
         {
-<<<<<<< HEAD
-          "datasource": "${DS_PROMETHEUS}",
-          "description": "A projection of the amount of available IOP/s each node has with the current workloads before increased hockey stick style latencies are encountered.<br/><br/>This graph displays the difference between CPU Utilization and Peak Performance (Optimal Point) as Available Ops (aka Headroom). If the current Available utilization is very low or negative for an extended time, a performance remediation plan might be appropriate. A performance remediation plan might include setting QoS workload limits, moving volumes or LUNs to another storage controller, or expanding the storage cluster.",
-          "fieldConfig": {
-            "defaults": {
-              "color": {
-                "mode": "palette-classic"
-              },
-              "custom": {
-                "axisLabel": "",
-                "axisPlacement": "auto",
-                "barAlignment": 0,
-                "drawStyle": "line",
-                "fillOpacity": 0,
-                "gradientMode": "none",
-                "hideFrom": {
-                  "legend": false,
-                  "tooltip": false,
-                  "viz": false
-                },
-                "lineInterpolation": "linear",
-                "lineWidth": 1,
-                "pointSize": 5,
-                "scaleDistribution": {
-                  "type": "linear"
-                },
-                "showPoints": "auto",
-                "spanNulls": true,
-                "stacking": {
-                  "group": "A",
-                  "mode": "none"
-                },
-                "thresholdsStyle": {
-                  "mode": "off"
-                }
-              },
-              "mappings": [],
-              "thresholds": {
-                "mode": "absolute",
-                "steps": [
-                  {
-                    "color": "green",
-                    "value": null
-                  },
-                  {
-                    "color": "red",
-                    "value": 80
-                  }
-                ]
-              },
-              "unit": "iops"
-=======
           "exemplar": true,
           "expr": "headroom_aggr_optimal_point_ops{datacenter=~\"$Datacenter\",cluster=~\"$Cluster\",aggr=~\"$OptimalPointAggr\"} - headroom_aggr_current_ops{datacenter=~\"$Datacenter\",cluster=~\"$Cluster\",aggr=~\"$OptimalPointAggr\"}",
           "interval": "",
@@ -320,45 +193,17 @@
             "pointSize": 5,
             "scaleDistribution": {
               "type": "linear"
->>>>>>> 3242fdd0
-            },
-            "overrides": []
-          },
-          "gridPos": {
-            "h": 8,
-            "w": 12,
-            "x": 12,
-            "y": 1
-          },
-          "id": 46,
-          "options": {
-            "legend": {
-              "calcs": [
-                "mean",
-                "lastNotNull",
-                "max"
-              ],
-              "displayMode": "table",
-              "placement": "bottom"
-            },
-            "tooltip": {
-              "mode": "single",
-              "sort": "none"
-            }
-          },
-<<<<<<< HEAD
-          "targets": [
-            {
-              "exemplar": true,
-              "expr": "headroom_cpu_optimal_point_ops{datacenter=~\"$Datacenter\",cluster=~\"$Cluster\"} - headroom_cpu_current_ops{datacenter=~\"$Datacenter\",cluster=~\"$Cluster\"}",
-              "interval": "",
-              "legendFormat": "{{node}}",
-              "refId": "A"
-            }
-          ],
-          "title": "Available Ops: CPU",
-          "type": "timeseries"
-=======
+            },
+            "showPoints": "auto",
+            "spanNulls": true,
+            "stacking": {
+              "group": "A",
+              "mode": "none"
+            },
+            "thresholdsStyle": {
+              "mode": "off"
+            }
+          },
           "mappings": [],
           "thresholds": {
             "mode": "absolute",
@@ -401,11 +246,10 @@
           "interval": "",
           "legendFormat": "{{node}}",
           "refId": "A"
->>>>>>> 3242fdd0
         }
       ],
-      "title": "Available Ops",
-      "type": "row"
+      "title": "Available Ops: CPU",
+      "type": "timeseries"
     },
     {
       "collapsed": true,
