--- conflicted
+++ resolved
@@ -152,7 +152,7 @@
       "targets": [
         {
           "exemplar": false,
-          "expr": "sum(aggr_space_total{cluster=~\"$Cluster\",datacenter=~\"$Datacenter\"})",
+          "expr": "sum(aggr_space_total{datacenter=~\"$Datacenter\",cluster=~\"$Cluster\"})",
           "interval": "",
           "legendFormat": "",
           "refId": "A"
@@ -210,7 +210,7 @@
       "targets": [
         {
           "exemplar": false,
-          "expr": "sum(aggr_space_used{cluster=~\"$Cluster\",datacenter=~\"$Datacenter\"})",
+          "expr": "sum(aggr_space_used{datacenter=~\"$Datacenter\",cluster=~\"$Cluster\"})",
           "interval": "",
           "legendFormat": "",
           "refId": "A"
@@ -268,7 +268,7 @@
       "targets": [
         {
           "exemplar": false,
-          "expr": "sum(aggr_space_available{cluster=~\"$Cluster\",datacenter=~\"$Datacenter\"})",
+          "expr": "sum(aggr_space_available{datacenter=~\"$Datacenter\",cluster=~\"$Cluster\"})",
           "interval": "",
           "legendFormat": "",
           "refId": "A"
@@ -327,7 +327,7 @@
       "pluginVersion": "8.1.8",
       "targets": [
         {
-          "expr": "100 * sum(aggr_space_used{cluster=~\"$Cluster\",datacenter=~\"$Datacenter\"})\n/\n  sum(aggr_space_total{cluster=~\"$Cluster\",datacenter=~\"$Datacenter\"})",
+          "expr": "100*sum(aggr_space_used{datacenter=~\"$Datacenter\",cluster=~\"$Cluster\"})/sum(aggr_space_total{datacenter=~\"$Datacenter\",cluster=~\"$Cluster\"})",
           "interval": "",
           "legendFormat": "",
           "refId": "A"
@@ -446,11 +446,7 @@
         {
           "datasource": "${DS_PROMETHEUS}",
           "exemplar": false,
-<<<<<<< HEAD
-          "expr": "topk(\n  $TopResources,\n  sum by (node) (node_volume_read_latency{cluster=~\"$Cluster\",datacenter=~\"$Datacenter\"})\n)",
-=======
           "expr": "topk($TopResources, sum(node_read_latency{datacenter=~\"$Datacenter\",cluster=~\"$Cluster\"}) by (node))",
->>>>>>> 612afae8
           "format": "table",
           "instant": true,
           "interval": "",
@@ -594,11 +590,7 @@
         {
           "datasource": "${DS_PROMETHEUS}",
           "exemplar": false,
-<<<<<<< HEAD
-          "expr": "topk(\n  $TopResources,\n  sum by (node) (node_volume_write_latency{cluster=~\"$Cluster\",datacenter=~\"$Datacenter\"})\n)",
-=======
           "expr": "topk($TopResources, sum(node_write_latency{datacenter=~\"$Datacenter\",cluster=~\"$Cluster\"}) by (node))",
->>>>>>> 612afae8
           "format": "table",
           "instant": true,
           "interval": "",
@@ -718,11 +710,7 @@
         {
           "datasource": "${DS_PROMETHEUS}",
           "exemplar": false,
-<<<<<<< HEAD
-          "expr": "sum by (node) (\n    (\n        node_volume_read_data{cluster=~\"$Cluster\",datacenter=~\"$Datacenter\"}\n      +\n        node_volume_write_data{cluster=~\"$Cluster\",datacenter=~\"$Datacenter\"}\n    )\n  and\n    topk(\n      5,\n      (\n          avg_over_time(\n            node_volume_read_data{cluster=~\"$Cluster\",datacenter=~\"$Datacenter\",node!=\"\"}[3h] @ end()\n          )\n        +\n          avg_over_time(\n            node_volume_write_data{cluster=~\"$Cluster\",datacenter=~\"$Datacenter\",node!=\"\"}[3h] @ end()\n          )\n      )\n    )\n)",
-=======
           "expr": "sum by (node) (\n    (\n        node_total_data{datacenter=~\"$Datacenter\", cluster=~\"$Cluster\"} \n    )\n    and\n    topk(\n        5,\n        (\n            avg_over_time(node_total_data{datacenter=~\"$Datacenter\", cluster=~\"$Cluster\", node!=\"\"}[3h] @ end())\n        )\n    )\n)",
->>>>>>> 612afae8
           "format": "table",
           "instant": true,
           "interval": "",
@@ -842,11 +830,7 @@
         {
           "datasource": "${DS_PROMETHEUS}",
           "exemplar": false,
-<<<<<<< HEAD
-          "expr": "sum by (node) (node_volume_total_ops{cluster=~\"$Cluster\",datacenter=~\"$Datacenter\"})\nand\n  topk(\n    $TopResources,\n    sum by (node) (\n      avg_over_time(node_volume_total_ops{cluster=~\"$Cluster\",datacenter=~\"$Datacenter\",node!=\"\"}[3h])\n    )\n  )",
-=======
           "expr": "sum(node_total_ops{datacenter=~\"$Datacenter\",cluster=~\"$Cluster\"}) by (node)\nand\ntopk(\n  $TopResources,\n  sum by (node) (\n    avg_over_time(node_total_ops{datacenter=~\"$Datacenter\", cluster=~\"$Cluster\", node!=\"\"}[3h])\n  )\n)",
->>>>>>> 612afae8
           "format": "table",
           "instant": true,
           "interval": "",
@@ -990,7 +974,7 @@
         {
           "datasource": "${DS_PROMETHEUS}",
           "exemplar": false,
-          "expr": "topk($TopResources, sum by (node) (node_avg_processor_busy{cluster=~\"$Cluster\",datacenter=~\"$Datacenter\"}))",
+          "expr": "topk($TopResources, sum by (node)(node_avg_processor_busy{datacenter=~\"$Datacenter\",cluster=~\"$Cluster\"}))",
           "format": "table",
           "instant": true,
           "interval": "",
@@ -1134,7 +1118,7 @@
         {
           "datasource": "${DS_PROMETHEUS}",
           "exemplar": false,
-          "expr": "topk($TopResources, sum by (node) (node_cpu_busy{cluster=~\"$Cluster\",datacenter=~\"$Datacenter\"}))",
+          "expr": "topk($TopResources, sum by (node)(node_cpu_busy{datacenter=~\"$Datacenter\",cluster=~\"$Cluster\"}))",
           "format": "table",
           "instant": true,
           "interval": "",
@@ -1251,11 +1235,7 @@
         {
           "datasource": "${DS_PROMETHEUS}",
           "exemplar": false,
-<<<<<<< HEAD
-          "expr": "sum by (node) (node_volume_avg_latency{cluster=~\"$Cluster\",datacenter=~\"$Datacenter\"})\nand\n  topk(\n    $TopResources,\n    sum by (node) (\n      avg_over_time(node_volume_avg_latency{cluster=~\"$Cluster\",datacenter=~\"$Datacenter\",node!=\"\"}[3h])\n    )\n  )",
-=======
           "expr": "sum(node_total_latency{datacenter=~\"$Datacenter\",cluster=~\"$Cluster\"}) by (node)\nand\ntopk(\n  $TopResources,\n  sum by (node) (\n    avg_over_time(node_total_latency{datacenter=~\"$Datacenter\", cluster=~\"$Cluster\", node!=\"\"}[3h])\n  )\n)",
->>>>>>> 612afae8
           "interval": "",
           "legendFormat": "{{node}}",
           "refId": "A"
@@ -1347,11 +1327,7 @@
         {
           "datasource": "${DS_PROMETHEUS}",
           "exemplar": false,
-<<<<<<< HEAD
-          "expr": "sum by (node) (\n    (\n        node_volume_read_data{cluster=~\"$Cluster\",datacenter=~\"$Datacenter\"}\n      +\n        node_volume_write_data{cluster=~\"$Cluster\",datacenter=~\"$Datacenter\"}\n    )\n  and\n    topk(\n      5,\n      (\n          avg_over_time(\n            node_volume_read_data{cluster=~\"$Cluster\",datacenter=~\"$Datacenter\",node!=\"\"}[3h] @ end()\n          )\n        +\n          avg_over_time(\n            node_volume_write_data{cluster=~\"$Cluster\",datacenter=~\"$Datacenter\",node!=\"\"}[3h] @ end()\n          )\n      )\n    )\n)",
-=======
           "expr": "sum by (node) (\n    (\n        node_total_data{datacenter=~\"$Datacenter\", cluster=~\"$Cluster\"} \n    )\n    and\n    topk(\n        5,\n        (\n            avg_over_time(node_total_data{datacenter=~\"$Datacenter\", cluster=~\"$Cluster\", node!=\"\"}[3h] @ end())\n        )\n    )\n)",
->>>>>>> 612afae8
           "interval": "",
           "legendFormat": "{{node}}",
           "refId": "A"
@@ -1444,11 +1420,7 @@
         {
           "datasource": "${DS_PROMETHEUS}",
           "exemplar": false,
-<<<<<<< HEAD
-          "expr": "sum by (node) (node_volume_total_ops{cluster=~\"$Cluster\",datacenter=~\"$Datacenter\"})\nand\n  topk(\n    $TopResources,\n    sum by (node) (\n      avg_over_time(node_volume_total_ops{cluster=~\"$Cluster\",datacenter=~\"$Datacenter\",node!=\"\"}[3h])\n    )\n  )",
-=======
           "expr": "sum(node_total_ops{datacenter=~\"$Datacenter\",cluster=~\"$Cluster\"}) by (node)\nand\ntopk(\n  $TopResources,\n  sum by (node) (\n    avg_over_time(node_total_ops{datacenter=~\"$Datacenter\", cluster=~\"$Cluster\", node!=\"\"}[3h])\n  )\n)",
->>>>>>> 612afae8
           "interval": "",
           "legendFormat": "{{node}}",
           "refId": "A"
@@ -1567,7 +1539,7 @@
         {
           "datasource": "${DS_PROMETHEUS}",
           "exemplar": false,
-          "expr": "topk($TopResources, sum by (node) (node_disk_busy{cluster=~\"$Cluster\",datacenter=~\"$Datacenter\"}))",
+          "expr": "topk($TopResources, sum by (node)(node_disk_busy{datacenter=~\"$Datacenter\",cluster=~\"$Cluster\"}))",
           "format": "table",
           "instant": true,
           "interval": "",
@@ -1775,7 +1747,7 @@
           "targets": [
             {
               "exemplar": false,
-              "expr": "node_labels{cluster=~\"$Cluster\",datacenter=~\"$Datacenter\"}\n* on (datacenter, cluster) group_left (tags)\n  cluster_new_status{cluster=~\"$Cluster\",datacenter=~\"$Datacenter\"}",
+              "expr": "node_labels{datacenter=~\"$Datacenter\",cluster=~\"$Cluster\"} * on (datacenter, cluster) group_left(tags) cluster_new_status{datacenter=~\"$Datacenter\",cluster=~\"$Cluster\"}",
               "format": "table",
               "instant": true,
               "interval": "",
@@ -1785,7 +1757,7 @@
             },
             {
               "exemplar": false,
-              "expr": "node_new_status{cluster=~\"$Cluster\",datacenter=~\"$Datacenter\"}\n* on (datacenter, cluster) group_left (tags)\n  cluster_new_status{cluster=~\"$Cluster\",datacenter=~\"$Datacenter\"}",
+              "expr": "node_new_status{datacenter=~\"$Datacenter\",cluster=~\"$Cluster\"} * on (datacenter, cluster) group_left(tags) cluster_new_status{datacenter=~\"$Datacenter\",cluster=~\"$Cluster\"} ",
               "format": "table",
               "hide": false,
               "instant": true,
@@ -1971,7 +1943,7 @@
           "targets": [
             {
               "exemplar": false,
-              "expr": "cluster_new_status{cluster=~\"$Cluster\",datacenter=~\"$Datacenter\"}",
+              "expr": "cluster_new_status{datacenter=~\"$Datacenter\",cluster=~\"$Cluster\"}",
               "instant": true,
               "interval": "",
               "legendFormat": "",
@@ -2055,7 +2027,7 @@
           "targets": [
             {
               "exemplar": false,
-              "expr": "avg(node_cpu_busy{cluster=~\"$Cluster\",datacenter=~\"$Datacenter\"})",
+              "expr": "avg(node_cpu_busy{datacenter=~\"$Datacenter\",cluster=~\"$Cluster\"})",
               "instant": false,
               "interval": "",
               "legendFormat": "",
@@ -2129,7 +2101,7 @@
           "targets": [
             {
               "exemplar": false,
-              "expr": "avg(node_avg_processor_busy{cluster=~\"$Cluster\",datacenter=~\"$Datacenter\"})",
+              "expr": "avg(node_avg_processor_busy{datacenter=~\"$Datacenter\",cluster=~\"$Cluster\"})",
               "instant": false,
               "interval": "",
               "legendFormat": "",
@@ -2332,7 +2304,7 @@
           "targets": [
             {
               "exemplar": false,
-              "expr": "cluster_subsystem_suppressed_alerts{cluster=~\"$Cluster\",datacenter=~\"$Datacenter\"}",
+              "expr": "cluster_subsystem_suppressed_alerts{datacenter=~\"$Datacenter\",cluster=~\"$Cluster\"}",
               "format": "table",
               "hide": false,
               "instant": true,
@@ -2343,7 +2315,7 @@
             },
             {
               "exemplar": false,
-              "expr": "cluster_subsystem_outstanding_alerts{cluster=~\"$Cluster\",datacenter=~\"$Datacenter\"}",
+              "expr": "cluster_subsystem_outstanding_alerts{datacenter=~\"$Datacenter\",cluster=~\"$Cluster\"}",
               "format": "table",
               "hide": false,
               "instant": true,
@@ -2354,7 +2326,7 @@
             },
             {
               "exemplar": false,
-              "expr": "cluster_subsystem_new_status{cluster=~\"$Cluster\",datacenter=~\"$Datacenter\"}",
+              "expr": "cluster_subsystem_new_status{datacenter=~\"$Datacenter\",cluster=~\"$Cluster\"}",
               "format": "table",
               "instant": true,
               "interval": "",
@@ -2461,7 +2433,7 @@
           "targets": [
             {
               "exemplar": false,
-              "expr": "max(node_disk_max_busy{cluster=~\"$Cluster\",datacenter=~\"$Datacenter\"})",
+              "expr": "max(node_disk_max_busy{datacenter=~\"$Datacenter\",cluster=~\"$Cluster\"})",
               "instant": false,
               "interval": "",
               "legendFormat": "",
@@ -2536,7 +2508,7 @@
           "targets": [
             {
               "exemplar": false,
-              "expr": "avg(node_disk_busy{cluster=~\"$Cluster\",datacenter=~\"$Datacenter\"})",
+              "expr": "avg(node_disk_busy{datacenter=~\"$Datacenter\",cluster=~\"$Cluster\"})",
               "instant": false,
               "interval": "",
               "legendFormat": "",
@@ -2610,7 +2582,7 @@
           "targets": [
             {
               "exemplar": false,
-              "expr": "100 * sum(aggr_space_used{cluster=~\"$Cluster\",datacenter=~\"$Datacenter\"})\n/\n  sum(aggr_space_total{cluster=~\"$Cluster\",datacenter=~\"$Datacenter\"})",
+              "expr": "100*sum(aggr_space_used{datacenter=~\"$Datacenter\",cluster=~\"$Cluster\"})/sum(aggr_space_total{datacenter=~\"$Datacenter\",cluster=~\"$Cluster\"})",
               "instant": false,
               "interval": "",
               "legendFormat": "",
@@ -2698,7 +2670,7 @@
           "targets": [
             {
               "exemplar": false,
-              "expr": "node_cpu_busy{cluster=~\"$Cluster\",datacenter=~\"$Datacenter\"}",
+              "expr": "node_cpu_busy{datacenter=~\"$Datacenter\",cluster=~\"$Cluster\"}",
               "interval": "",
               "legendFormat": "{{node}}",
               "refId": "A"
@@ -2785,7 +2757,7 @@
           "targets": [
             {
               "exemplar": false,
-              "expr": "node_avg_processor_busy{cluster=~\"$Cluster\",datacenter=~\"$Datacenter\"}",
+              "expr": "node_avg_processor_busy{datacenter=~\"$Datacenter\",cluster=~\"$Cluster\"}",
               "interval": "",
               "legendFormat": "{{node}}",
               "refId": "A"
@@ -2891,11 +2863,7 @@
           "targets": [
             {
               "exemplar": false,
-<<<<<<< HEAD
-              "expr": "max by (cluster) (volume_avg_latency{cluster=~\"$Cluster\",datacenter=~\"$Datacenter\"})",
-=======
               "expr": "max(node_total_latency{datacenter=~\"$Datacenter\",cluster=~\"$Cluster\"}) by(cluster)",
->>>>>>> 612afae8
               "interval": "",
               "legendFormat": "{{cluster}}",
               "refId": "A"
@@ -2986,12 +2954,8 @@
           "pluginVersion": "7.5.4",
           "targets": [
             {
-<<<<<<< HEAD
-              "expr": "sum by (cluster) (volume_total_data{cluster=~\"$Cluster\",datacenter=~\"$Datacenter\"})",
-=======
               "exemplar": false,
               "expr": "sum(node_total_data{datacenter=~\"$Datacenter\",cluster=~\"$Cluster\"}) by (cluster)",
->>>>>>> 612afae8
               "interval": "",
               "legendFormat": "{{cluster}}",
               "refId": "A"
@@ -3083,12 +3047,8 @@
           "pluginVersion": "7.5.4",
           "targets": [
             {
-<<<<<<< HEAD
-              "expr": "sum by (cluster) (volume_total_ops{cluster=~\"$Cluster\",datacenter=~\"$Datacenter\"})",
-=======
               "exemplar": false,
               "expr": "sum(node_total_ops{datacenter=~\"$Datacenter\",cluster=~\"$Cluster\"}) by (cluster)",
->>>>>>> 612afae8
               "interval": "",
               "legendFormat": "{{cluster}}",
               "refId": "A"
@@ -3182,7 +3142,7 @@
           "targets": [
             {
               "exemplar": false,
-              "expr": "avg by (cluster, aggr) (aggr_disk_busy{cluster=~\"$Cluster\",datacenter=~\"$Datacenter\"})",
+              "expr": "avg(aggr_disk_busy{datacenter=~\"$Datacenter\",cluster=~\"$Cluster\"}) by (cluster, aggr)",
               "interval": "",
               "legendFormat": "{{cluster}} - {{aggr}}",
               "refId": "A"
@@ -3276,7 +3236,7 @@
           "targets": [
             {
               "exemplar": false,
-              "expr": "avg by (cluster, aggr) (aggr_space_used_percent{cluster=~\"$Cluster\",datacenter=~\"$Datacenter\"})",
+              "expr": "avg(aggr_space_used_percent{datacenter=~\"$Datacenter\",cluster=~\"$Cluster\"}) by (cluster, aggr)",
               "interval": "",
               "legendFormat": "{{cluster}} - {{aggr}}",
               "refId": "A"
@@ -3370,7 +3330,7 @@
           "targets": [
             {
               "exemplar": false,
-              "expr": "avg by (cluster, node) (node_avg_processor_busy{cluster=~\"$Cluster\",datacenter=~\"$Datacenter\"})",
+              "expr": "avg(node_avg_processor_busy{datacenter=~\"$Datacenter\",cluster=~\"$Cluster\"}) by (cluster, node)",
               "interval": "",
               "legendFormat": "{{cluster}} - {{node}}",
               "refId": "A"
@@ -3464,7 +3424,7 @@
           "targets": [
             {
               "exemplar": false,
-              "expr": "avg by (cluster, node) (node_cpu_busy{cluster=~\"$Cluster\",datacenter=~\"$Datacenter\"})",
+              "expr": "avg(node_cpu_busy{datacenter=~\"$Datacenter\",cluster=~\"$Cluster\"}) by (cluster, node)",
               "interval": "",
               "legendFormat": "{{cluster}} - {{node}}",
               "refId": "A"
@@ -3537,7 +3497,7 @@
           "targets": [
             {
               "exemplar": false,
-              "expr": "sum(aggr_logical_used_wo_snapshots_flexclones{cluster=~\"$Cluster\",datacenter=~\"$Datacenter\"})\n/\n  sum(aggr_physical_used_wo_snapshots_flexclones{cluster=~\"$Cluster\",datacenter=~\"$Datacenter\"})",
+              "expr": "sum(aggr_logical_used_wo_snapshots_flexclones{datacenter=~\"$Datacenter\",cluster=~\"$Cluster\"})/sum(aggr_physical_used_wo_snapshots_flexclones{datacenter=~\"$Datacenter\",cluster=~\"$Cluster\"})",
               "interval": "",
               "legendFormat": "",
               "refId": "A"
@@ -3593,7 +3553,7 @@
           "targets": [
             {
               "exemplar": false,
-              "expr": "sum(aggr_logical_used_wo_snapshots{cluster=~\"$Cluster\",datacenter=~\"$Datacenter\"})\n/\n  sum(aggr_physical_used_wo_snapshots{cluster=~\"$Cluster\",datacenter=~\"$Datacenter\"})",
+              "expr": "sum(aggr_logical_used_wo_snapshots{datacenter=~\"$Datacenter\",cluster=~\"$Cluster\"})/sum(aggr_physical_used_wo_snapshots{datacenter=~\"$Datacenter\",cluster=~\"$Cluster\"})",
               "interval": "",
               "legendFormat": "",
               "refId": "A"
@@ -3649,13 +3609,13 @@
           "targets": [
             {
               "exemplar": false,
-              "expr": "sum(aggr_total_logical_used{cluster=~\"$Cluster\",datacenter=~\"$Datacenter\"})\n/\n  sum(aggr_total_physical_used{cluster=~\"$Cluster\",datacenter=~\"$Datacenter\"})",
+              "expr": "sum(aggr_total_logical_used{datacenter=~\"$Datacenter\",cluster=~\"$Cluster\"})/sum(aggr_total_physical_used{datacenter=~\"$Datacenter\",cluster=~\"$Cluster\"})",
               "interval": "",
               "legendFormat": "",
               "refId": "A"
             }
           ],
-          "title": "Data Reduction with Snapshots & FlexClones",
+          "title": "Data Reduction with Snapshots &FlexClones",
           "type": "stat"
         },
         {
@@ -3733,7 +3693,7 @@
           "targets": [
             {
               "exemplar": false,
-              "expr": "sum by (cluster) (\n  aggr_logical_used_wo_snapshots_flexclones{cluster=~\"$Cluster\",datacenter=~\"$Datacenter\"}\n)",
+              "expr": "sum by (cluster) (aggr_logical_used_wo_snapshots_flexclones{datacenter=~\"$Datacenter\",cluster=~\"$Cluster\"})",
               "interval": "",
               "legendFormat": "{{cluster}}",
               "refId": "A"
@@ -3817,7 +3777,7 @@
           "targets": [
             {
               "exemplar": false,
-              "expr": "sum by (cluster) (\n  aggr_physical_used_wo_snapshots_flexclones{cluster=~\"$Cluster\",datacenter=~\"$Datacenter\"}\n)",
+              "expr": "sum by (cluster) (aggr_physical_used_wo_snapshots_flexclones{datacenter=~\"$Datacenter\",cluster=~\"$Cluster\"})",
               "interval": "",
               "legendFormat": "{{cluster}}",
               "refId": "A"
@@ -3901,7 +3861,7 @@
           "targets": [
             {
               "exemplar": false,
-              "expr": "sum by (cluster) (aggr_logical_used_wo_snapshots{cluster=~\"$Cluster\",datacenter=~\"$Datacenter\"})",
+              "expr": "sum by (cluster) (aggr_logical_used_wo_snapshots{datacenter=~\"$Datacenter\",cluster=~\"$Cluster\"})",
               "interval": "",
               "legendFormat": "{{cluster}}",
               "refId": "A"
@@ -3985,7 +3945,7 @@
           "targets": [
             {
               "exemplar": false,
-              "expr": "sum by (cluster) (aggr_physical_used_wo_snapshots{cluster=~\"$Cluster\",datacenter=~\"$Datacenter\"})",
+              "expr": "sum by (cluster) (aggr_physical_used_wo_snapshots{datacenter=~\"$Datacenter\",cluster=~\"$Cluster\"})",
               "interval": "",
               "legendFormat": "{{cluster}}",
               "refId": "A"
@@ -4069,7 +4029,7 @@
           "targets": [
             {
               "exemplar": false,
-              "expr": "sum by (cluster) (aggr_total_logical_used{cluster=~\"$Cluster\",datacenter=~\"$Datacenter\"})",
+              "expr": "sum by (cluster) (aggr_total_logical_used{datacenter=~\"$Datacenter\",cluster=~\"$Cluster\"})",
               "interval": "",
               "legendFormat": "{{cluster}}",
               "refId": "A"
@@ -4153,7 +4113,7 @@
           "targets": [
             {
               "exemplar": false,
-              "expr": "sum by (cluster) (aggr_space_physical_used{cluster=~\"$Cluster\",datacenter=~\"$Datacenter\"})",
+              "expr": "sum by (cluster) (aggr_space_physical_used{datacenter=~\"$Datacenter\",cluster=~\"$Cluster\"})",
               "interval": "",
               "legendFormat": "{{cluster}}",
               "refId": "A"
@@ -4254,7 +4214,7 @@
           "targets": [
             {
               "exemplar": false,
-              "expr": "svm_vol_avg_latency{cluster=~\"$Cluster\",datacenter=~\"$Datacenter\"}\nand\n  topk(\n    $TopResources,\n    avg_over_time(svm_vol_avg_latency{cluster=~\"$Cluster\",datacenter=~\"$Datacenter\"}[3h] @ end())\n  )",
+              "expr": "svm_vol_avg_latency{datacenter=~\"$Datacenter\",cluster=~\"$Cluster\"}\nand\ntopk($TopResources, avg_over_time(svm_vol_avg_latency{datacenter=~\"$Datacenter\",cluster=~\"$Cluster\"}[3h] @ end()))",
               "interval": "",
               "legendFormat": "{{cluster}} - {{svm}}",
               "refId": "A"
@@ -4340,7 +4300,7 @@
           "targets": [
             {
               "exemplar": false,
-              "expr": "(\n      svm_vol_read_data{cluster=~\"$Cluster\",datacenter=~\"$Datacenter\"}\n    +\n      svm_vol_write_data{cluster=~\"$Cluster\",datacenter=~\"$Datacenter\"}\n  )\nand on (datacenter, cluster, svm)\n  topk(\n    $TopResources,\n    (\n        avg_over_time(svm_vol_read_data{cluster=~\"$Cluster\",datacenter=~\"$Datacenter\"}[3h])\n      +\n        avg_over_time(svm_vol_write_data{cluster=~\"$Cluster\",datacenter=~\"$Datacenter\"}[3h])\n    )\n  )",
+              "expr": "(\n    svm_vol_read_data{datacenter=~\"$Datacenter\", cluster=~\"$Cluster\"} \n    +\n    svm_vol_write_data{datacenter=~\"$Datacenter\", cluster=~\"$Cluster\"}\n)\nand on(datacenter,cluster, svm)\ntopk(\n  $TopResources,\n  (\n    avg_over_time(svm_vol_read_data{datacenter=~\"$Datacenter\", cluster=~\"$Cluster\"}[3h])\n    + avg_over_time(svm_vol_write_data{datacenter=~\"$Datacenter\", cluster=~\"$Cluster\"}[3h])\n  )\n)",
               "format": "time_series",
               "instant": false,
               "interval": "",
@@ -4429,7 +4389,7 @@
           "targets": [
             {
               "exemplar": false,
-              "expr": "svm_vol_total_ops{cluster=~\"$Cluster\",datacenter=~\"$Datacenter\"}\nand\n  topk(\n    $TopResources,\n    avg_over_time(svm_vol_total_ops{cluster=~\"$Cluster\",datacenter=~\"$Datacenter\"}[3h] @ end())\n  )",
+              "expr": "svm_vol_total_ops{datacenter=~\"$Datacenter\",cluster=~\"$Cluster\"}\nand\ntopk($TopResources, avg_over_time(svm_vol_total_ops{datacenter=~\"$Datacenter\",cluster=~\"$Cluster\"}[3h] @ end()))",
               "format": "time_series",
               "instant": false,
               "interval": "",
@@ -4653,7 +4613,7 @@
           "targets": [
             {
               "exemplar": false,
-              "expr": "cluster_software_update{cluster=~\"$Cluster\",datacenter=~\"$Datacenter\"}",
+              "expr": "cluster_software_update{datacenter=~\"$Datacenter\",cluster=~\"$Cluster\"}",
               "format": "table",
               "instant": true,
               "interval": "",
@@ -4911,7 +4871,7 @@
           "targets": [
             {
               "exemplar": false,
-              "expr": "cluster_software_status{cluster=~\"$Cluster\",datacenter=~\"$Datacenter\"}",
+              "expr": "cluster_software_status{datacenter=~\"$Datacenter\",cluster=~\"$Cluster\"}",
               "format": "table",
               "instant": true,
               "interval": "",
@@ -5091,7 +5051,7 @@
           "targets": [
             {
               "exemplar": false,
-              "expr": "cluster_software_validation{cluster=~\"$Cluster\",datacenter=~\"$Datacenter\"}",
+              "expr": "cluster_software_validation{datacenter=~\"$Datacenter\",cluster=~\"$Cluster\"}",
               "format": "table",
               "instant": true,
               "interval": "",
