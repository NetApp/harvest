--- conflicted
+++ resolved
@@ -4304,7 +4304,7 @@
           "targets": [
             {
               "exemplar": false,
-              "expr": "topk($TopResources, volume_size_used{datacenter=~\"$Datacenter\",cluster=~\"$Cluster\", volume=~\"$TopVolumeSizeUsed\"} * on (cluster, svm, volume) group_left(aggr) volume_labels{datacenter=~\"$Datacenter\",cluster=~\"$Cluster\",aggr=~\".*$Aggregate.*\",volume=~\"$TopVolumeSizeUsed\"})",
+              "expr": "topk($TopResources, volume_size_used{datacenter=~\"$Datacenter\",cluster=~\"$Cluster\",aggr=~\".*$Aggregate.*\",volume=~\"$TopVolumeSizeUsed\"})",
               "hide": false,
               "interval": "",
               "legendFormat": "{{aggr}} - {{volume}} - {{style}}",
@@ -4399,7 +4399,7 @@
           "targets": [
             {
               "exemplar": false,
-              "expr": "topk($TopResources, volume_size_used_percent{datacenter=~\"$Datacenter\",cluster=~\"$Cluster\",volume=~\"$TopVolumeSizeUsedPercent\"} * on (cluster, svm, volume) group_left(aggr) volume_labels{datacenter=~\"$Datacenter\",cluster=~\"$Cluster\",aggr=~\".*$Aggregate.*\",volume=~\"$TopVolumeSizeUsedPercent\"})",
+              "expr": "topk($TopResources, volume_size_used_percent{datacenter=~\"$Datacenter\",cluster=~\"$Cluster\",aggr=~\".*$Aggregate.*\",volume=~\"$TopVolumeSizeUsedPercent\"})",
               "hide": false,
               "interval": "",
               "legendFormat": "{{aggr}} - {{volume}} - {{style}}",
@@ -4493,7 +4493,7 @@
           "targets": [
             {
               "exemplar": false,
-              "expr": "topk($TopResources, volume_snapshots_size_used{datacenter=~\"$Datacenter\",cluster=~\"$Cluster\",volume=~\"$TopVolumeSnapshotSizeUsed\"} * on (cluster, svm, volume) group_left(aggr) volume_labels{datacenter=~\"$Datacenter\",cluster=~\"$Cluster\",aggr=~\".*$Aggregate.*\",volume=~\"$TopVolumeSnapshotSizeUsed\"})",
+              "expr": "topk($TopResources, volume_snapshots_size_used{datacenter=~\"$Datacenter\",cluster=~\"$Cluster\",aggr=~\".*$Aggregate.*\",volume=~\"$TopVolumeSnapshotSizeUsed\"})",
               "hide": false,
               "interval": "",
               "legendFormat": "{{aggr}} - {{volume}} - {{style}}",
@@ -4588,7 +4588,7 @@
           "targets": [
             {
               "exemplar": false,
-              "expr": "topk($TopResources, volume_snapshot_reserve_used_percent{datacenter=~\"$Datacenter\",cluster=~\"$Cluster\",volume=~\"$TopVolumeSnapshotSizeUsedPercent\"} * on (cluster, svm, volume) group_left(aggr) volume_labels{datacenter=~\"$Datacenter\",cluster=~\"$Cluster\",aggr=~\".*$Aggregate.*\",volume=~\"$TopVolumeSnapshotSizeUsedPercent\"})",
+              "expr": "topk($TopResources, volume_snapshot_reserve_used_percent{datacenter=~\"$Datacenter\",cluster=~\"$Cluster\",aggr=~\".*$Aggregate.*\",volume=~\"$TopVolumeSnapshotSizeUsedPercent\"})",
               "hide": false,
               "interval": "",
               "legendFormat": "{{aggr}} - {{volume}} - {{style}}",
@@ -4682,11 +4682,7 @@
           "targets": [
             {
               "exemplar": false,
-<<<<<<< HEAD
-              "expr": "topk($TopResources, volume_size_used{datacenter=~\"$Datacenter\",cluster=~\"$Cluster\",aggr=~\".*$Aggregate.*\",volume=~\"$TopVolumeSizeUsed\"})",
-=======
               "expr": "topk($TopResources, (volume_performance_tier_footprint{datacenter=~\"$Datacenter\",cluster=~\"$Cluster\",volume=~\"$TopVolumePerformanceTierFootprint\"}))",
->>>>>>> d46c5e26
               "hide": false,
               "interval": "",
               "legendFormat": "{{volume}} ",
@@ -4781,11 +4777,7 @@
           "targets": [
             {
               "exemplar": false,
-<<<<<<< HEAD
-              "expr": "topk($TopResources, volume_size_used_percent{datacenter=~\"$Datacenter\",cluster=~\"$Cluster\",aggr=~\".*$Aggregate.*\",volume=~\"$TopVolumeSizeUsedPercent\"})",
-=======
               "expr": "topk($TopResources, (volume_performance_tier_footprint_percent{datacenter=~\"$Datacenter\",cluster=~\"$Cluster\",volume=~\"$TopVolumePerformanceTierFootprintPerc\"}))",
->>>>>>> d46c5e26
               "hide": false,
               "interval": "",
               "legendFormat": "{{volume}}",
@@ -4879,11 +4871,7 @@
           "targets": [
             {
               "exemplar": false,
-<<<<<<< HEAD
-              "expr": "topk($TopResources, volume_snapshots_size_used{datacenter=~\"$Datacenter\",cluster=~\"$Cluster\",aggr=~\".*$Aggregate.*\",volume=~\"$TopVolumeSnapshotSizeUsed\"})",
-=======
               "expr": "topk($TopResources, volume_capacity_tier_footprint{datacenter=~\"$Datacenter\",cluster=~\"$Cluster\",volume=~\"$TopVolumeCapacityTierFootprint\"})",
->>>>>>> d46c5e26
               "hide": false,
               "interval": "",
               "legendFormat": "{{volume}} ",
@@ -4978,11 +4966,7 @@
           "targets": [
             {
               "exemplar": false,
-<<<<<<< HEAD
-              "expr": "topk($TopResources, volume_snapshot_reserve_used_percent{datacenter=~\"$Datacenter\",cluster=~\"$Cluster\",aggr=~\".*$Aggregate.*\",volume=~\"$TopVolumeSnapshotSizeUsedPercent\"})",
-=======
               "expr": "topk($TopResources, volume_capacity_tier_footprint_percent{datacenter=~\"$Datacenter\",cluster=~\"$Cluster\",volume=~\"$TopVolumeCapacityTierFootprintPerc\"})",
->>>>>>> d46c5e26
               "hide": false,
               "interval": "",
               "legendFormat": "{{volume}}",
