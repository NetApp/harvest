--- conflicted
+++ resolved
@@ -81,14 +81,8 @@
                     steps {
                        sh '''
                        cd $harvestPath
-<<<<<<< HEAD
-                       docker login -u $DOCKER_USER -p $DOCKER_PWD
                        docker rmi -f $(docker images -q)
-                       docker build -f docker/onePollerPerContainer/Dockerfile -t $imageName:latest . --no-cache
-=======
-                       docker rmi $(docker images -q)
                        docker build -f docker/onePollerPerContainer/Dockerfile --build-arg VERSION=$VERSION --build-arg RELEASE=$RELEASE -t $imageName:latest . --no-cache
->>>>>>> 4044fcf3
                        docker save -o ./dist/docker_harvest.tar $imageName:latest
                         '''
                     }
