--- conflicted
+++ resolved
@@ -57,14 +57,7 @@
                        targetLocation=$targetParentLocation$VERSION-$RELEASE
                        rm -rf dist
                        make package VERSION=$VERSION RELEASE=$RELEASE
-<<<<<<< HEAD
-<<<<<<< HEAD
-=======
                        #cp ./dist/*tar.gz ./dist/harvest.tar.gz
->>>>>>> 9d56c47 (feat: add test for dashboard negative case and enable RPM pipeline)
-=======
-                       #cp ./dist/*tar.gz ./dist/harvest.tar.gz
->>>>>>> 70d4ea64
                         '''
                     }
                 }
@@ -80,14 +73,7 @@
                        #./package.sh deb x86_64 $VERSION $RELEASE
                        #cp -RT ./dist/$VERSION-$RELEASE/ $targetLocation
                        ./package.sh rpm x86_64 $VERSION $RELEASE
-<<<<<<< HEAD
-<<<<<<< HEAD
-=======
                        #cp -RT ./dist/$VERSION-$RELEASE/x86_64/*.rpm  ./dist/harvest.rpm
->>>>>>> 9d56c47 (feat: add test for dashboard negative case and enable RPM pipeline)
-=======
-                       #cp -RT ./dist/$VERSION-$RELEASE/x86_64/*.rpm  ./dist/harvest.rpm
->>>>>>> 70d4ea64
                         '''
                     }
                 }
@@ -116,15 +102,7 @@
             steps {
                 script {
                     dockerBuild = "${BUILD_URL}/artifact/docker_harvest.tar"
-<<<<<<< HEAD
-<<<<<<< HEAD
-                    nativeBuild = "${BUILD_URL}/artifact/harvest-1-2_linux_amd64.tar.gz	"
-=======
                     nativeBuild = "${BUILD_URL}/artifact/harvest-1-2_linux_amd64.tar.gz"
->>>>>>> 9d56c47 (feat: add test for dashboard negative case and enable RPM pipeline)
-=======
-                    nativeBuild = "${BUILD_URL}/artifact/harvest-1-2_linux_amd64.tar.gz"
->>>>>>> 70d4ea64
                     rpmBuild    = "${BUILD_URL}/artifact/harvest-1-2.x86_64.rpm"
                     build job: 'harvest2_0/smoke', parameters: [string(name: 'BRANCH', value: "${GIT_BRANCH}"), string(name: 'NATIVE', value: "${nativeBuild}"),  string(name: 'RPM', value: "${rpmBuild}"), string(name: 'DOCKER', value: "${dockerBuild}")]
                 }
