//go:build regression || dashboard_json

package main

import (
	//"encoding/json"
	"fmt"
	"github.com/Netapp/harvest-automation/test/dashboard"
	"github.com/Netapp/harvest-automation/test/data"
	"github.com/Netapp/harvest-automation/test/utils"
	"github.com/julienroland/usg"
	"github.com/rs/zerolog/log"
	"github.com/stretchr/testify/assert"
	"github.com/stretchr/testify/suite"
	"github.com/tidwall/gjson"
	"io"
	"os"
	"path/filepath"
	"regexp"
	"strconv"
	"strings"
	"testing"
	"time"
)

var fileSet []string

var counterMap = data.GetCounterMap()

type ResultInfo struct {
	expression  string
	counterName string
	result      bool
	reason      string
}

type DashboardJsonTestSuite struct {
	suite.Suite
}

func (suite *DashboardJsonTestSuite) SetupSuite() {
	jsonDir := utils.GetHarvestRootDir() + "/grafana/dashboards"
	log.Info().Str("jsonDir", jsonDir).Msg("Dashboard directory path")
	fileSet = GetAllJsons(jsonDir)
	if len(fileSet) == 0 {
		assert.Fail(suite.T(), "No json file found @ "+jsonDir)
	}
	log.Info().Int("fileSet", len(fileSet)).Msg("Json files")

	log.Info().Msg("Exclude map info")
	log.Info().Str("Exclude Mapping", fmt.Sprint(counterMap)).Msg("List of counter")
	log.Info().Msg("Wait until qos data is available")
	countersToCheck := []string{"qos_read_latency", "svm_nfs_throughput", "copy_manager_kb_copied"}
	for _, counterData := range countersToCheck {
		dashboard.AssertIfNotPresent(counterData)
	}
}

func (suite *DashboardJsonTestSuite) TestJsonExpression() {
	//fileSet = []string{"/Users/chinna/harvest/harvest/grafana/dashboards/cmode/harvest_dashboard_snapmirror.json"}
	var isFailed bool = false
	for _, filePath := range fileSet {
		var errorInfoList []ResultInfo
		if IsValidFile(filePath) {
			continue
		}
		if ShouldSkipDashboard(filePath) {
			log.Info().Str("dashboard", filePath).Msg("Skipping dashboard")
			continue
		}
		log.Info().Str("dashboard", filePath).Msg("Started")
		jsonFile, err := os.Open(filePath)
		utils.PanicIfNotNil(err)
		defer jsonFile.Close()
		byteValue, _ := io.ReadAll(jsonFile)
		var allExpr []string
		value := gjson.Get(string(byteValue), "panels")
		if value.IsArray() {
			for _, record := range value.Array() {
				allExpr = append(allExpr, GetAllExpr(record)...)
				for _, targets := range record.Map()["targets"].Array() {
					allExpr = append(allExpr, targets.Map()["expr"].Str)
				}
			}
		}
		allExpr = utils.RemoveDuplicateStr(allExpr)
	EXPRESSION_FOR:
		for _, expression := range allExpr {
			counters := GetAllCounters(expression)
			for _, counter := range counters {
				if len(counter) == 0 {
					continue
				}
				// find exact counter which has no data
				for _, noDataCounter := range counterMap["NO_DATA_EXACT"] {
					if noDataCounter == counter {
						continue EXPRESSION_FOR
					}
				}
				// find exact counter which has no data
				for _, noDataCounter := range counterMap["NO_DATA_CONTAINS"] {
					if strings.Contains(counter, noDataCounter) {
						continue EXPRESSION_FOR
					}
				}

				if !HasDataInDB(counter) {
					errorInfo := ResultInfo{
						expression,
						counter,
						false,
						"No data found in the database",
					}
					errorInfoList = append(errorInfoList, errorInfo)
					continue EXPRESSION_FOR
				}
			}
			if len(counters) == 0 {
				expression = strings.ToLower(expression)
				for k, v := range data.GetCounterMapByQuery("svm_nfs_access_avg_latency") {
					key := fmt.Sprintf("$%s", k)
					expression = strings.ReplaceAll(expression, key, v)
				}
			}
			if strings.Contains(expression, "resource=\\\"cloud\\\"") ||
				strings.Contains(expression, "group_type=\\\"vol\\\"") {
				continue
			}
			queryStatus, actualExpression := ValidateExpr(expression)
			if queryStatus {
				errorInfo := ResultInfo{
					actualExpression,
					strings.Join(counters, " "),
					true,
					"",
				}
				errorInfoList = append(errorInfoList, errorInfo)
			} else {
				errorInfo := ResultInfo{
					actualExpression,
					strings.Join(counters, " "),
					false,
					"Query execution has failed",
				}
				errorInfoList = append(errorInfoList, errorInfo)
			}
		}
		for _, resultInfo := range errorInfoList {
			if resultInfo.result {
				fmt.Println(usg.Get.Tick, resultInfo.expression)
			} else {
				isFailed = true
				fmt.Println(usg.Get.Cross, fmt.Sprintf(" ERROR: %s for expr [%s]", resultInfo.reason,
					resultInfo.expression))
			}
		}
		log.Info().Msg("Completed.")
	}
	if isFailed {
		assert.Fail(suite.T(), "Test validation is failed. Pls check logs above")
	} else {
		log.Info().Msg("Everything looks good!!")
	}
}

func ShouldSkipDashboard(path string) bool {
<<<<<<< HEAD
	//ignore headroom dashboard from CI as it uses dynamic variables in query
	skip := []string{"nfs4storePool", "headroom"}
=======
	// Ignore headroom dashboard from CI as it uses dynamic variables in query
	skip := []string{"nfs4storePool_detail", "headroom", "tenant"}
>>>>>>> 8aa7ee3c
	for _, s := range skip {
		if strings.Contains(path, s) {
			return true
		}
	}
	return false
}

func IsValidFile(filePath string) bool {
	ignoreList := []string{"influxdb", "7mode"}
	for _, ignoreFilePath := range ignoreList {
		if strings.Contains(filePath, ignoreFilePath) {
			return true
		}
	}
	return false
}

func GetAllExpr(record gjson.Result) []string {
	var expressionArray []string
	panelInfo := record.Map()["panels"]
	if panelInfo.Exists() {
		if panelInfo.IsArray() {
			for _, eachRow := range panelInfo.Array() {
				for _, targets := range eachRow.Map()["targets"].Array() {
					expressionArray = append(expressionArray, targets.Map()["expr"].Str)
				}
			}
		}
		for _, targets := range panelInfo.Map()["targets"].Array() {
			expressionArray = append(expressionArray, targets.Map()["expr"].Str)
		}
	}
	return expressionArray
}

func GetAllCounters(expression string) []string {
	return FindStringBetweenTwoChar(expression, "{", "(")
}

func ValidateExpr(expression string) (bool, string) {
	if len(expression) > 0 {
		counters := FindStringBetweenTwoChar(expression, "{", "(")
		newExpression := expression
		if len(counters) > 0 {
			for _, counter := range counters {
				newExpression = GenerateQueryWithValue(counter, newExpression)
			}
		}
		return dashboard.HasValidData(newExpression), newExpression

	}
	return false, expression
}

func GetAllJsons(dir string) []string {
	var fileSet []string
	err := filepath.Walk(dir,
		func(path string, info os.FileInfo, err error) error {
			if err != nil {
				return err
			}
			fileInfo, err := os.Stat(path)
			utils.PanicIfNotNil(err)
			if !fileInfo.IsDir() && strings.Contains(path, ".json") {
				fileSet = append(fileSet, path)
			}
			return nil
		})
	utils.PanicIfNotNil(err)
	return fileSet
}

func FindStringBetweenTwoChar(stringValue string, startChar string, endChar string) []string {
	var counters []string = make([]string, 0)
	var isStringAlphabetic = regexp.MustCompile(`^[a-zA-Z0-9_]*$`).MatchString
	firstSet := strings.Split(stringValue, startChar)
	for _, actualString := range firstSet {
		counterArray := strings.Split(actualString, endChar)
		if strings.Contains(actualString, "+") { //check for inner expression such as top
			counterArray = strings.Split(actualString, "+")
		} else if strings.Contains(actualString, "/") { //check for inner expression such as top
			counterArray = strings.Split(actualString, "/")
		} else if strings.Contains(actualString, ",") { //check for inner expression such as top
			counterArray = strings.Split(actualString, ",")
		}
		counter := strings.TrimSpace(counterArray[len(counterArray)-1])
		counterArray = strings.Split(counter, endChar)
		counter = strings.TrimSpace(counterArray[len(counterArray)-1])
		if _, err := strconv.Atoi(counter); err == nil {
			continue
		}
		if isStringAlphabetic(counter) && len(counter) > 0 {
			counters = append(counters, counter)
		}
	}
	return counters
}

func HasDataInDB(query string) bool {
	timeNow := time.Now().Unix()
	queryUrl := fmt.Sprintf("%s/api/v1/query?query=%s&time=%d",
		data.PrometheusURL, query, timeNow)
	data, _ := utils.GetResponse(queryUrl)
	value := gjson.Get(data, "data.result")
	return (value.Exists() && value.IsArray() && (len(value.Array()) > 0))
}

func GenerateQueryWithValue(query string, expression string) string {
	timeNow := time.Now().Unix()
	queryUrl := fmt.Sprintf("%s/api/v1/query?query=%s&time=%d",
		data.PrometheusURL, query, timeNow)
	data, _ := utils.GetResponse(queryUrl)
	newExpression := expression
	/**
	We are not following standard naming convention for variables in the json
	*/
	newExpression = strings.ReplaceAll(newExpression, "$TopResources", "1")
	newExpression = strings.ReplaceAll(newExpression, "$Topresources", "1")
	newExpression = strings.ReplaceAll(newExpression, "$Aggregate", "$aggr") //dashboard has $Aggregate
	newExpression = strings.ReplaceAll(newExpression, "$Eth", "$Nic")
	newExpression = strings.ReplaceAll(newExpression, "$NFSv", "$Nfsv")
	newExpression = strings.ReplaceAll(newExpression, "$DestinationNode", "$Destination_node")
	//newExpression = strings.ReplaceAll(newExpression, "$SourceNode", "$Source_node")
	//newExpression = strings.ReplaceAll(newExpression, "$Source_node", "$Source_node")
	newExpression = strings.ReplaceAll(newExpression, "$SourceSVM", "$Source_vserver")
	newExpression = strings.ReplaceAll(newExpression, "$DestinationSVM", "$Destination_vserver")
	newExpression = strings.ReplaceAll(newExpression, "$System", "$Cluster")
	value := gjson.Get(data, "data.result")
	if value.Exists() && value.IsArray() && (len(value.Array()) > 0) {
		metricMap := gjson.Get(value.Array()[0].String(), "metric").Map()
		for k, v := range metricMap {
			newExpression = strings.ReplaceAll(newExpression, fmt.Sprintf("$%s", strings.Title(k)), v.String())
			newExpression = strings.ReplaceAll(newExpression, fmt.Sprintf("$%s", k), v.String())
			newExpression = strings.ReplaceAll(newExpression, fmt.Sprintf("$%s", strings.ToLower(k)), v.String())
			newExpression = strings.ReplaceAll(newExpression, fmt.Sprintf("$%s", strings.ToUpper(k)), v.String())
		}
		return newExpression
	}
	return ""

}

func TestDashboardJsonSuite(t *testing.T) {
	utils.SetupLogging()
	suite.Run(t, new(DashboardJsonTestSuite))
}<|MERGE_RESOLUTION|>--- conflicted
+++ resolved
@@ -164,13 +164,8 @@
 }
 
 func ShouldSkipDashboard(path string) bool {
-<<<<<<< HEAD
-	//ignore headroom dashboard from CI as it uses dynamic variables in query
-	skip := []string{"nfs4storePool", "headroom"}
-=======
 	// Ignore headroom dashboard from CI as it uses dynamic variables in query
-	skip := []string{"nfs4storePool_detail", "headroom", "tenant"}
->>>>>>> 8aa7ee3c
+	skip := []string{"nfs4storePool", "headroom", "tenant"}
 	for _, s := range skip {
 		if strings.Contains(path, s) {
 			return true
