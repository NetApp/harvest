package installer

import (
	"fmt"
	"github.com/Netapp/harvest-automation/test/docker"
	"github.com/Netapp/harvest-automation/test/utils"
	"log"
	"os"
	"os/exec"
	"time"
)

type Prometheus struct {
	image string
}

func (p *Prometheus) Init(image string) {
	p.image = image
}

func (p *Prometheus) Install() bool {
	p.image = "prom/prometheus:v2.24.0"
	log.Println("Prometheus image : " + p.image)
	imageName := "prometheus"
	docker.StopContainers(imageName)
	//docker.PullImage(p.image)
	path, _ := os.Getwd()
	ipAddress := utils.GetOutboundIP()
	cmd := exec.Command("docker", "run", "-d", "-p", utils.PrometheusPort+":"+utils.PrometheusPort,
<<<<<<< HEAD
		"--add-host=localhost:"+ipAddress,
		"-v", path+"/../../docker/prometheus/:/etc/prometheus/",
		"prom/prometheus")
=======
		"--add-host=localhost:"+ipAddress, "-v",
		path+"/prometheus.yml:/etc/prometheus/prometheus.yml", p.image)
>>>>>>> 2f85174d
	cmd.Stdout = os.Stdout
	err := cmd.Start()
	utils.PanicIfNotNil(err)
	waitCount := 0
	maxWaitCount := 5
	for waitCount < maxWaitCount {
		waitCount++
		time.Sleep(60 * time.Second)
		if utils.IsURLReachable("http://localhost:" + utils.PrometheusPort) {
			return true
		}
	}
	log.Printf("Reached maximum timeout. Prometheus is failed to start after %d min\n", maxWaitCount)
	return false
}

func (p *Prometheus) Upgrade() bool {
	utils.PanicIfNotNil(fmt.Errorf("not supported"))
	return false
}<|MERGE_RESOLUTION|>--- conflicted
+++ resolved
@@ -27,14 +27,9 @@
 	path, _ := os.Getwd()
 	ipAddress := utils.GetOutboundIP()
 	cmd := exec.Command("docker", "run", "-d", "-p", utils.PrometheusPort+":"+utils.PrometheusPort,
-<<<<<<< HEAD
 		"--add-host=localhost:"+ipAddress,
 		"-v", path+"/../../docker/prometheus/:/etc/prometheus/",
-		"prom/prometheus")
-=======
-		"--add-host=localhost:"+ipAddress, "-v",
-		path+"/prometheus.yml:/etc/prometheus/prometheus.yml", p.image)
->>>>>>> 2f85174d
+		p.image)
 	cmd.Stdout = os.Stdout
 	err := cmd.Start()
 	utils.PanicIfNotNil(err)
