--- conflicted
+++ resolved
@@ -75,17 +75,10 @@
 func (suite *DashboardImportTestSuite) TestCModeDashboardCount() {
 	folderId := GetFolderId(cDotFolder, suite.T())
 	expectedName := []string{"Harvest Metadata", "NetApp Detail: Aggregate", "NetApp Detail: Cluster",
-<<<<<<< HEAD
-		"NetApp Detail: Disk", "NetApp Detail: LUN", "NetApp Detail: Network", "NetApp Detail: Network  - Details",
-		"NetApp Detail: Network with NVMe/FC", "NetApp Detail: Node", "NetApp Detail: Node - Details",
-		"NetApp Detail: Shelf", "NetApp Detail: SnapMirror", "NetApp Detail: SVM", "NetApp Detail: SVM - Details",
-		"NetApp Detail: Volume", "NetApp Detail: Volume - Details", "NetApp Detail: MetroCluster", "NetApp Detail: Data Protection"}
-=======
 		"NetApp Detail: Disk", "NetApp Detail: LUN", "NetApp Detail: Network  - Details",
 		"NetApp Detail: Network with NVMe/FC", "NetApp Detail: Node - Details",
 		"NetApp Detail: Shelf", "NetApp Detail: SnapMirror", "NetApp Detail: SVM - Details",
-		"NetApp Detail: Volume - Details", "NetApp Detail: MetroCluster"}
->>>>>>> 19cd932b
+		"NetApp Detail: Volume - Details", "NetApp Detail: MetroCluster", "NetApp Detail: Data Protection"}
 
 	VerifyDashboards(folderId, expectedName, suite.T())
 }
