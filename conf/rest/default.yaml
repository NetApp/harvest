
collector:          Rest

schedule:
  - data: 3m

# See https://github.com/NetApp/harvest/blob/main/docs/architecture/rest-strategy.md
# for details on how Harvest handles the ONTAP transition from ZAPI to REST.

objects:
  Aggregate:                   aggr.yaml
  CloudTarget:                 cloud_target.yaml
  ClusterPeer:                 clusterpeer.yaml
  Disk:                        disk.yaml
#  ExportRule:                  exports.yaml
  Health:                      health.yaml
  Lun:                         lun.yaml
  Namespace:                   namespace.yaml
<<<<<<< HEAD
#  NetConnections:              netConnections.yaml
#  NetPort:                     netPort.yaml
  NetRoute:                    netRoute.yaml
=======
  NetConnections:              netconnections.yaml
#  NetPort:                     netport.yaml
  NetRoute:                    netroute.yaml
>>>>>>> 0e9cde60
  NFSClients:                  nfs_clients.yaml
  Node:                        node.yaml
  NtpServer:                   ntpserver.yaml
  OntapS3:                     ontap_s3.yaml
  Port:                        port.yaml
  QosPolicyAdaptive:           qos_policy_adaptive.yaml
  QosPolicyFixed:              qos_policy_fixed.yaml
  Qtree:                       qtree.yaml
  Security:                    security.yaml
  SecurityAccount:             security_account.yaml
  SecurityAuditDestination:    security_audit_dest.yaml
  SecurityCert:                security_certificate.yaml
  SecurityLogin:               security_login.yaml
  SecuritySsh:                 security_ssh.yaml
  Sensor:                      sensor.yaml
  Shelf:                       shelf.yaml
  SnapMirror:                  snapmirror.yaml
  SnapshotPolicy:              snapshotpolicy.yaml
  Status:                      status.yaml
  Subsystem:                   subsystem.yaml
  Support:                     support.yaml
  SVM:                         svm.yaml
  Volume:                      volume.yaml
  VolumeAnalytics:             volume_analytics.yaml<|MERGE_RESOLUTION|>--- conflicted
+++ resolved
@@ -16,15 +16,9 @@
   Health:                      health.yaml
   Lun:                         lun.yaml
   Namespace:                   namespace.yaml
-<<<<<<< HEAD
-#  NetConnections:              netConnections.yaml
-#  NetPort:                     netPort.yaml
-  NetRoute:                    netRoute.yaml
-=======
   NetConnections:              netconnections.yaml
 #  NetPort:                     netport.yaml
   NetRoute:                    netroute.yaml
->>>>>>> 0e9cde60
   NFSClients:                  nfs_clients.yaml
   Node:                        node.yaml
   NtpServer:                   ntpserver.yaml
