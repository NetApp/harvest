
collector:          Zapi

# Order here matters!
schedule:
  - instance: 600s
  - data: 180s

objects:
<<<<<<< HEAD
#  Node:             node.yaml
#  Aggregate:        aggr.yaml
#  Volume:           volume.yaml
#  SnapMirror:       snapmirror.yaml
#  Disk:             disk.yaml
#  Shelf:            shelf.yaml
#  Status:           status.yaml
#  Subsystem:        subsystem.yaml
  Lun:              lun.yaml
=======
  Node:             node.yaml
  Aggregate:        aggr.yaml
  Volume:           volume.yaml
  SnapMirror:       snapmirror.yaml
  Disk:             disk.yaml
  Shelf:            shelf.yaml
  Status:           status.yaml
  Subsystem:        subsystem.yaml
  Lun:              lun.yaml
  Status_7mode:     status_7.yaml
>>>>>>> 1db63851
<|MERGE_RESOLUTION|>--- conflicted
+++ resolved
@@ -7,7 +7,6 @@
   - data: 180s
 
 objects:
-<<<<<<< HEAD
 #  Node:             node.yaml
 #  Aggregate:        aggr.yaml
 #  Volume:           volume.yaml
@@ -17,15 +16,4 @@
 #  Status:           status.yaml
 #  Subsystem:        subsystem.yaml
   Lun:              lun.yaml
-=======
-  Node:             node.yaml
-  Aggregate:        aggr.yaml
-  Volume:           volume.yaml
-  SnapMirror:       snapmirror.yaml
-  Disk:             disk.yaml
-  Shelf:            shelf.yaml
-  Status:           status.yaml
-  Subsystem:        subsystem.yaml
-  Lun:              lun.yaml
-  Status_7mode:     status_7.yaml
->>>>>>> 1db63851
+  Status_7mode:     status_7.yaml