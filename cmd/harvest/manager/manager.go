/*
 * Copyright NetApp Inc, 2021 All rights reserved
 */
package manager

import (
	"bytes"
	"fmt"
	"goharvest2/pkg/argparse"
	"goharvest2/pkg/config"
	"goharvest2/pkg/set"
	"goharvest2/pkg/tree/node"
	"io/ioutil"
	"net"
	_ "net/http/pprof" // #nosec since pprof is off by default
	"os"
	"os/exec"
	"path"
	"regexp"
	"strconv"
	"strings"
	"syscall"
	"time"
)

var (
	HarvestHomePath string
	HarvestConfPath string
	HarvestPidPath  string
)

type options struct {
	command    string
	pollers    []string
	collectors []string
	objects    []string
	verbose    bool
	trace      bool
	debug      bool
	foreground bool
	loglevel   int
	config     string
	profiling  bool
	longStatus bool
}

type pollerStatus struct {
	status        string
	pid           int
	profilingPort string
}

func Run() {
	HARVEST_HOME = config.GetHarvestHome()

<<<<<<< HEAD
	if HarvestHomePath = os.Getenv("HARVEST_HOME"); HarvestHomePath == "" {
		HarvestHomePath = "/opt/harvest/"
	}

	if HarvestConfPath = os.Getenv("HARVEST_CONF"); HarvestConfPath == "" {
		HarvestConfPath = "/etc/harvest/"
	}
=======
	HARVEST_CONF = config.GetHarvestConf()
>>>>>>> ae4f7386

	if HarvestPidPath = os.Getenv("HARVEST_PIDS"); HarvestPidPath == "" {
		HarvestPidPath = "/var/run/harvest/"
	}

	// default options
	opts := &options{
		loglevel: 2,
		config:   path.Join(HarvestConfPath, "harvest.yml"),
	}

	// parse user-defined options
	parser := argparse.New("Harvest Manager", "harvest", "manage your pollers")
	parser.SetOffset(2)
	parser.SetHelpFlag("help")
	parser.SetHelpFlag("manager")

	parser.PosString(
		&opts.command,
		"command",
		"action to take, one of:",
		[]string{"status", "start", "restart", "stop", "kill"},
	)

	parser.PosSlice(
		&opts.pollers,
		"pollers",
		"names of pollers as defined in config [harvest.yml] (default: all)",
	)

	parser.Bool(
		&opts.verbose,
		"verbose",
		"v",
		"verbose logging (equals to loglevel=1)",
	)

	parser.Bool(
		&opts.trace,
		"trace",
		"t",
		"aggressively verbose logging (equals to loglevel=0)",
	)

	parser.Bool(
		&opts.debug,
		"debug",
		"d",
		"debug mode (collect data, but no HTTP daemons and no writes to DBs)",
	)

	parser.Bool(
		&opts.foreground,
		"foreground",
		"f",
		"start poller in foreground (only one poller, implies debug mode)",
	)

	parser.Int(
		&opts.loglevel,
		"loglevel",
		"",
		"logging level (0=trace, 1=debug, 2=info, 3=warn, 4=error, 5=fatal)",
	)

	parser.Slice(
		&opts.collectors,
		"collectors",
		"",
		"start poller with only these collectors (overrides harvest.yml)",
	)

	parser.Slice(
		&opts.objects,
		"objects",
		"",
		"start collectors with only these objects (overrides collector template)",
	)

	parser.String(
		&opts.config,
		"config",
		"c",
		"Custom config filepath (default: "+opts.config+")",
	)

	parser.Bool(
		&opts.longStatus,
		"long",
		"l",
		"show advanced options in poller status",
	)

	parser.Bool(
		&opts.profiling,
		"profiling",
		"p",
		"If true enables profiling via locahost:PORT/debug/pprof/",
	)

	// exit if user asked for help or invalid options
	parser.ParseOrExit()

	if opts.verbose {
		opts.loglevel = 1
	}

	if opts.trace {
		opts.loglevel = 0
	}

	pollers, err := config.GetPollers(opts.config)
	if err != nil {
		if os.IsNotExist(err) {
			fmt.Printf("config [%s]: not found\n", opts.config)
		} else {
			fmt.Printf("config [%s]: %v\n", opts.config, err)
		}
		os.Exit(1)
	}

	if len(opts.pollers) > 0 {
		// verify poller names
		ok := true
		for _, p := range opts.pollers {
			if pollers.GetChildS(p) == nil {
				fmt.Printf("poller [%s] not defined\n", p)
				ok = false
			}
		}
		if !ok {
			os.Exit(1)
		}
		// filter pollers
		pollerNames := set.NewFrom(opts.pollers)
		for _, p := range pollers.GetChildren() {
			if !pollerNames.Has(p.GetNameS()) {
				pollers.PopChildS(p.GetNameS())
			}
		}
	}

	if opts.foreground {
		if opts.command != "start" {
			fmt.Printf("invalid command [%s] for foreground mode\n", opts.command)
			os.Exit(1)
		}
		if len(pollers.GetChildren()) != 1 {
			fmt.Println("only one poller can be started in foreground mode")
			os.Exit(1)
		}
		if !opts.debug {
			opts.debug = true
			fmt.Println("set debug mode ON (starting poller in foreground otherwise is unsafe)")
		}
		p := pollers.GetChildren()[0]
		startPoller(p.GetNameS(), opts)
		os.Exit(0)
	}

	// get max lengths of datacanter and poller names
	// so that output does not get distorted if they are too long
	c1, c2 := getMaxLengths(pollers, 20, 20)
	printHeader(opts.longStatus, c1, c2)
	printBreak(opts.longStatus, c1, c2)

	for _, p := range pollers.GetChildren() {

		var s *pollerStatus

		name := p.GetNameS()
		datacenter := p.GetChildContentS("datacenter")
		port := p.GetChildContentS("prometheus_port")

		if opts.command == "kill" {
			s = killPoller(name)
			printStatus(opts.longStatus, c1, c2, datacenter, name, port, s)
			continue
		}

		s = getStatus(name)

		if opts.command == "status" {
			printStatus(opts.longStatus, c1, c2, datacenter, name, port, s)
		}

		if opts.command == "stop" || opts.command == "restart" {
			s = stopPoller(name)
			printStatus(opts.longStatus, c1, c2, datacenter, name, port, s)
		}

		if opts.command == "start" || opts.command == "restart" {
			// only start poller if confirmed that it's not running
			if s.status == "not running" || s.status == "stopped" {
				s = startPoller(name, opts)
				printStatus(opts.longStatus, c1, c2, datacenter, name, port, s)
			} else {
				fmt.Println("can't verify status of [%s]: kill poller and try again", name)
			}
		}
	}

	printBreak(opts.longStatus, c1, c2)
}

// Trace status of a poller. This is partially guesswork and
// there is no guarantee that we will be always correct
// The general logic is:
// - if no PID file, assume poller exited or never started
// - if PID file exists, but no process with PID exists, assume poller interrupted
// - if a process with PID is running, assume poller is running if it has expected cmdline
//
// Returns:
//	@status - status of poller
//  @pid  - PID of poller (0 means no PID)
func getStatus(pollerName string) *pollerStatus {

	s := &pollerStatus{}
	// running poller should have written PID to file
	pidFp := path.Join(HarvestPidPath, pollerName+".pid")

	// no PID file, assume process exited or never started
	if data, err := ioutil.ReadFile(pidFp); err != nil {
		s.status = "not running"
		// corrupt PID should never happen
		// might be a sign of system failure or unexpected shutdown
	} else if s.pid, err = strconv.Atoi(string(data)); err != nil {
		s.status = "invalid pid"
	}

	// docker dummy status
	if os.Getenv("HARVEST_DOCKER") == "yes" {
		s.status = "n/a (docker)"
		return s
	}

	// no valid PID stops here
	if s.pid < 1 {
		return s
	}

	// retrieve process with PID and check if running
	// (error can be safely ignored on Unix)
	proc, _ := os.FindProcess(s.pid)

	// send signal 0 to check if process is runnign
	// returns err if it's not running or permission is denied
	if err := proc.Signal(syscall.Signal(0)); err != nil {
		if os.IsPermission(err) {
			fmt.Println("Insufficient priviliges to send signal to process")
		}
		s.status = "unknown: " + err.Error()
		return s
		// process not running, but did not clean PID file
		// maybe it just exited, so give it a chance to clean
		/*
			time.Sleep(500 * time.Millisecond)
			if clean_pidf(pid_fp) {
				return "interrupted", pid
			}
			return "exited", pid
		*/
	}

	// process is running, validate that it's the poller we're looking fore
	// since PID might have changed (although very inlikely)
	if data, err := ioutil.ReadFile(fmt.Sprintf("/proc/%d/cmdline", s.pid)); err == nil {
		cmdline := string(bytes.ReplaceAll(data, []byte("\x00"), []byte(" ")))

		if checkPollerIdentity(cmdline, pollerName) {
			s.status = "running"

			if strings.Contains(cmdline, "--profiling") {
				r := regexp.MustCompile(`--profiling (\d+)`)
				matches := r.FindStringSubmatch(cmdline)
				if len(matches) > 0 {
					s.profilingPort = matches[1]
				}
			}
		}
	}

	// if status is not running, either process just exited and cmdline was unavailable
	// or cmdline did not confirm process is the poller we're looking for
	if s.status == "" {
		s.status = "unknown/unmatched"
	}

	return s
}

func checkPollerIdentity(cmdline, pollerName string) bool {
	if x := strings.Fields(cmdline); len(x) == 0 || !strings.HasSuffix(x[0], "poller") {
		return false
	}

	if !strings.Contains(cmdline, "--daemon") {
		return false
	}

	if !strings.Contains(cmdline, "--poller") {
		return false
	}

	x := strings.SplitAfter(cmdline, "--poller ")
	if len(x) != 2 {
		return false
	}

	if y := strings.Fields(x[1]); len(y) == 0 || y[0] != pollerName {
		return false
	}
	return true
}

func killPoller(pollerName string) *pollerStatus {

	defer cleanPidFile(pollerName)

	// attempt to get pid from pid file
	s := getStatus(pollerName)

	// attempt to get pid from "ps aux"
	if s.pid < 1 {
		data, err := exec.Command("ps", "aux").Output()
		if err != nil {
			fmt.Println("ps aux: ", err)
			return s
		}

		for _, line := range strings.Split(string(data), "\n") {
			// BSD format should have 11 columns
			// last column can contain whitespace, so we should get at least 11
			if fields := strings.Fields(line); len(fields) > 10 {
				// CLI args are everything after 10th column
				if checkPollerIdentity(strings.Join(fields[10:], " "), pollerName) {
					if x, err := strconv.Atoi(fields[1]); err == nil {
						s.pid = x
					}
					break
				}
			}
		}
	}

	// stop if couldn't find pid
	if s.pid < 1 {
		return s
	}

	// send kill signal
	// TODO handle already exited
	proc, _ := os.FindProcess(s.pid)
	if err := proc.Kill(); err != nil {
		if strings.HasSuffix(err.Error(), "process already finished") {
			s.status = "already exited"
		} else {
			fmt.Println("kill:", err)
			os.Exit(1)
		}
	} else {
		s.status = "killed"
	}

	return s
}

// Stop poller if it's running or it's stoppable
//
// Returns: same as get_status()
func stopPoller(pollerName string) *pollerStatus {
	var s *pollerStatus
	// if we get no valid PID, assume process is not running
	if s = getStatus(pollerName); s.pid < 1 {
		return s
	}

	proc, _ := os.FindProcess(s.pid)

	// send terminate signal
	if err := proc.Signal(syscall.SIGTERM); err != nil {
		if os.IsPermission(err) {
			fmt.Println("Insufficient priviliges to terminate process")
			s.status = "stopping failed"
			return s
		}
		fmt.Println(err)
		// other errors, probably mean poller already exited, so double check
		return getStatus(pollerName)
	}

	// give the poller chance to cleanup and exit
	for i := 0; i < 5; i += 1 {
		time.Sleep(200 * time.Millisecond)
		// @TODO, handle situation when PID is regained by some other process
		if proc.Signal(syscall.Signal(0)) != nil {
			s.status = "stopped"
		}
	}
	s.status = "stopping failed"
	return s
}

func startPoller(pollerName string, opts *options) *pollerStatus {

	argv := make([]string, 5)
	argv[0] = path.Join(HarvestHomePath, "bin", "poller")
	argv[1] = "--poller"
	argv[2] = pollerName
	argv[3] = "--loglevel"
	argv[4] = strconv.Itoa(opts.loglevel)

	if opts.debug {
		argv = append(argv, "--debug")
	}

	if opts.config != path.Join(HarvestConfPath, "harvest.yml") {
		argv = append(argv, "--conf")
		argv = append(argv, opts.config)
	}

	if opts.profiling {
		if opts.foreground {
			// Always pick the same port when profiling in foreground
			argv = append(argv, "--profiling")
			argv = append(argv, "6060")
		} else {
			if port, err := freePort(); err != nil {
				// No free port, log it and move on
				fmt.Println("profiling disabled due to no free ports")
			} else {
				argv = append(argv, "--profiling")
				argv = append(argv, strconv.Itoa(port))
			}
		}
	}

	if len(opts.collectors) > 0 {
		argv = append(argv, "--collectors")
		argv = append(argv, opts.collectors...)
	}

	if len(opts.objects) > 0 {
		argv = append(argv, "--objects")
		argv = append(argv, opts.objects...)
	}

	if opts.foreground {
		cmd := exec.Command(argv[0], argv[1:]...)
		//fmt.Println(cmd.String())
		fmt.Println("starting in foreground, enter CTRL+C or close terminal to stop poller")
		os.Stdout.Sync()
		cmd.Stdout = os.Stdout
		cmd.Stdin = os.Stdin
		cmd.Stderr = os.Stderr

		if err := cmd.Run(); err != nil {
			fmt.Println(err)
			os.Exit(1)
		}

		//fmt.Println("stopped")
		os.Exit(0)
	}

	argv = append(argv, "--daemon")

	// if pid directory doesn't exist, create full path, otherwise poller will complain
	if info, err := os.Stat(HarvestPidPath); err != nil || !info.IsDir() {
		// don't abort on error, since another poller might have done the job
		if err = os.MkdirAll(HarvestPidPath, 0755); err != nil && !os.IsExist(err) {
			fmt.Printf("error mkdir [%s]: %v\n", HarvestPidPath, err)
		}
	}

	// special case if we are in container, don't actually daemonize
	if os.Getenv("HARVEST_DOCKER") == "yes" {
		cmd := exec.Command(argv[0], argv[1:]...)
		if err := cmd.Start(); err != nil {
			fmt.Println(err)
			os.Exit(1)
		}
		if err := cmd.Wait(); err != nil {
			fmt.Println(err)
			os.Exit(1)
		}
		os.Exit(0)
	}

	cmd := exec.Command(path.Join(HarvestHomePath, "bin", "daemonize"), argv...)
	//fmt.Println(cmd.String())
	if err := cmd.Start(); err != nil {
		fmt.Println(err)
		os.Exit(1)
	}

	// Poller should immediately write its PID to file at startup
	// Allow for some delay and retry checking status a few times
	time.Sleep(50 * time.Millisecond)
	for i := 0; i < 10; i += 1 {
		// @TODO, handle situation when PID is regained by some other process
		if s := getStatus(pollerName); s.pid > 0 {
			return s
		}
		time.Sleep(50 * time.Millisecond)
	}

	return getStatus(pollerName)
}

// Clean PID file if it exists
// Return value indicates wether PID file existed
func cleanPidFile(pollerName string) bool {
	fp := path.Join(HarvestPidPath, pollerName+".pid")
	if err := os.Remove(fp); err != nil {
		if os.IsPermission(err) {
			fmt.Printf("Error: you have no permission to remove [%s]\n", fp)
		} else if !os.IsNotExist(err) {
			fmt.Printf("Error: %v\n", err)
		}
		return false
	}
	return true
}

// print status of poller, first two arguments are column lengths
func printStatus(long bool, c1, c2 int, dc, pn, prometheusPort string, s *pollerStatus) {
	fmt.Printf("%s%s ", dc, strings.Repeat(" ", c1-len(dc)))
	fmt.Printf("%s%s ", pn, strings.Repeat(" ", c2-len(pn)))
	if long {
		if s.pid == 0 {
			fmt.Printf("%-10s %-10s %-10s %-20s\n", "", prometheusPort, s.profilingPort, s.status)
		} else {
			fmt.Printf("%-10d %-10s %-10s %-20s\n", s.pid, prometheusPort, s.profilingPort, s.status)
		}
	} else if s.pid == 0 {
		fmt.Printf("%-10s %-10s %-20s\n", "", prometheusPort, s.status)
	} else {
		fmt.Printf("%-10d %-10s %-20s\n", s.pid, prometheusPort, s.status)
	}
}

func printHeader(long bool, c1, c2 int) {
	fmt.Printf("Datacenter%s Poller%s ", strings.Repeat(" ", c1-10), strings.Repeat(" ", c2-6))
	if long {
		fmt.Printf("%-10s %-10s %-10s %-20s\n", "PID", "Port", "Profiling", "Status")
	} else {
		fmt.Printf("%-10s %-10s %-20s\n", "PID", "Port", "Status")
	}
}

func printBreak(long bool, c1, c2 int) {
	fmt.Printf("%s %s ", strings.Repeat("+", c1), strings.Repeat("+", c2))
	if long {
		fmt.Println("++++++++++ ++++++++++ ++++++++++ ++++++++++++++++++++")
	} else {
		fmt.Println("++++++++++ ++++++++++ ++++++++++++++++++++")
	}

}

// maximum size of datacenter and poller names, if exceed defaults
func getMaxLengths(pollers *node.Node, pn, dc int) (int, int) {
	for _, p := range pollers.GetChildren() {
		if len(p.GetNameS()) > pn {
			pn = len(p.GetNameS())
		}
		if len(p.GetChildContentS("datacenter")) > dc {
			dc = len(p.GetChildContentS("datacenter"))
		}
	}
	return dc + 1, pn + 1
}

func freePort() (int, error) {
	// TODO add range support [min, max] and read the range from harvest.yml
	// Ask the kernel for a free open port
	addr, err := net.ResolveTCPAddr("tcp", "localhost:0")
	if err != nil {
		return 0, err
	}
	dial, err := net.ListenTCP("tcp", addr)
	if err != nil {
		return 0, err
	}
	defer dial.Close()
	return dial.Addr().(*net.TCPAddr).Port, nil
}<|MERGE_RESOLUTION|>--- conflicted
+++ resolved
@@ -51,19 +51,8 @@
 }
 
 func Run() {
-	HARVEST_HOME = config.GetHarvestHome()
-
-<<<<<<< HEAD
-	if HarvestHomePath = os.Getenv("HARVEST_HOME"); HarvestHomePath == "" {
-		HarvestHomePath = "/opt/harvest/"
-	}
-
-	if HarvestConfPath = os.Getenv("HARVEST_CONF"); HarvestConfPath == "" {
-		HarvestConfPath = "/etc/harvest/"
-	}
-=======
-	HARVEST_CONF = config.GetHarvestConf()
->>>>>>> ae4f7386
+	HarvestHomePath = config.GetHarvestHome()
+	HarvestConfPath = config.GetHarvestConf()
 
 	if HarvestPidPath = os.Getenv("HARVEST_PIDS"); HarvestPidPath == "" {
 		HarvestPidPath = "/var/run/harvest/"
