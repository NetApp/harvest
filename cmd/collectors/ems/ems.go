package ems

import (
	"fmt"
	"github.com/netapp/harvest/v2/cmd/collectors"
	rest2 "github.com/netapp/harvest/v2/cmd/collectors/rest"
	"github.com/netapp/harvest/v2/cmd/poller/collector"
	"github.com/netapp/harvest/v2/cmd/poller/plugin"
	"github.com/netapp/harvest/v2/cmd/tools/rest"
	"github.com/netapp/harvest/v2/pkg/errs"
	"github.com/netapp/harvest/v2/pkg/matrix"
	"github.com/netapp/harvest/v2/pkg/tree/node"
	"github.com/netapp/harvest/v2/pkg/util"
	"github.com/tidwall/gjson"
	"strconv"
	"strings"
	"time"
)

const defaultDataPollDuration = 3 * time.Minute
const maxURLSize = 8_000 //bytes
const severityFilterPrefix = "message.severity="
const defaultSeverityFilter = "alert|emergency|error|informational|notice"
const MaxBookendInstances = 1000
const DefaultBookendResolutionDuration = 28 * 24 * time.Hour // 28 days == 672 hours
const Hyphen = "-"
const MaxAllowedTimeDrift = 10 * time.Second

type Ems struct {
	*rest2.Rest    // provides: AbstractCollector, Client, Object, Query, TemplateFn, TemplateType
	Query          string
	TemplatePath   string
	emsProp        map[string][]*emsProp // array is used here to handle same ems written with different ops, matches or exports. Example: arw.volume.state ems with op as disabled or dry-run
	Filter         []string
	Fields         []string
	ReturnTimeOut  string
	lastFilterTime int64
	maxURLSize     int
	DefaultLabels  []string
	severityFilter string
	eventNames     []string            // consist of all ems events supported
	bookendEmsMap  map[string][]string // This is reverse bookend ems map, [Resolving ems]:[Issuing ems slice]
	resolveAfter   time.Duration
}

type Metric struct {
	Label      string
	Name       string
	MetricType string
	Exportable bool
}

type Matches struct {
	Name  string
	value string
}

type emsProp struct {
	Name           string
	InstanceKeys   []string
	InstanceLabels map[string]string
	Metrics        map[string]*Metric
	Plugins        []plugin.Plugin // built-in or custom plugins
	Matches        []*Matches
	Labels         map[string]string
}

func init() {
	plugin.RegisterModule(&Ems{})
}

func (e *Ems) HarvestModule() plugin.ModuleInfo {
	return plugin.ModuleInfo{
		ID:  "harvest.collector.ems",
		New: func() plugin.Module { return new(Ems) },
	}
}

func (e *Ems) InitEmsProp() {
	e.emsProp = make(map[string][]*emsProp)
}

func (e *Ems) Init(a *collector.AbstractCollector) error {

	var err error

	e.Rest = &rest2.Rest{AbstractCollector: a}
	e.Fields = []string{"*"}
	e.maxURLSize = maxURLSize
	e.severityFilter = severityFilterPrefix + defaultSeverityFilter

	// init Rest props
	e.InitProp()
	// init ems props
	e.InitEmsProp()

	e.bookendEmsMap = make(map[string][]string)

	if err = e.InitClient(); err != nil {
		return err
	}

	if e.TemplatePath, err = e.LoadTemplate(); err != nil {
		return err
	}

	if err = collector.Init(e); err != nil {
		return err
	}

	if err = e.InitCache(); err != nil {
		return err
	}

	if err = e.InitMatrix(); err != nil {
		return err
	}

	return nil
}

func (e *Ems) InitMatrix() error {
	mat := e.Matrix[e.Object]
	// overwrite from abstract collector
	mat.Object = e.Object
	// Add system (cluster) name
	mat.SetGlobalLabel("cluster", e.Client.Cluster().Name)
	mat.SetGlobalLabel("cluster_uuid", e.Client.Cluster().UUID)

	if e.Params.HasChildS("labels") {
		for _, l := range e.Params.GetChildS("labels").GetChildren() {
			mat.SetGlobalLabel(l.GetNameS(), l.GetContentS())
		}
	}
	return nil
}

func (e *Ems) LoadPlugin(kind string, _ *plugin.AbstractPlugin) plugin.Plugin {
	switch kind {
	default:
		e.Logger.Warn().Str("kind", kind).Msg("no ems plugin found ")
	}
	return nil
}

func (e *Ems) InitCache() error {

	var (
		events *node.Node
	)

	if x := e.Params.GetChildContentS("object"); x != "" {
		e.Prop.Object = x
	} else {
		e.Prop.Object = strings.ToLower(e.Object)
	}

	if b := e.Params.GetChildContentS("max_url_size"); b != "" {
		if s, err := strconv.Atoi(b); err == nil {
			e.maxURLSize = s
		}
	}
	e.Logger.Debug().Int("max_url_size", e.maxURLSize).Msgf("")

	if s := e.Params.GetChildContentS("severity"); s != "" {
		e.severityFilter = severityFilterPrefix + s
	}
	e.Logger.Debug().Str("severityFilter", e.severityFilter).Msgf("")

	if export := e.Params.GetChildS("export_options"); export != nil {
		e.Matrix[e.Object].SetExportOptions(export)
	}

	if e.Query = e.Params.GetChildContentS("query"); e.Query == "" {
		return errs.New(errs.ErrMissingParam, "query")
	}

	// Used for autosupport
	e.Prop.Query = e.Query

	if exports := e.Params.GetChildS("exports"); exports != nil {
		for _, line := range exports.GetChildren() {
			if line != nil {
				e.DefaultLabels = append(e.DefaultLabels, line.GetContentS())
			}
		}
	}

	if events = e.Params.GetChildS("events"); events == nil || len(events.GetChildren()) == 0 {
		return errs.New(errs.ErrMissingParam, "events")
	}

	// default value for ONTAP is 15 sec
	if returnTimeout := e.Params.GetChildContentS("return_timeout"); returnTimeout != "" {
		e.ReturnTimeOut = returnTimeout
	}

	// init plugins
	if e.Plugins == nil {
		e.Plugins = make(map[string][]plugin.Plugin)
	}

	for _, line := range events.GetChildren() {
		prop := emsProp{}

		prop.InstanceKeys = make([]string, 0)
		prop.InstanceLabels = make(map[string]string)
		prop.Metrics = make(map[string]*Metric)

		// check if name is present in template
		if line.GetChildContentS("name") == "" {
			e.Logger.Warn().Msg("Missing event name")
			continue
		}

		//populate prop counter for asup
		eventName := line.GetChildContentS("name")
		e.Prop.Counters[eventName] = eventName

		e.ParseDefaults(&prop)

		for _, line1 := range line.GetChildren() {
			if line1.GetNameS() == "name" {
				prop.Name = line1.GetContentS()
			}
			if line1.GetNameS() == "exports" {
				e.ParseExports(line1, &prop)
			}
			if line1.GetNameS() == "matches" {
				e.ParseMatches(line1, &prop)
			}
			if line1.GetNameS() == "labels" {
				e.ParseLabels(line1, &prop)
			}
			if line1.GetNameS() == "plugins" {
				if err := e.LoadPlugins(line1, e, prop.Name); err != nil {
					e.Logger.Error().Stack().Err(err).Msg("Failed to load plugin")
				}
			}
			if line1.GetNameS() == "resolve_when_ems" {
				e.ParseResolveEms(line1, prop)
			}
		}
		e.emsProp[prop.Name] = append(e.emsProp[prop.Name], &prop)
	}
	//add severity filter
	e.Filter = append(e.Filter, e.severityFilter)
	return nil
}

<<<<<<< HEAD
=======
func (e *Ems) getClusterTime() (time.Time, error) {
	var (
		err         error
		records     []gjson.Result
		clusterTime time.Time
		timeOfNodes []int64
	)

	query := "private/cli/cluster/date"
	fields := []string{"date"}

	href := rest.BuildHref(query, strings.Join(fields, ","), nil, "", "", "1", e.ReturnTimeOut, "")

	if records, err = e.GetRestData(href); err != nil {
		return clusterTime, err
	}
	if len(records) == 0 {
		return clusterTime, errs.New(errs.ErrConfig, e.Object+" date not found on cluster")
	}

	for _, instanceData := range records {
		currentClusterDate := instanceData.Get("date")
		if currentClusterDate.Exists() {
			t, err := time.Parse(time.RFC3339, currentClusterDate.String())
			if err != nil {
				e.Logger.Error().Str("date", currentClusterDate.String()).Err(err).Msg("Failed to load cluster date")
				continue
			}
			clusterTime = t
			timeOfNodes = append(timeOfNodes, t.UnixNano())
		}
	}

	for _, timeOfEachNode := range timeOfNodes {
		timeDrift := time.Duration(timeOfEachNode - timeOfNodes[0]).Abs()
		if timeDrift >= MaxAllowedTimeDrift {
			e.Logger.Warn().Float64("timedrift(in sec)", timeDrift.Seconds()).Msg("Time drift exist among the nodes")
			break
		}
	}

	e.Logger.Debug().Str("cluster time", clusterTime.String()).Msg("")
	return clusterTime, nil
}

>>>>>>> a88df4f0
// returns time filter (clustertime - polldata duration)
func (e *Ems) getTimeStampFilter(clusterTime time.Time) string {
	fromTime := e.lastFilterTime
	// check if this is the first request
	if e.lastFilterTime == 0 {
		// if first request fetch cluster time
		dataDuration, err := collectors.GetDataInterval(e.GetParams(), defaultDataPollDuration)
		if err != nil {
			e.Logger.Warn().Err(err).
				Str("defaultDataPollDuration", defaultDataPollDuration.String()).
				Msg("Failed to parse duration. using default")
		}
		fromTime = clusterTime.Add(-dataDuration).Unix()
	}
	return fmt.Sprintf("time=>=%d", fromTime)
}

func (e *Ems) fetchEMSData(href string) ([]gjson.Result, error) {
	var (
		records []gjson.Result
		err     error
	)
	if records, err = e.GetRestData(href); err != nil {
		return nil, err
	}
	return records, nil
}

// PollInstance queries the cluster's EMS catalog and intersects that catalog with the EMS template.
// This is required because ONTAP EMS Rest endpoint fails when queried for an EMS message that does not exist.
func (e *Ems) PollInstance() (map[string]*matrix.Matrix, error) {
	var (
		err              error
		records          []gjson.Result
		ok               bool
		metr             *matrix.Metric
		bookendCacheSize int
		metricTimestamp  float64
	)

	query := "api/support/ems/messages"
	fields := []string{"name"}

	href := rest.BuildHref(query, strings.Join(fields, ","), nil, "", "", "", e.ReturnTimeOut, query)

	if records, err = e.GetRestData(href); err != nil {
		return nil, err
	}

	if len(records) == 0 {
		return nil, errs.New(errs.ErrNoInstance, e.Object+" no ems message found on cluster")
	}

	var emsEventCatalogue []string
	for _, instanceData := range records {
		name := instanceData.Get("name")
		if name.Exists() {
			emsEventCatalogue = append(emsEventCatalogue, name.String())
		}
	}

	// collect all event names
	var names []string
	for key := range e.emsProp {
		names = append(names, key)
	}

	//filter out names which exists on the cluster. ONTAP rest ems throws error for a message.name filter if that event is not supported by that cluster
	filteredNames, _ := util.Intersection(names, emsEventCatalogue)
	e.Logger.Debug().Strs("querying for events", filteredNames).Msg("")
	_, missingNames := util.Intersection(filteredNames, names)
	e.Logger.Debug().Strs("skipped events", missingNames).Msg("")
	e.eventNames = filteredNames

	// check instance timestamp and remove it after given resolve_after duration and warning when total instance in cache > 1000 instance
	for _, issuingEmsList := range e.bookendEmsMap {
		for _, issuingEms := range issuingEmsList {
			if mx := e.Matrix[issuingEms]; mx != nil {
				for instanceKey, instance := range mx.GetInstances() {
					if metr, ok = mx.GetMetrics()["timestamp"]; !ok {
						e.Logger.Error().
							Str("name", "timestamp").
							Msg("failed to get metric")
					}
					// check instance timestamp and remove it after given resolve_after value
					if metricTimestamp, ok = metr.GetValueFloat64(instance); ok {
						if collectors.IsTimestampOlderThanDuration(metricTimestamp, e.resolveAfter) {
							mx.RemoveInstance(instanceKey)
						}
					}
				}

				if instances := mx.GetInstances(); len(instances) == 0 {
					delete(e.Matrix, issuingEms)
					continue
				}

				bookendCacheSize += len(mx.GetInstances())
			}
		}
	}

	e.Logger.Info().Int("total instances", bookendCacheSize).Msg("")
	// warning when total instance in cache > 1000 instance
	if bookendCacheSize > MaxBookendInstances {
		e.Logger.Warn().Int("total instances", bookendCacheSize).Msg("cache has more than 1000 instances")
	}
	return nil, nil
}

func (e *Ems) PollData() (map[string]*matrix.Matrix, error) {

	var (
		count        uint64
		apiD, parseD time.Duration
		startTime    time.Time
		err          error
		records      []gjson.Result
	)

	e.Logger.Debug().Msg("starting data poll")

	// Update cache for bookend ems
	e.updateMatrix()

	startTime = time.Now()

	// add time filter
	clusterTime, err := collectors.GetClusterTime(e.Client, e.ReturnTimeOut, e.Logger)
	if err != nil {
		return nil, err
	}
	toTime := clusterTime.Unix()
	timeFilter := e.getTimeStampFilter(clusterTime)
	filter := append(e.Filter, timeFilter)

	// build hrefs up to maxURLSize
	var hrefs []string
	start := 0
	for end := 0; end < len(e.eventNames); end++ {
		h := e.getHref(e.eventNames[start:end], filter)
		if len(h) > e.maxURLSize {
			if end == 0 {
				return nil, fmt.Errorf("maxURLSize=%d is too small to form queries. Increase it to at least %d",
					e.maxURLSize, len(h))
			}
			end = end - 1
			h = e.getHref(e.eventNames[start:end], filter)
			hrefs = append(hrefs, h)
			start = end
		} else {
			if end == len(e.eventNames)-1 {
				end = len(e.eventNames)
				h = e.getHref(e.eventNames[start:end], filter)
				hrefs = append(hrefs, h)
			}
		}
	}
	for _, h := range hrefs {
		r, err := e.fetchEMSData(h)
		if err != nil {
			return nil, err
		}
		records = append(records, r...)
	}

	apiD = time.Since(startTime)

	if len(records) == 0 {
		e.Logger.Info().
			Int("queried", len(e.eventNames)).
			Msg("No EMS events returned")
		e.lastFilterTime = toTime
		_ = e.Metadata.LazySetValueInt64("api_time", "data", apiD.Microseconds())
		_ = e.Metadata.LazySetValueInt64("parse_time", "data", parseD.Microseconds())
		_ = e.Metadata.LazySetValueUint64("metrics", "data", 0)
		_ = e.Metadata.LazySetValueUint64("instances", "data", 0)
		return nil, nil
	}

	startTime = time.Now()
	_, count = e.HandleResults(records, e.emsProp)

	parseD = time.Since(startTime)

	var instanceCount int
	for _, v := range e.Matrix {
		instanceCount += len(v.GetInstances())
	}

	_ = e.Metadata.LazySetValueInt64("api_time", "data", apiD.Microseconds())
	_ = e.Metadata.LazySetValueInt64("parse_time", "data", parseD.Microseconds())
	_ = e.Metadata.LazySetValueUint64("metrics", "data", count)
	_ = e.Metadata.LazySetValueUint64("instances", "data", uint64(instanceCount))

	e.AddCollectCount(count)

	// update lastFilterTime to current cluster time
	e.lastFilterTime = toTime
	return e.Matrix, nil
}

func (e *Ems) getHref(names []string, filter []string) string {
	nameFilter := "message.name=" + strings.Join(names, ",")
	filter = append(filter, nameFilter)
	// If both issuing ems and resolving ems would come together in same poll, This index ordering would make sure that latest ems would process last. So, if resolving ems would be latest, it will resolve the issue.
	// add filter as order by index in descending order
	orderByIndexFilter := "order_by=" + "index%20desc"
	filter = append(filter, orderByIndexFilter)

	href := rest.BuildHref(e.Query, strings.Join(e.Fields, ","), filter, "", "", "", e.ReturnTimeOut, e.Query)
	return href
}

func parseProperties(instanceData gjson.Result, property string) gjson.Result {

	if !strings.HasPrefix(property, "parameters.") {
		// if prefix is not parameters.
		value := gjson.Get(instanceData.String(), property)
		return value
	}
	//strip parameters. from property name
	_, after, found := strings.Cut(property, "parameters.")
	if found {
		property = after
	}

	//process parameter search
	t := gjson.Get(instanceData.String(), "parameters.#.name")

	for _, name := range t.Array() {
		if name.String() == property {
			value := gjson.Get(instanceData.String(), "parameters.#(name="+property+").value")
			return value
		}
	}
	return gjson.Result{}
}

// HandleResults function is used for handling the rest response for parent as well as endpoints calls,
func (e *Ems) HandleResults(result []gjson.Result, prop map[string][]*emsProp) (map[string]*matrix.Matrix, uint64) {
	var (
		err   error
		count uint64
		mx    *matrix.Matrix
	)

	var m = e.Matrix

	for _, instanceData := range result {
		var (
			instanceKey string
		)

		var instanceLabelCount uint64
		if !instanceData.IsObject() {
			e.Logger.Warn().Str("type", instanceData.Type.String()).Msg("Instance data is not object, skipping")
			continue
		}
		messageName := instanceData.Get("message.name")
		// verify if message name exists in ONTAP response
		if !messageName.Exists() {
			e.Logger.Warn().Msg("skip instance, missing message name")
			continue
		}
		msgName := messageName.String()

		if issuingEmsList, ok := e.bookendEmsMap[msgName]; ok {
			props := prop[msgName]
			if len(props) == 0 {
				e.Logger.Warn().Str("resolving ems", msgName).
					Msg("Ems properties not found")
				continue
			}
			// resolving ems would only have 1 prop record
			p := props[0]
			bookendKey := e.getInstanceKeys(p, instanceData)

			emsResolved := false
			/* Below logic will evaluate this way:
			   case 1: For Bookend ems (one to one): [LUN.offline - LUN.offline]
			     - loop would iterate once
			     - if issuing ems exist then resolve else log warning as unable to find matching ems in cache
			   case 2: For Bookend with same resoling ems (many to one): [monitor.fan.critical, monitor.fan.failed, monitor.fan.warning - monitor.fan.ok]
			     - loop would iterate for all possible issuing ems
			     - if one or more issuing ems exist then resolve all matching ems else log warning as unable to find matching ems in cache
			*/
			for _, issuingEms := range issuingEmsList {
				if mx = m[issuingEms]; mx != nil {
					metr, exist := mx.GetMetrics()["events"]
					if !exist {
						e.Logger.Warn().
							Str("name", "events").
							Msg("failed to get metric")
						continue
					}

					// get all active instances by issuingems-bookendkey
					if instances := mx.GetInstancesBySuffix(issuingEms + bookendKey); len(instances) != 0 {
						for _, instance := range instances {
							if err = metr.SetValueFloat64(instance, 0); err != nil {
								e.Logger.Error().Err(err).Str("key", "events").
									Msg("Unable to set float key on metric")
								continue
							}
							instance.SetExportable(true)
						}
						emsResolved = true
					}
				}
			}

			if !emsResolved {
				e.Logger.Warn().Str("resolving ems", msgName).Str("issue ems", strings.Join(issuingEmsList, ",")).
					Msg("Unable to find matching issue ems in cache")
			}
		} else {
			if _, ok := m[msgName]; !ok {
				//create matrix if not exists for the ems event
				mx = matrix.New(msgName, e.Prop.Object, msgName)
				mx.SetGlobalLabels(e.Matrix[e.Object].GetGlobalLabels())
				m[msgName] = mx
			} else {
				mx = m[msgName]
			}

			//parse ems properties for the instance
			isMatch := false
			if ps, ok := prop[msgName]; ok {
				for _, p := range ps {
					instanceKey = e.getInstanceKeys(p, instanceData)
					instance := mx.GetInstance(instanceKey)

					if instance == nil {
						if instance, err = mx.NewInstance(instanceKey); err != nil {
							e.Logger.Error().Err(err).Str("Instance key", instanceKey).Msg("")
							continue
						}
					}

					// explicitly set to true. for bookend case, it was set as false for the same instance[when multiple ems received]
					instance.SetExportable(true)

					for label, display := range p.InstanceLabels {
						value := parseProperties(instanceData, label)
						if value.Exists() {
							if value.IsArray() {
								var labelArray []string
								for _, r := range value.Array() {
									labelString := r.String()
									labelArray = append(labelArray, labelString)
								}
								instance.SetLabel(display, strings.Join(labelArray, ","))
							} else {
								instance.SetLabel(display, value.String())
							}
							instanceLabelCount++
						} else {
							e.Logger.Warn().Str("Instance key", instanceKey).Str("label", label).Msg("Missing label value")
						}
					}

					//set labels
					for k, v := range p.Labels {
						instance.SetLabel(k, v)
					}

					//matches filtering
					if len(p.Matches) == 0 {
						isMatch = true
					} else {
						for _, match := range p.Matches {
							if value := instance.GetLabel(match.Name); value != "" {
								if value == match.value {
									isMatch = true
									break
								}
							} else {
								//value not found
								e.Logger.Warn().
									Str("Instance key", instanceKey).
									Str("name", match.Name).
									Str("value", match.value).
									Msg("label is not found")
							}
						}
					}
					if !isMatch {
						instanceLabelCount = 0
						continue
					}

					for _, metric := range p.Metrics {
						metr, ok := mx.GetMetrics()[metric.Name]
						if !ok {
							if metr, err = mx.NewMetricFloat64(metric.Name); err != nil {
								e.Logger.Error().Err(err).
									Str("name", metric.Name).
									Msg("failed to get metric")
								continue
							}
							metr.SetExportable(metric.Exportable)
						}
						if metric.Name == "events" {
							if err = metr.SetValueFloat64(instance, 1); err != nil {
								e.Logger.Error().Err(err).Str("key", metric.Name).Str("metric", metric.Label).
									Msg("Unable to set float key on metric")
							}
						} else if metric.Name == "timestamp" {
							if err = metr.SetValueFloat64(instance, float64(time.Now().UnixMicro())); err != nil {
								e.Logger.Error().Err(err).Str("key", metric.Name).Str("metric", metric.Label).
									Msg("Unable to set timestamp on metric")
							}
						} else {
							// this code will not execute as ems only support [events, timestamp] metric
							e.Logger.Warn().Str("key", metric.Name).Str("metric", metric.Label).
								Msg("Unable to find metric")
						}
					}
				}
			}
			if !isMatch {
				mx.RemoveInstance(instanceKey)
				continue
			}
			count += instanceLabelCount
		}
	}
	return m, count
}

func (e *Ems) getInstanceKeys(p *emsProp, instanceData gjson.Result) string {
	var instanceKey string
	// extract instance key(s)
	for _, k := range p.InstanceKeys {
		value := parseProperties(instanceData, k)
		if value.Exists() {
			instanceKey += Hyphen + value.String()
		} else {
			e.Logger.Warn().Str("key", k).Msg("skip instance, missing key")
			break
		}
	}
	return instanceKey
}

func (e *Ems) updateMatrix() {
	var (
		ok   bool
		val  float64
		metr *matrix.Metric
	)

	tempMap := make(map[string]*matrix.Matrix)
	// store the bookend ems metric in tempMap
	for _, issuingEmsList := range e.bookendEmsMap {
		for _, issuingEms := range issuingEmsList {
			if mx, exist := e.Matrix[issuingEms]; exist {
				tempMap[issuingEms] = mx
			}
		}
	}

	// remove all ems matrix except parent object
	mat := e.Matrix[e.Object]
	e.Matrix = make(map[string]*matrix.Matrix)
	e.Matrix[e.Object] = mat

	for issuingEms, mx := range tempMap {
		if metr, ok = mx.GetMetrics()["events"]; !ok {
			e.Logger.Error().
				Str("name", "events").
				Msg("failed to get metric")
			continue
		}

		for instanceKey, instance := range mx.GetInstances() {
			// set export to false
			instance.SetExportable(false)

			if val, ok = metr.GetValueFloat64(instance); ok && val == 0 {
				mx.RemoveInstance(instanceKey)
			}
		}
		if instances := mx.GetInstances(); len(instances) == 0 {
			delete(e.Matrix, issuingEms)
			continue
		}
		e.Matrix[issuingEms] = mx
	}
}

// Interface guards
var (
	_ collector.Collector = (*Ems)(nil)
)<|MERGE_RESOLUTION|>--- conflicted
+++ resolved
@@ -248,8 +248,6 @@
 	return nil
 }
 
-<<<<<<< HEAD
-=======
 func (e *Ems) getClusterTime() (time.Time, error) {
 	var (
 		err         error
@@ -295,7 +293,6 @@
 	return clusterTime, nil
 }
 
->>>>>>> a88df4f0
 // returns time filter (clustertime - polldata duration)
 func (e *Ems) getTimeStampFilter(clusterTime time.Time) string {
 	fromTime := e.lastFilterTime
