--- conflicted
+++ resolved
@@ -359,13 +359,8 @@
 		results := gjson.GetManyBytes(content, "num_records", "records")
 		numRecords := results[0]
 		if numRecords.Int() == 0 {
-<<<<<<< HEAD
 			r.Logger.Warn().Str("ApiPath", endpoint.prop.query).Msg("no " + endpoint.prop.query + " instances on cluster")
 			continue
-			//return errors.New(errors.ERR_NO_INSTANCE, "no "+endpoint.prop.query+" instances on cluster")
-=======
-			return errors.New(errors.ERR_NO_INSTANCE, "no "+endpoint.prop.Query+" instances on cluster")
->>>>>>> 8fa8c195
 		}
 
 		r.HandleResults(results[1], endpoint.prop, false)
