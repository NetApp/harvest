package collectors

import (
	"github.com/netapp/harvest/v2/cmd/tools/rest"
	"github.com/netapp/harvest/v2/pkg/errs"
	"github.com/netapp/harvest/v2/pkg/logging"
	"github.com/netapp/harvest/v2/pkg/matrix"
	"github.com/netapp/harvest/v2/pkg/tree/node"
	"github.com/tidwall/gjson"
	"strconv"
	"strings"
	"time"
)

const (
	DefaultBatchSize    = "500"
	MaxAllowedTimeDrift = 10 * time.Second
)

var validUnits = map[string]bool{
	"mW":    true,
	"W":     true,
	"mW*hr": true,
	"W*hr":  true,
}

type embedShelf struct {
	model, moduleType string
}

// Reference https://kb.netapp.com/onprem/ontap/hardware/FAQ%3A_How_do_shelf_product_IDs_and_modules_in_ONTAP_map_to_a_model_of_a_shelf_or_storage_system_with_embedded_storage
// There are two ways to identify embedded disk shelves:
// 1. The shelf's module type ends with E
// 2. The shelf is listed in the link above
var combinations = map[embedShelf]bool{
	{"FS424-12", "IOM12F"}: true,
}

func IsEmbedShelf(model string, moduleType string) bool {
	model = strings.ToUpper(model)
	moduleType = strings.ToUpper(moduleType)

	// if module type ends with E
	if strings.HasSuffix(moduleType, "E") {
		return true
	}

	return combinations[embedShelf{model, moduleType}]
}

func InvokeRestCall(client *rest.Client, href string, logger *logging.Logger) ([]gjson.Result, error) {
	result, err := rest.Fetch(client, href)
	if err != nil {
		logger.Error().Err(err).Str("href", href).Msg("Failed to fetch data")
		return []gjson.Result{}, err
	}

	if len(result) == 0 {
		return []gjson.Result{}, nil
	}

	return result, nil
}

func GetClusterTime(client *rest.Client, returnTimeOut *int, logger *logging.Logger) (time.Time, error) {
	var (
		err         error
		records     []gjson.Result
		clusterTime time.Time
		timeOfNodes []int64
	)

	query := "private/cli/cluster/date"
	fields := []string{"date"}

	maxRecords := 1

	href := rest.NewHrefBuilder().
		APIPath(query).
		Fields(fields).
		MaxRecords(&maxRecords).
		ReturnTimeout(returnTimeOut).
		Build()

	if records, err = rest.Fetch(client, href); err != nil {
		return clusterTime, err
	}
	if len(records) == 0 {
		return clusterTime, errs.New(errs.ErrConfig, " date not found on cluster")
	}

	for _, instanceData := range records {
		currentClusterDate := instanceData.Get("date")
		if currentClusterDate.Exists() {
			t, err := time.Parse(time.RFC3339, currentClusterDate.String())
			if err != nil {
				logger.Error().Str("date", currentClusterDate.String()).Err(err).Msg("Failed to load cluster date")
				continue
			}
			clusterTime = t
			timeOfNodes = append(timeOfNodes, t.UnixNano())
		}
	}

	for _, timeOfEachNode := range timeOfNodes {
		timeDrift := time.Duration(timeOfEachNode - timeOfNodes[0]).Abs()
		if timeDrift >= MaxAllowedTimeDrift {
			logger.Warn().Float64("timedrift(in sec)", timeDrift.Seconds()).Msg("Time drift exist among the nodes")
			break
		}
	}

	return clusterTime, nil
}

// GetDataInterval fetch pollData interval
func GetDataInterval(param *node.Node, defaultInterval time.Duration) (time.Duration, error) {
	var dataIntervalStr string
	var durationVal time.Duration
	var err error
	schedule := param.GetChildS("schedule")
	if schedule != nil {
		dataInterval := schedule.GetChildS("data")
		if dataInterval != nil {
			dataIntervalStr = dataInterval.GetContentS()
			if durationVal, err = time.ParseDuration(dataIntervalStr); err == nil {
				return durationVal, nil
			}
			return defaultInterval, err
		}
	}
	return defaultInterval, nil
}

func UpdateProtectedFields(instance *matrix.Instance) {

	// check for group_type
	// Supported group_type are: "none", "vserver", "infinitevol", "consistencygroup", "flexgroup"
	if instance.GetLabel("group_type") != "" {

		groupType := instance.GetLabel("group_type")
		destinationVolume := instance.GetLabel("destination_volume")
		sourceVolume := instance.GetLabel("source_volume")
		destinationLocation := instance.GetLabel("destination_location")

		isSvmDr := groupType == "vserver" && destinationVolume == "" && sourceVolume == ""
		isCg := groupType == "consistencygroup" && strings.Contains(destinationLocation, ":/cg/")
		isConstituentVolumeRelationshipWithinSvmDr := groupType == "vserver" && !strings.HasSuffix(destinationLocation, ":")
		isConstituentVolumeRelationshipWithinCG := groupType == "consistencygroup" && !strings.Contains(destinationLocation, ":/cg/")

		// Update protectedBy label
		switch {
		case isSvmDr || isConstituentVolumeRelationshipWithinSvmDr:
			instance.SetLabel("protectedBy", "storage_vm")
		case isCg || isConstituentVolumeRelationshipWithinCG:
			instance.SetLabel("protectedBy", "cg")
		default:
			instance.SetLabel("protectedBy", "volume")
		}

		// SVM-DR related information is populated, Update protectionSourceType label
		switch {
		case isSvmDr:
			instance.SetLabel("protectionSourceType", "storage_vm")
		case isCg:
			instance.SetLabel("protectionSourceType", "cg")
		case isConstituentVolumeRelationshipWithinSvmDr || isConstituentVolumeRelationshipWithinCG || groupType == "none" || groupType == "flexgroup":
			instance.SetLabel("protectionSourceType", "volume")
		default:
			instance.SetLabel("protectionSourceType", "not_mapped")
		}
	}

	// Update derived_relationship_type field based on the policyType
	relationshipType := instance.GetLabel("relationship_type")
	if policyType := instance.GetLabel("policy_type"); policyType != "" {
		switch {
		case policyType == "strict_sync_mirror":
			instance.SetLabel("derived_relationship_type", "sync_mirror_strict")
		case policyType == "sync_mirror":
			instance.SetLabel("derived_relationship_type", "sync_mirror")
		case policyType == "mirror_vault":
			instance.SetLabel("derived_relationship_type", "mirror_vault")
		case policyType == "automated_failover":
			instance.SetLabel("derived_relationship_type", "automated_failover")
		case policyType == "automated_failover_duplex":
			instance.SetLabel("derived_relationship_type", "automated_failover_duplex")
		default:
			instance.SetLabel("derived_relationship_type", relationshipType)
		}
	} else {
		instance.SetLabel("derived_relationship_type", relationshipType)
	}
}

func SetNameservice(nsDB, nsSource, nisDomain string, instance *matrix.Instance) {
	requiredNSDb := false
	requiredNSSource := false

	if strings.Contains(nsDB, "passwd") || strings.Contains(nsDB, "group") || strings.Contains(nsDB, "netgroup") {
		requiredNSDb = true
		if strings.Contains(nsSource, "nis") {
			requiredNSSource = true
		}
	}

	if nisDomain != "" && requiredNSDb && requiredNSSource {
		instance.SetLabel("nis_authentication_enabled", "true")
	} else {
		instance.SetLabel("nis_authentication_enabled", "false")
	}
}

// IsTimestampOlderThanDuration - timestamp units are micro seconds
// The `begin` argument lets us virtualize time without requiring sleeps in test code
func IsTimestampOlderThanDuration(nowish time.Time, timestamp float64, duration time.Duration) bool {
	return nowish.Sub(time.UnixMicro(int64(timestamp))) > duration
}

func UpdateLagTime(instance *matrix.Instance, lastTransferSize *matrix.Metric, lagTime *matrix.Metric, logger *logging.Logger) {
	healthy := instance.GetLabel("healthy")
	schedule := instance.GetLabel("schedule")
	lastError := instance.GetLabel("last_transfer_error")

	// If SM relationship is healthy, has a schedule, last_transfer_error is empty, and last_transfer_bytes is 0, Then we are setting lag_time to 0
	// Otherwise, report the lag_time which ONTAP has originally reported.
	if lastBytes, ok := lastTransferSize.GetValueFloat64(instance); ok {
		if healthy == "true" && schedule != "" && lastError == "" && lastBytes == 0 {
			if err := lagTime.SetValueFloat64(instance, 0); err != nil {
				logger.Error().Err(err).Str("metric", lagTime.GetName()).Msg("Unable to set value on metric")
			}
		}
	}
}

func IsValidUnit(unit string) bool {
	return validUnits[unit]
}

func ReadPluginKey(param *node.Node, key string) bool {
	if val := param.GetChildContentS(key); val != "" {
		if boolValue, err := strconv.ParseBool(val); err == nil {
			return boolValue
		}
	}
	return false
}

<<<<<<< HEAD
func RunPlugin(runPluginIfNoData bool, mat map[string]*matrix.Matrix, err error) (map[string]*matrix.Matrix, error) {
	if runPluginIfNoData {
		return mat, nil
	}
	return nil, err
=======
func SplitVscanName(ontapName string) (string, string, string, bool) {
	// colon separated list of fields
	// svm      : scanner                  : node
	// vs_test4 : 2.2.2.2                  : umeng-aff300-05
	// moon-ad  : 2a03:1e80:a15:60c::1:2a5 : moon-02

	firstColon := strings.Index(ontapName, ":")
	if firstColon == -1 {
		return "", "", "", false
	}
	lastColon := strings.LastIndex(ontapName, ":")
	if lastColon == -1 {
		return "", "", "", false
	}
	if firstColon == lastColon {
		return "", "", "", false
	}
	return ontapName[:firstColon], ontapName[firstColon+1 : lastColon], ontapName[lastColon+1:], true
>>>>>>> a6a60b85
}<|MERGE_RESOLUTION|>--- conflicted
+++ resolved
@@ -246,13 +246,6 @@
 	return false
 }
 
-<<<<<<< HEAD
-func RunPlugin(runPluginIfNoData bool, mat map[string]*matrix.Matrix, err error) (map[string]*matrix.Matrix, error) {
-	if runPluginIfNoData {
-		return mat, nil
-	}
-	return nil, err
-=======
 func SplitVscanName(ontapName string) (string, string, string, bool) {
 	// colon separated list of fields
 	// svm      : scanner                  : node
@@ -271,5 +264,4 @@
 		return "", "", "", false
 	}
 	return ontapName[:firstColon], ontapName[firstColon+1 : lastColon], ontapName[lastColon+1:], true
->>>>>>> a6a60b85
 }