package collectors

import (
	"errors"
	"github.com/netapp/harvest/v2/pkg/errs"
	"github.com/netapp/harvest/v2/pkg/logging"
	"github.com/netapp/harvest/v2/pkg/matrix"
	"github.com/netapp/harvest/v2/pkg/tree/node"
	"testing"
	"time"
)

func TestUpdateProtectedFields(t *testing.T) {
	instance := matrix.NewInstance(0)

	// Test cases for protectedBy and protectionSourceType
	testWithoutGroupType(t, instance)
	testSvmdr(t, instance)
	testConstituentVolumeWithinSvmdr(t, instance)
	testCg(t, instance)
	testConstituentVolumeWithinCg(t, instance)
	testNegativeCase1(t, instance)
	testNegativeCase2(t, instance)
	testGroupTypeNone(t, instance)
	testGroupTypeFlexgroup(t, instance)

	// Test cases for derived_relationship_type
	testStrictSyncMirror(t, instance)
	testSyncMirror(t, instance)
	testMirrorVault(t, instance)
	testAutomatedFailover(t, instance)
	testAutomatedFailoverDuplex(t, instance)
	testOtherPolicyType(t, instance)
	testWithNoPolicyType(t, instance)
	testWithNoPolicyTypeNoRelationshipType(t, instance)
}

func TestIsTimestampOlderThanDuration(t *testing.T) {
	// Test cases for timestamp comparison with Duration
	testOlderTimestampThanDuration(t)
	testNewerTimestampThanDuration(t)
}

// Test cases for protectedBy and protectionSourceType
func testWithoutGroupType(t *testing.T, instance *matrix.Instance) {
	t.Helper()
	instance.SetLabel("group_type", "")
	UpdateProtectedFields(instance)

	if instance.GetLabel("protectedBy") != "" || instance.GetLabel("protectionSourceType") != "" {
		t.Errorf("Labels protectedBy= %s, expected empty  and protectionSourceType= %s, expected empty", instance.GetLabel("protectedBy"), instance.GetLabel("protectionSourceType"))
	}
}

func testSvmdr(t *testing.T, instance *matrix.Instance) {
	instance.SetLabel("group_type", "vserver")
	instance.SetLabel("destination_volume", "")
	instance.SetLabel("source_volume", "")
	UpdateProtectedFields(instance)

	if instance.GetLabel("protectedBy") != "storage_vm" || instance.GetLabel("protectionSourceType") != "storage_vm" {
		t.Errorf("Labels protectedBy= %s, expected: storage_vm and protectionSourceType= %s, expected: storage_vm", instance.GetLabel("protectedBy"), instance.GetLabel("protectionSourceType"))
	}
}

func testConstituentVolumeWithinSvmdr(t *testing.T, instance *matrix.Instance) {
	instance.SetLabel("group_type", "vserver")
	instance.SetLabel("destination_volume", "destvol")
	instance.SetLabel("source_volume", "sourcevol")
	instance.SetLabel("destination_location", "test1")
	UpdateProtectedFields(instance)

	if instance.GetLabel("protectedBy") != "storage_vm" || instance.GetLabel("protectionSourceType") != "volume" {
		t.Errorf("Labels protectedBy= %s, expected: storage_vm and protectionSourceType= %s, expected: volume", instance.GetLabel("protectedBy"), instance.GetLabel("protectionSourceType"))
	}
}

func testCg(t *testing.T, instance *matrix.Instance) {
	instance.SetLabel("group_type", "consistencygroup")
	instance.SetLabel("destination_location", "test123:/cg/")
	UpdateProtectedFields(instance)

	if instance.GetLabel("protectedBy") != "cg" || instance.GetLabel("protectionSourceType") != "cg" {
		t.Errorf("Labels protectedBy= %s, expected: cg and protectionSourceType= %s, expected: cg", instance.GetLabel("protectedBy"), instance.GetLabel("protectionSourceType"))
	}
}

func testConstituentVolumeWithinCg(t *testing.T, instance *matrix.Instance) {
	instance.SetLabel("group_type", "consistencygroup")
	instance.SetLabel("destination_location", "test123")
	UpdateProtectedFields(instance)

	if instance.GetLabel("protectedBy") != "cg" || instance.GetLabel("protectionSourceType") != "volume" {
		t.Errorf("Labels protectedBy= %s, expected: cg and protectionSourceType= %s, expected: volume", instance.GetLabel("protectedBy"), instance.GetLabel("protectionSourceType"))
	}
}

func testNegativeCase1(t *testing.T, instance *matrix.Instance) {
	instance.SetLabel("group_type", "infinitevol")
	UpdateProtectedFields(instance)

	if instance.GetLabel("protectedBy") != "volume" || instance.GetLabel("protectionSourceType") != "not_mapped" {
		t.Errorf("Labels protectedBy= %s, expected: volume and protectionSourceType= %s, expected: not_mapped", instance.GetLabel("protectedBy"), instance.GetLabel("protectionSourceType"))
	}
}

func testNegativeCase2(t *testing.T, instance *matrix.Instance) {
	instance.SetLabel("group_type", "vserver")
	instance.SetLabel("destination_volume", "destvol")
	instance.SetLabel("source_volume", "sourcevol")
	instance.SetLabel("destination_location", "test123:")
	UpdateProtectedFields(instance)

	if instance.GetLabel("protectedBy") != "volume" || instance.GetLabel("protectionSourceType") != "not_mapped" {
		t.Errorf("Labels protectedBy= %s, expected: volume and protectionSourceType= %s, expected: not_mapped", instance.GetLabel("protectedBy"), instance.GetLabel("protectionSourceType"))
	}
}

func testGroupTypeNone(t *testing.T, instance *matrix.Instance) {
	instance.SetLabel("group_type", "none")
	UpdateProtectedFields(instance)

	if instance.GetLabel("protectedBy") != "volume" || instance.GetLabel("protectionSourceType") != "volume" {
		t.Errorf("Labels protectedBy= %s, expected: volume and protectionSourceType= %s, expected: volume", instance.GetLabel("protectedBy"), instance.GetLabel("protectionSourceType"))
	}
}

func testGroupTypeFlexgroup(t *testing.T, instance *matrix.Instance) {
	instance.SetLabel("group_type", "flexgroup")
	UpdateProtectedFields(instance)

	if instance.GetLabel("protectedBy") != "volume" || instance.GetLabel("protectionSourceType") != "volume" {
		t.Errorf("Labels protectedBy= %s, expected: volume and protectionSourceType= %s, expected: volume", instance.GetLabel("protectedBy"), instance.GetLabel("protectionSourceType"))
	}
}

// Test cases for derived_relationship_type
func testStrictSyncMirror(t *testing.T, instance *matrix.Instance) {
	instance.SetLabel("relationship_type", "")
	instance.SetLabel("policy_type", "strict_sync_mirror")
	UpdateProtectedFields(instance)

	if instance.GetLabel("derived_relationship_type") != "sync_mirror_strict" {
		t.Errorf("Labels derived_relationship_type= %s, expected: sync_mirror_strict", instance.GetLabel("derived_relationship_type"))
	}
}

func testSyncMirror(t *testing.T, instance *matrix.Instance) {
	instance.SetLabel("relationship_type", "")
	instance.SetLabel("policy_type", "sync_mirror")
	UpdateProtectedFields(instance)

	if instance.GetLabel("derived_relationship_type") != "sync_mirror" {
		t.Errorf("Labels derived_relationship_type= %s, expected: sync_mirror", instance.GetLabel("derived_relationship_type"))
	}
}

func testMirrorVault(t *testing.T, instance *matrix.Instance) {
	instance.SetLabel("relationship_type", "")
	instance.SetLabel("policy_type", "mirror_vault")
	UpdateProtectedFields(instance)

	if instance.GetLabel("derived_relationship_type") != "mirror_vault" {
		t.Errorf("Labels derived_relationship_type= %s, expected: mirror_vault", instance.GetLabel("derived_relationship_type"))
	}
}

func testAutomatedFailover(t *testing.T, instance *matrix.Instance) {
	instance.SetLabel("relationship_type", "")
	instance.SetLabel("policy_type", "automated_failover")
	UpdateProtectedFields(instance)

	if instance.GetLabel("derived_relationship_type") != "automated_failover" {
		t.Errorf("Labels derived_relationship_type= %s, expected: automated_failover", instance.GetLabel("derived_relationship_type"))
	}
}

func testAutomatedFailoverDuplex(t *testing.T, instance *matrix.Instance) {
	instance.SetLabel("relationship_type", "")
	instance.SetLabel("policy_type", "automated_failover_duplex")
	UpdateProtectedFields(instance)

	if instance.GetLabel("derived_relationship_type") != "automated_failover_duplex" {
		t.Errorf("Labels derived_relationship_type= %s, expected: automated_failover_duplex", instance.GetLabel("derived_relationship_type"))
	}
}

func testOtherPolicyType(t *testing.T, instance *matrix.Instance) {
	instance.SetLabel("relationship_type", "vault")
	instance.SetLabel("policy_type", "vault")
	UpdateProtectedFields(instance)

	if instance.GetLabel("derived_relationship_type") != "vault" {
		t.Errorf("Labels derived_relationship_type= %s, expected: vault", instance.GetLabel("derived_relationship_type"))
	}
}

func testWithNoPolicyType(t *testing.T, instance *matrix.Instance) {
	instance.SetLabel("relationship_type", "extended_data_protection")
	instance.SetLabel("policy_type", "")
	UpdateProtectedFields(instance)

	if instance.GetLabel("derived_relationship_type") != "extended_data_protection" {
		t.Errorf("Labels derived_relationship_type= %s, expected: extended_data_protection", instance.GetLabel("derived_relationship_type"))
	}
}

func testWithNoPolicyTypeNoRelationshipType(t *testing.T, instance *matrix.Instance) {
	instance.SetLabel("relationship_type", "")
	instance.SetLabel("policy_type", "")
	UpdateProtectedFields(instance)

	if instance.GetLabel("derived_relationship_type") != "" {
		t.Errorf("Labels derived_relationship_type= %s, expected: \"\"(empty)", instance.GetLabel("derived_relationship_type"))
	}
}

// Test cases for timestamp comparison with duration
func testOlderTimestampThanDuration(t *testing.T) {
	timestamp := float64(time.Now().Add(-20 * time.Minute).UnixMicro())
	duration := 5 * time.Minute
	isOlder := IsTimestampOlderThanDuration(time.Now(), timestamp, duration)

	if !isOlder {
		t.Errorf("timestamp= %f is older than duration %s", timestamp, duration.String())
	}
}

func testNewerTimestampThanDuration(t *testing.T) {
	timestamp := float64(time.Now().Add(-1 * time.Hour).UnixMicro())
	duration := 2 * time.Hour
	isOlder := IsTimestampOlderThanDuration(time.Now(), timestamp, duration)

	if isOlder {
		t.Errorf("timestamp= %f is newer than duration %s", timestamp, duration.String())
	}
}

func TestGetDataInterval(t *testing.T) {
	defaultDataPollDuration := 3 * time.Minute
	type args struct {
		param           *node.Node
		defaultInterval time.Duration
	}

	type test struct {
		name    string
		args    args
		want    float64
		wantErr bool
	}
	tests := []test{
		{"success_return_poller_schedule", args{param: generateScheduleParam("4m"), defaultInterval: defaultDataPollDuration}, 240, false},
		{"error_return_default_schedule", args{param: generateScheduleParam("4ma"), defaultInterval: defaultDataPollDuration}, 180, true},
		{"return_default_schedule", args{param: generateScheduleParam(""), defaultInterval: defaultDataPollDuration}, 180, true},
	}

	for _, tt := range tests {
		t.Run(tt.name, func(t *testing.T) {
			got, err := GetDataInterval(tt.args.param, tt.args.defaultInterval)
			if (err != nil) != tt.wantErr {
				t.Errorf("GetDataInterval() error = %v, wantErr %v", err, tt.wantErr)
				return
			}
			if got.Seconds() != tt.want {
				t.Errorf("GetDataInterval() got = %v, want %v", got, tt.want)
			}
		})
	}
}

func generateScheduleParam(duration string) *node.Node {
	root := node.NewS("root")
	param := root.NewChildS("schedule", "")
	param.NewChildS("data", duration)
	return root
}

func TestLagTimeBasedOnLastTransferSize(t *testing.T) {
	type test struct {
		name              string
		instance          string
		healthy           string
		schedule          string
		lastTransferError string
		relationshipID    string
		lastBytesValue    float64
		lagTimeValue      float64
		want              float64
	}
	tests := []test{
		{name: "TestBytesNonZero", instance: "InstanceA", healthy: "true", schedule: "5min", lastTransferError: "", relationshipID: "4885136b-4c31-11ec-95a6-00a09865cd13", lastBytesValue: 3479, lagTimeValue: 172652, want: 172652},
		{name: "TestLastErrorNonEmpty", instance: "InstanceB", healthy: "true", schedule: "my_daily", lastTransferError: "The specified Snapshot copy is older than the base Snapshot copy on source volume", relationshipID: "7c4d92e1-6828-11ea-893b-00a09865cd13", lastBytesValue: 0, lagTimeValue: 172223, want: 172223},
		{name: "TestScheduleEmpty", instance: "InstanceC", healthy: "true", schedule: "", lastTransferError: "", relationshipID: "62422099-9c61-11e8-b2ff-00a09865fe59", lastBytesValue: 0, lagTimeValue: 738, want: 738},
		{name: "TestNonHealthy", instance: "InstanceD", healthy: "false", schedule: "daily", lastTransferError: "", relationshipID: "31421f02-7703-11e9-b59e-00a09865cd13", lastBytesValue: 0, lagTimeValue: 892, want: 892},
		{name: "TestLagTimeChangedTo0", instance: "InstanceE", healthy: "true", schedule: "hourly", lastTransferError: "", relationshipID: "b4da7644-76e0-11e9-b59e-00a09865cd13", lastBytesValue: 0, lagTimeValue: 2736, want: 0},
	}

	data := matrix.New("SnapMirrorTest", "SnapMirror", "SnapMirror")
	lastTransferSizeMetric, err := data.NewMetricUint8("last_transfer_size")
	if err != nil {
		panic(err)
	}
	lagTimeMetric, err := data.NewMetricUint8("lag_time")
	if err != nil {
		panic(err)
	}

	for _, tt := range tests {
		t.Run(tt.name, func(t *testing.T) {
			instance := populateInstance(data, tt.instance, tt.healthy, tt.schedule, tt.lastTransferError, tt.relationshipID, lastTransferSizeMetric, tt.lastBytesValue, lagTimeMetric, tt.lagTimeValue)
			UpdateLagTime(instance, lastTransferSizeMetric, lagTimeMetric, logging.Get())
			actualValue, _ := lagTimeMetric.GetValueFloat64(instance)
			if actualValue != tt.want {
				t.Errorf("expected %f got %f", tt.want, actualValue)
			}
		})
	}
}

func populateInstance(data *matrix.Matrix, instanceName, healthy, schedule, lastError, relationshipID string, lastTransferSizeMetric *matrix.Metric, bytesData float64, lagTimeMetric *matrix.Metric, lagTime float64) *matrix.Instance {
	instance, err := data.NewInstance(instanceName)
	if err != nil {
		panic(err)
	}
	instance.SetLabel("healthy", healthy)
	instance.SetLabel("schedule", schedule)
	instance.SetLabel("last_transfer_error", lastError)
	instance.SetLabel("relationship_id", relationshipID)

	if err = lastTransferSizeMetric.SetValueFloat64(instance, bytesData); err != nil {
		panic(err)
	}
	if err = lagTimeMetric.SetValueFloat64(instance, lagTime); err != nil {
		panic(err)
	}
	return instance
}

<<<<<<< HEAD
func TestRunPlugin(t *testing.T) {
	type test struct {
		name              string
		runPluginIfNoData bool
		mat               map[string]*matrix.Matrix
		err               error
		wantMatrix        bool
		wantErr           error
	}

	testMat := make(map[string]*matrix.Matrix)
	err := errs.New(errs.ErrConfig, "test Error")

	tests := []test{
		{"runPluginIfNoData_false", false, testMat, err, false, err},
		{"runPluginIfNoData_true", true, testMat, err, true, nil},
=======
func Test_SplitVscanName(t *testing.T) {
	tests := []struct {
		name      string
		ontapName string
		svm       string
		scanner   string
		node      string
		isValid   bool
	}{
		{
			name:      "valid",
			ontapName: "svm:scanner:node",
			svm:       "svm",
			scanner:   "scanner",
			node:      "node",
			isValid:   true,
		},
		{
			name:      "ipv6",
			ontapName: "moon-ad:2a03:1e80:a15:60c::1:2a5:moon-02",
			svm:       "moon-ad",
			scanner:   "2a03:1e80:a15:60c::1:2a5",
			node:      "moon-02",
			isValid:   true,
		},
		{
			name:      "invalid zero colon",
			ontapName: "svm",
			svm:       "",
			scanner:   "",
			node:      "",
			isValid:   false,
		},
		{
			name:      "invalid one colon",
			ontapName: "svm:scanner",
			svm:       "",
			scanner:   "",
			node:      "",
			isValid:   false,
		},
>>>>>>> a6a60b85
	}

	for _, tt := range tests {
		t.Run(tt.name, func(t *testing.T) {
<<<<<<< HEAD
			got, err := RunPlugin(tt.runPluginIfNoData, tt.mat, tt.err)
			if !errors.Is(err, tt.wantErr) {
				t.Errorf("RunPlugin() error = %v, wantErr %v", err, tt.wantErr)
				return
			}
			if (got != nil) != tt.wantMatrix {
				t.Errorf("RunPlugin() got = %v, wantMatrix %v", got, tt.wantMatrix)
=======
			gotSVM, gotScanner, gotNode, ok := SplitVscanName(tt.ontapName)
			if gotSVM != tt.svm {
				t.Errorf("splitOntapName() got = %v, want %v", gotSVM, tt.svm)
			}
			if gotScanner != tt.scanner {
				t.Errorf("splitOntapName() got = %v, want %v", gotScanner, tt.scanner)
			}
			if gotNode != tt.node {
				t.Errorf("splitOntapName() got = %v, want %v", gotNode, tt.node)
			}
			if ok != tt.isValid {
				t.Errorf("splitOntapName() got = %v, want %v", ok, tt.isValid)
>>>>>>> a6a60b85
			}
		})
	}
}<|MERGE_RESOLUTION|>--- conflicted
+++ resolved
@@ -1,8 +1,6 @@
 package collectors
 
 import (
-	"errors"
-	"github.com/netapp/harvest/v2/pkg/errs"
 	"github.com/netapp/harvest/v2/pkg/logging"
 	"github.com/netapp/harvest/v2/pkg/matrix"
 	"github.com/netapp/harvest/v2/pkg/tree/node"
@@ -337,24 +335,6 @@
 	return instance
 }
 
-<<<<<<< HEAD
-func TestRunPlugin(t *testing.T) {
-	type test struct {
-		name              string
-		runPluginIfNoData bool
-		mat               map[string]*matrix.Matrix
-		err               error
-		wantMatrix        bool
-		wantErr           error
-	}
-
-	testMat := make(map[string]*matrix.Matrix)
-	err := errs.New(errs.ErrConfig, "test Error")
-
-	tests := []test{
-		{"runPluginIfNoData_false", false, testMat, err, false, err},
-		{"runPluginIfNoData_true", true, testMat, err, true, nil},
-=======
 func Test_SplitVscanName(t *testing.T) {
 	tests := []struct {
 		name      string
@@ -396,20 +376,10 @@
 			node:      "",
 			isValid:   false,
 		},
->>>>>>> a6a60b85
 	}
 
 	for _, tt := range tests {
 		t.Run(tt.name, func(t *testing.T) {
-<<<<<<< HEAD
-			got, err := RunPlugin(tt.runPluginIfNoData, tt.mat, tt.err)
-			if !errors.Is(err, tt.wantErr) {
-				t.Errorf("RunPlugin() error = %v, wantErr %v", err, tt.wantErr)
-				return
-			}
-			if (got != nil) != tt.wantMatrix {
-				t.Errorf("RunPlugin() got = %v, wantMatrix %v", got, tt.wantMatrix)
-=======
 			gotSVM, gotScanner, gotNode, ok := SplitVscanName(tt.ontapName)
 			if gotSVM != tt.svm {
 				t.Errorf("splitOntapName() got = %v, want %v", gotSVM, tt.svm)
@@ -422,7 +392,6 @@
 			}
 			if ok != tt.isValid {
 				t.Errorf("splitOntapName() got = %v, want %v", ok, tt.isValid)
->>>>>>> a6a60b85
 			}
 		})
 	}
