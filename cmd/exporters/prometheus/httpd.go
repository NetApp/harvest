/*
 * Copyright NetApp Inc, 2021 All rights reserved
 */

// Package prometheus creates an HTTP end-point for Prometheus to scrape on `/metrics`
//It also publishes a list of available metrics for human consumption on `/`
package prometheus

import (
	"bytes"
	"fmt"
	"goharvest2/pkg/set"
	"net/http"
	"strings"
	"time"
)

func (me *Prometheus) startHttpD(addr string, port int) {

	mux := http.NewServeMux()
	mux.HandleFunc("/", me.ServeInfo)
	mux.HandleFunc("/metrics", me.ServeMetrics)

	me.Logger.Debug().Msgf("(httpd) starting server at [%s:%s]", addr, port)
	server := &http.Server{Addr: addr + ":" + fmt.Sprint(port), Handler: mux}

	if err := server.ListenAndServe(); err != nil {
		me.Logger.Fatal().Msgf(" (httpd) %v", err.Error())
	} else {
		me.Logger.Info().Msgf("(httpd) listening at [http://%s:%s]", addr, port)
	}
}

// checks if address is allowed access
// current implementation only checks for addresses, discarding ports
func (me *Prometheus) checkAddr(addr string) bool {
	if !me.checkAddrs {
		return true
	}

	if value, ok := me.cacheAddrs[addr]; ok {
		return value
	}

	addr = strings.TrimPrefix(addr, "http://")
	addr = strings.Split(addr, ":")[0]

	if me.allowAddrs != nil {
		for _, a := range me.allowAddrs {
			if a == addr {
				me.cacheAddrs[addr] = true
				return true
			}
		}
	}

	if me.allowAddrsRegex != nil {
		for _, r := range me.allowAddrsRegex {
			if r.MatchString(addr) {
				me.cacheAddrs[addr] = true
				return true
			}
		}
	}

	me.cacheAddrs[addr] = false
	return false
}

// send a deny request response
func (me *Prometheus) denyAccess(w http.ResponseWriter, r *http.Request) {

	me.Logger.Debug().Msgf("(httpd) denied request [%s] (%s)", r.RequestURI, r.RemoteAddr)
	w.WriteHeader(403)
	w.Header().Set("content-type", "text/plain")
	_, err := w.Write([]byte("403 Forbidden"))
	if err != nil {
		me.Logger.Error().Stack().Err(err).Msg("error")
	}
}

func (me *Prometheus) ServeMetrics(w http.ResponseWriter, r *http.Request) {

	var (
		data  [][]byte
		count int
	)

	start := time.Now()

	if !me.checkAddr(r.RemoteAddr) {
		me.denyAccess(w, r)
		return
	}

	me.Logger.Debug().Msgf("(httpd) serving request [%s] (%s)", r.RequestURI, r.RemoteAddr)

	me.cache.Lock()
	for _, metrics := range me.cache.Get() {
		data = append(data, metrics...)
		count += len(metrics)
	}
	me.cache.Unlock()

	// serve our own metadata
	// notice that some values are always taken from previous session
	if md, err := me.render(me.Metadata); err == nil {
		data = append(data, md...)
		count += len(md)
	} else {
		me.Logger.Error().Stack().Err(err).Msg("(httpd) render metadata")
	}
	/*

		e.Metadata.SetValueSS("count", "render", float64(count))

		if md, err := e.Render(e.Metadata); err == nil {
			data = append(data, md...)
		}
	*/

	if me.addMetaTags {
		data = filterMetaTags(data)
	}

	w.WriteHeader(200)
	w.Header().Set("content-type", "text/plain")
	_, err := w.Write(bytes.Join(data, []byte("\n")))
	if err != nil {
		me.Logger.Error().Stack().Err(err).Msg("write metrics")
	}

	// make sure stream ends with newline
	if _, err = w.Write([]byte("\n")); err != nil {
		me.Logger.Error().Stack().Err(err).Msg("write ending newline")
	}

	// update metadata
	me.Metadata.Reset()
	err = me.Metadata.LazySetValueInt64("time", "http", time.Since(start).Microseconds())
	if err != nil {
		me.Logger.Error().Stack().Err(err).Msg("error")
	}
	err = me.Metadata.LazySetValueInt("count", "http", count)
	if err != nil {
		me.Logger.Error().Stack().Err(err).Msg("error")
	}
}

<<<<<<< HEAD
func filterMetaTags(metrics [][]byte) [][]byte {

	filtered := make([][]byte, 0)

	metricsWithTags := make(map[string]bool)

	for i, m := range metrics {
		if bytes.HasPrefix(m, []byte("# ")) {
			if fields := strings.Fields(string(m)); len(fields) > 3 {
				name := fields[2]
				if !metricsWithTags[name] {
					metricsWithTags[name] = true
					filtered = append(filtered, m)
					if i+1 < len(metrics) {
						filtered = append(filtered, metrics[i+1])
						i++
					}
				}
			}
		} else {
			filtered = append(filtered, m)
		}
	}
	return filtered
}

=======
>>>>>>> 5deb562c
// ServeInfo provides a human-friendly overview of metric types and source collectors
// this is done in a very inefficient way, by "reverse engineering" the metrics.
// That's probably ok, since we don't expect this to be called often.
func (me *Prometheus) ServeInfo(w http.ResponseWriter, r *http.Request) {
	// TODO: also add plugins and plugin metrics
	start := time.Now()

	if !me.checkAddr(r.RemoteAddr) {
		me.denyAccess(w, r)
		return
	}

	me.Logger.Debug().Msgf("(httpd) serving info request [%s] (%s)", r.RequestURI, r.RemoteAddr)

	body := make([]string, 0)

	numCollectors := 0
	numObjects := 0
	numMetrics := 0

	uniqueData := map[string]map[string][]string{}

	// copy cache so we don't lock it
	me.cache.Lock()
	cache := make(map[string][][]byte)
	for key, data := range me.cache.Get() {
		cache[key] = make([][]byte, len(data))
		copy(cache[key], data)
	}
	me.cache.Unlock()

	me.Logger.Debug().Msgf("(httpd) fetching %d cached elements", len(cache))

	for key, data := range cache {
		me.Logger.Debug().Msgf("(httpd) key => [%s] (%d)", key, len(data))
		var collector, object string

		if keys := strings.Split(key, "."); len(keys) == 2 {
			collector = keys[0]
			object = keys[1]
			me.Logger.Debug().Msgf("(httpd) collector [%s] - object [%s]", collector, object)
		} else {
			continue
		}

		// skip metadata
		if strings.HasPrefix(object, "metadata_") {
			continue
		}

		metricNames := set.New()
		for _, m := range data {
			if x := strings.Split(string(m), "{"); len(x) >= 2 && x[0] != "" {
				metricNames.Add(x[0])
			}
		}
		numMetrics += metricNames.Size()

		if _, exists := uniqueData[collector]; !exists {
			uniqueData[collector] = make(map[string][]string)
		}
		uniqueData[collector][object] = metricNames.Values()

	}

	for col, perObject := range uniqueData {
		objects := make([]string, 0)
		for obj, metricNames := range perObject {
			metrics := make([]string, 0)
			for _, m := range metricNames {
				if m != "" {
					metrics = append(metrics, fmt.Sprintf(metric_template, m))
				}
			}
			objects = append(objects, fmt.Sprintf(object_template, obj, strings.Join(metrics, "\n")))
			numObjects += 1
		}

		body = append(body, fmt.Sprintf(collector_template, col, strings.Join(objects, "\n")))
		numCollectors += 1
	}

	poller := me.Options.Poller
	bodyFlat := fmt.Sprintf(html_template, poller, poller, poller, numCollectors, numObjects, numMetrics, strings.Join(body, "\n\n"))

	w.WriteHeader(200)
	w.Header().Set("content-type", "text/html")
	_, err := w.Write([]byte(bodyFlat))
	if err != nil {
		me.Logger.Error().Stack().Err(err).Msg("error")
	}

	err = me.Metadata.LazyAddValueInt64("time", "info", time.Since(start).Microseconds())
	if err != nil {
		me.Logger.Error().Stack().Err(err).Msg("error")
	}
}<|MERGE_RESOLUTION|>--- conflicted
+++ resolved
@@ -147,7 +147,12 @@
 	}
 }
 
-<<<<<<< HEAD
+// filterMetaTags removes duplicate TYPE/HELP tags in the metrics
+// Note: this is a workaround, normally Render() will only add
+// one TYPE/HELP for each metric type, however since some metric
+// types (e.g. metadata_collector_count) are submitted from multiple
+// collectors, we end up with duplicates in the final batch delivered
+// over HTTP.
 func filterMetaTags(metrics [][]byte) [][]byte {
 
 	filtered := make([][]byte, 0)
@@ -174,8 +179,6 @@
 	return filtered
 }
 
-=======
->>>>>>> 5deb562c
 // ServeInfo provides a human-friendly overview of metric types and source collectors
 // this is done in a very inefficient way, by "reverse engineering" the metrics.
 // That's probably ok, since we don't expect this to be called often.
