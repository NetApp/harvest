/*
 * Copyright NetApp Inc, 2021 All rights reserved
 */

// Package prometheus creates an HTTP end-point for Prometheus to scrape on `/metrics`
// It also publishes a list of available metrics for human consumption on `/`
package prometheus

import (
	"errors"
	"fmt"
<<<<<<< HEAD
	"github.com/netapp/harvest/v2/cmd/exporters"
	"github.com/netapp/harvest/v2/pkg/set"
	"github.com/netapp/harvest/v2/pkg/slogx"
	"io"
=======
>>>>>>> 8c0398ff
	"log/slog"
	"net"
	"net/http"
	"net/http/pprof"
	"os"
	"slices"
	"strconv"
	"strings"
	"time"

	"github.com/netapp/harvest/v2/pkg/slogx"
)

func (p *Prometheus) startHTTPD(addr string, port int) {

	mux := http.NewServeMux()
	mux.HandleFunc("/", p.ServeInfo)
	mux.HandleFunc("/health", p.checkHealth)
	mux.HandleFunc("/metrics", p.ServeMetrics)
	mux.HandleFunc("localhost/debug/pprof/", pprof.Index)
	mux.HandleFunc("localhost/debug/pprof/cmdline", pprof.Cmdline)
	mux.HandleFunc("localhost/debug/pprof/profile", pprof.Profile)
	mux.HandleFunc("localhost/debug/pprof/symbol", pprof.Symbol)
	mux.HandleFunc("localhost/debug/pprof/trace", pprof.Trace)

	server := &http.Server{
		Addr:              addr + ":" + strconv.Itoa(port),
		Handler:           mux,
		ReadHeaderTimeout: 60 * time.Second,
	}

	var url string
	if p.Params.TLS.KeyFile != "" {
		url = fmt.Sprintf("https://%s/metrics", net.JoinHostPort(addr, strconv.Itoa(port)))
	} else {
		url = fmt.Sprintf("%s://%s/metrics", "http", net.JoinHostPort(addr, strconv.Itoa(port)))
	}

	p.Logger.Info("server listen", slog.String("url", url))

	if p.Params.TLS.KeyFile != "" {
		if err := server.ListenAndServeTLS(p.Params.TLS.CertFile, p.Params.TLS.KeyFile); err != nil && !errors.Is(err, http.ErrServerClosed) {
			p.Logger.Error(
				"Failed to start server",
				slogx.Err(err),
				slog.String("url", url),
				slog.String("cert_file", p.Params.TLS.CertFile),
				slog.String("key_file", p.Params.TLS.KeyFile),
			)
			os.Exit(1)
		}
	} else {
		if err := server.ListenAndServe(); err != nil && !errors.Is(err, http.ErrServerClosed) {
			p.Logger.Error("Failed to start server", slogx.Err(err), slog.String("url", url))
			os.Exit(1)
		}
	}
}

func (p *Prometheus) checkHealth(w http.ResponseWriter, _ *http.Request) {
	w.Header().Set("Content-Type", "text/plain; charset=utf-8")
	w.Header().Set("X-Content-Type-Options", "nosniff")
	w.WriteHeader(http.StatusOK)
	if _, err := w.Write([]byte("OK")); err != nil {
		p.Logger.Error("error", slogx.Err(err))
	}
}

// checks if address is allowed access
// current implementation only checks for addresses, discarding ports
func (p *Prometheus) checkAddr(addr string) bool {
	if !p.checkAddrs {
		return true
	}

	if value, ok := p.cacheAddrs[addr]; ok {
		return value
	}

	addr = strings.TrimPrefix(addr, "http://")
	addr = strings.Split(addr, ":")[0]

	if p.allowAddrs != nil {
		if slices.Contains(p.allowAddrs, addr) {
			p.cacheAddrs[addr] = true
			return true
		}
	}

	if p.allowAddrsRegex != nil {
		for _, r := range p.allowAddrsRegex {
			if r.MatchString(addr) {
				p.cacheAddrs[addr] = true
				return true
			}
		}
	}

	p.cacheAddrs[addr] = false
	return false
}

// send a deny request response
func (p *Prometheus) denyAccess(w http.ResponseWriter, r *http.Request) {

	p.Logger.Debug("denied request", slog.String("url", r.RequestURI), slog.String("remote_addr", r.RemoteAddr))
	w.WriteHeader(http.StatusForbidden)
	w.Header().Set("Content-Type", "text/plain")
	_, err := w.Write([]byte("403 Forbidden"))
	if err != nil {
		p.Logger.Error("error", slogx.Err(err))
	}
}

func (p *Prometheus) ServeMetrics(w http.ResponseWriter, r *http.Request) {

	var (
		count int
	)

	start := time.Now()

	if !p.checkAddr(r.RemoteAddr) {
		p.denyAccess(w, r)
		return
	}

	w.Header().Set("Content-Type", "text/plain; charset=utf-8")
	w.Header().Set("X-Content-Type-Options", "nosniff")

	tagsSeen := make(map[string]struct{})

	_, err := p.aCache.streamMetrics(w, tagsSeen, nil)
	if err != nil {
		p.Logger.Error("failed to stream metrics", slogx.Err(err))
	}

	// serve our own metadata
	// notice that some values are always taken from previous session
<<<<<<< HEAD
	md, _ := exporters.Render(p.Metadata, p.addMetaTags, p.Params.SortLabels, p.globalPrefix, p.Logger, "")
	count += p.writeMetrics(w, md, tagsSeen)

	p.cache.Unlock()
=======
	md, _, _ := p.render(p.Metadata)
	_, err = p.aCache.streamMetrics(w, tagsSeen, md)
	if err != nil {
		p.Logger.Error("failed to stream metadata metrics", slogx.Err(err))
	}
>>>>>>> 8c0398ff

	// update metadata
	p.Metadata.Reset()
	err = p.Metadata.LazySetValueInt64("time", "http", time.Since(start).Microseconds())
	if err != nil {
		p.Logger.Error("metadata time", slogx.Err(err))
	}
	err = p.Metadata.LazySetValueInt64("count", "http", int64(count))
	if err != nil {
		p.Logger.Error("metadata count", slogx.Err(err))
	}
}

// ServeInfo provides a human-friendly overview of metric types and source collectors
// this is done in a very inefficient way, by "reverse engineering" the metrics.
// That's probably ok, since we don't expect this to be called often.
func (p *Prometheus) ServeInfo(w http.ResponseWriter, r *http.Request) {

	var (
		numCollectors int
		numObjects    int
		numMetrics    int
		uniqueData    map[string]map[string][]string
	)

	start := time.Now()

	if !p.checkAddr(r.RemoteAddr) {
		p.denyAccess(w, r)
		return
	}

	p.Logger.Debug("serving info request", slog.String("url", r.RequestURI), slog.String("remote_addr", r.RemoteAddr))

	body := make([]string, 0)

	overview, err := p.aCache.getOverview()
	if err != nil {
		p.Logger.Error("failed to get cache statistics", slogx.Err(err))
		http.Error(w, "Failed to collect cache statistics", http.StatusInternalServerError)
		return
	}
	numCollectors = overview.NumCollectors
	numObjects = overview.NumObjects
	numMetrics = overview.NumMetrics
	uniqueData = overview.UniqueData

	for col, perObject := range uniqueData {
		objects := make([]string, 0)
		for obj, metricNames := range perObject {
			metrics := make([]string, 0)
			for _, m := range metricNames {
				if m != "" {
					metrics = append(metrics, fmt.Sprintf(metricTemplate, m))
				}
			}
			objects = append(objects, fmt.Sprintf(objectTemplate, obj, strings.Join(metrics, "\n")))
		}

		body = append(body, fmt.Sprintf(collectorTemplate, col, strings.Join(objects, "\n")))
	}

	poller := p.Options.Poller
	bodyFlat := fmt.Sprintf(htmlTemplate, poller, poller, poller, numCollectors, numObjects, numMetrics, strings.Join(body, "\n\n"))

	w.WriteHeader(http.StatusOK)
	w.Header().Set("Content-Type", "text/html")
	_, err = w.Write([]byte(bodyFlat))
	if err != nil {
		p.Logger.Error("write info", slogx.Err(err))
	}

	err = p.Metadata.LazyAddValueInt64("time", "info", time.Since(start).Microseconds())
	if err != nil {
		p.Logger.Error("metadata time", slogx.Err(err))
	}
}<|MERGE_RESOLUTION|>--- conflicted
+++ resolved
@@ -9,13 +9,6 @@
 import (
 	"errors"
 	"fmt"
-<<<<<<< HEAD
-	"github.com/netapp/harvest/v2/cmd/exporters"
-	"github.com/netapp/harvest/v2/pkg/set"
-	"github.com/netapp/harvest/v2/pkg/slogx"
-	"io"
-=======
->>>>>>> 8c0398ff
 	"log/slog"
 	"net"
 	"net/http"
@@ -155,18 +148,11 @@
 
 	// serve our own metadata
 	// notice that some values are always taken from previous session
-<<<<<<< HEAD
-	md, _ := exporters.Render(p.Metadata, p.addMetaTags, p.Params.SortLabels, p.globalPrefix, p.Logger, "")
-	count += p.writeMetrics(w, md, tagsSeen)
-
-	p.cache.Unlock()
-=======
 	md, _, _ := p.render(p.Metadata)
 	_, err = p.aCache.streamMetrics(w, tagsSeen, md)
 	if err != nil {
 		p.Logger.Error("failed to stream metadata metrics", slogx.Err(err))
 	}
->>>>>>> 8c0398ff
 
 	// update metadata
 	p.Metadata.Reset()
