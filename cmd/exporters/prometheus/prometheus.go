--- conflicted
+++ resolved
@@ -22,14 +22,19 @@
 package prometheus
 
 import (
-	"github.com/netapp/harvest/v2/cmd/exporters"
+	"bytes"
 	"github.com/netapp/harvest/v2/cmd/poller/exporter"
+	"github.com/netapp/harvest/v2/cmd/poller/plugin/changelog"
 	"github.com/netapp/harvest/v2/pkg/errs"
 	"github.com/netapp/harvest/v2/pkg/matrix"
+	"github.com/netapp/harvest/v2/pkg/set"
 	"github.com/netapp/harvest/v2/pkg/slogx"
 	"log/slog"
 	"path/filepath"
 	"regexp"
+	"slices"
+	"sort"
+	"strconv"
 	"strings"
 	"time"
 )
@@ -88,7 +93,7 @@
 		return err
 	}
 
-	p.replacer = exporters.NewReplacer()
+	p.replacer = newReplacer()
 
 	if instance, err := p.Metadata.NewInstance("info"); err == nil {
 		instance.SetLabel("task", "info")
@@ -207,6 +212,10 @@
 	return nil
 }
 
+func newReplacer() *strings.Replacer {
+	return strings.NewReplacer(`\`, `\\`, `"`, `\"`, "\n", "\\n")
+}
+
 // Export - Unlike other Harvest exporters, we don't export data
 // but put it in cache. The HTTP daemon serves that cache on request.
 //
@@ -230,11 +239,7 @@
 
 	// render metrics into Prometheus format
 	start := time.Now()
-<<<<<<< HEAD
-	metrics, stats = exporters.Render(data, p.addMetaTags, p.Params.SortLabels, p.globalPrefix, p.Logger, "")
-=======
 	metrics, stats, metricNames = p.render(data)
->>>>>>> 8c0398ff
 
 	// fix render time for metadata
 	d := time.Since(start)
@@ -256,8 +261,6 @@
 	}
 
 	return stats, nil
-<<<<<<< HEAD
-=======
 }
 
 // Render metrics and labels into the exposition format, as described in
@@ -779,5 +782,4 @@
 	}
 	h.values = cumValues
 	return cumValues[len(cumValues)-1], sum
->>>>>>> 8c0398ff
 }