package label_agent

import (
<<<<<<< HEAD
=======
	"goharvest2/pkg/logger"
	"goharvest2/pkg/matrix"
>>>>>>> 96dc22f3
	"regexp"
	"strconv"
	"strings"
	"goharvest2/pkg/logger"
	"goharvest2/pkg/matrix"
)

// parse rules from plugin parameters and return number of rules parsed
func (me *LabelAgent) parseRules() int {

	me.splitSimpleRules = make([]splitSimpleRule, 0)
	me.splitRegexRules = make([]splitRegexRule, 0)
	me.joinSimpleRules = make([]joinSimpleRule, 0)
	me.replaceSimpleRules = make([]replaceSimpleRule, 0)
	me.replaceRegexRules = make([]replaceRegexRule, 0)
	me.excludeEqualsRules = make([]excludeEqualsRule, 0)
	me.excludeContainsRules = make([]excludeContainsRule, 0)
	me.excludeRegexRules = make([]excludeRegexRule, 0)
	me.splitPairsRules = make([]splitPairsRule, 0)
	me.valueMappingRules = make([]valueMappingRule, 0)

	for _, c := range me.Params.GetChildren() {
		name := c.GetNameS()
		rule := strings.TrimSpace(c.GetContentS())

		switch name {
		case "split":
			me.parseSplitSimpleRule(rule)
		case "split_regex":
			me.parseSplitRegexRule(rule)
		case "split_pairs":
			me.parseSplitPairsRule(rule)
		case "join":
			me.parseJoinSimpleRule(rule)
		case "replace":
			me.parseReplaceSimpleRule(rule)
		case "replace_regex":
			me.parseReplaceRegexRule(rule)
		case "exclude_equals":
			me.parseExcludeEqualsRule(rule)
		case "exclude_contains":
			me.parseExcludeContainsRule(rule)
		case "exclude_regex":
			me.parseExcludeRegexRule(rule)
		case "value_mapping":
			me.parseValueMappingRule(rule)
		default:
			logger.Warn(me.Prefix, "unknown rule (%s)", name)
		}
	}

	me.actions = make([]func(*matrix.Instance), 0)
	count := 0

	if len(me.splitSimpleRules) != 0 {
		me.actions = append(me.actions, me.splitSimple)
		count += len(me.splitSimpleRules)
	}

	if len(me.splitRegexRules) != 0 {
		me.actions = append(me.actions, me.splitRegex)
		count += len(me.splitRegexRules)
	}

	if len(me.splitPairsRules) != 0 {
		me.actions = append(me.actions, me.splitPairs)
		count += len(me.splitPairsRules)
	}

	if len(me.joinSimpleRules) != 0 {
		me.actions = append(me.actions, me.joinSimple)
		count += len(me.joinSimpleRules)
	}

	if len(me.replaceSimpleRules) != 0 {
		me.actions = append(me.actions, me.replaceSimple)
		count += len(me.replaceSimpleRules)
	}

	if len(me.replaceRegexRules) != 0 {
		me.actions = append(me.actions, me.replaceRegex)
		count += len(me.replaceRegexRules)
	}

	if len(me.excludeEqualsRules) != 0 {
		me.actions = append(me.actions, me.excludeEquals)
		count += len(me.excludeEqualsRules)
	}

	if len(me.excludeContainsRules) != 0 {
		me.actions = append(me.actions, me.excludeContains)
		count += len(me.excludeContainsRules)
	}

	if len(me.excludeRegexRules) != 0 {
		me.actions = append(me.actions, me.excludeRegex)
		count += len(me.excludeRegexRules)
	}

	count += len(me.valueMappingRules)

	return count
}

type splitSimpleRule struct {
	sep     string
	source  string
	targets []string
}

// example rule:
// node `/` ,aggr,plex,disk
// if node="jamaica1/ag1/p1/d1", then:
// aggr="ag1", plex="p1", disk="d1"

func (me *LabelAgent) parseSplitSimpleRule(rule string) {
	if fields := strings.SplitN(rule, " `", 2); len(fields) == 2 {
		r := splitSimpleRule{source: strings.TrimSpace(fields[0])}
		logger.Debug(me.Prefix, "fields := %v", fields)
		if fields = strings.SplitN(fields[1], "` ", 2); len(fields) == 2 {
			logger.Debug(me.Prefix, "fields = %v", fields)
			r.sep = fields[0]
			if r.targets = strings.Split(fields[1], ","); len(r.targets) != 0 {
				me.splitSimpleRules = append(me.splitSimpleRules, r)
				logger.Debug(me.Prefix, "(split) parsed rule [%v]", r)
				return
			}
		}
	}
	logger.Warn(me.Prefix, "(split) rule has invalid format [%s]", rule)
}

type splitPairsRule struct {
	source string
	sep1   string
	sep2   string
}

// example rule:
// node ` ` `:`
// will use single space to extract pairs
// will use colon to extract key-value
func (me *LabelAgent) parseSplitPairsRule(rule string) {
	if fields := strings.Split(rule, "`"); len(fields) == 5 {
		r := splitPairsRule{source: strings.TrimSpace(fields[0])}
		r.sep1 = fields[1]
		r.sep2 = fields[3]
		logger.Debug(me.Prefix, "(split_pairs) parsed rule [%v]", r)
		me.splitPairsRules = append(me.splitPairsRules, r)
		return
	}
	logger.Warn(me.Prefix, "(split_pairs) rule has invalid format [%s]", rule)
}

type splitRegexRule struct {
	reg     *regexp.Regexp
	source  string
	targets []string
}

// example rule:
// node `.*_(ag\d+)_(p\d+)_(d\d+)` aggr,plex,disk
// if node="jamaica1_ag1_p1_d1", then:
// aggr="ag1", plex="p1", disk="d1"

func (me *LabelAgent) parseSplitRegexRule(rule string) {
	if fields := strings.SplitN(rule, " `", 2); len(fields) == 2 {
		r := splitRegexRule{source: strings.TrimSpace(fields[0])}
		if fields = strings.SplitN(fields[1], "` ", 2); len(fields) == 2 {
			var err error
			if r.reg, err = regexp.Compile(fields[0]); err != nil {
				logger.Error(me.Prefix, "(split_regex) invalid regex: %v", err)
				return
			}
			logger.Trace(me.Prefix, "(split_regex) compule regex [%s]", r.reg.String())
			if r.targets = strings.Split(fields[1], ","); len(r.targets) != 0 {
				me.splitRegexRules = append(me.splitRegexRules, r)
				logger.Debug(me.Prefix, "(split_regex) parsed rule [%v]", r)
				return
			}
		}
	}
	logger.Warn(me.Prefix, "(split_regex) rule has invalid format [%s]", rule)
}

type joinSimpleRule struct {
	sep     string
	target  string
	sources []string
}

// example rule:
// plex_long `_` aggr,plex
// if aggr="aggr1" and plex="plex1"; then
// plex_long="aggr1_plex1"

func (me *LabelAgent) parseJoinSimpleRule(rule string) {
	if fields := strings.SplitN(rule, " `", 2); len(fields) == 2 {
		r := joinSimpleRule{target: strings.TrimSpace(fields[0])}
		if fields = strings.SplitN(fields[1], "` ", 2); len(fields) == 2 {
			r.sep = fields[0]
			if r.sources = strings.Split(fields[1], ","); len(r.sources) != 0 {
				me.joinSimpleRules = append(me.joinSimpleRules, r)
				logger.Debug(me.Prefix, "(join) parsed rule [%v]", r)
				return
			}
		}
	}
	logger.Warn(me.Prefix, "(join) rule has invalid format [%s]", rule)
}

type replaceSimpleRule struct {
	source string
	target string
	old    string
	new    string
}

// example rule:
// node node_short `node_` ``
// if node="node_jamaica1"; then:
// node_short="jamaica1"

func (me *LabelAgent) parseReplaceSimpleRule(rule string) {
	if fields := strings.SplitN(rule, " `", 3); len(fields) == 3 {
		if labels := strings.Fields(fields[0]); len(labels) == 2 {
			r := replaceSimpleRule{source: labels[0], target: labels[1]}
			r.old = strings.TrimSuffix(fields[1], "`")
			r.new = strings.TrimSuffix(fields[2], "`")
			me.replaceSimpleRules = append(me.replaceSimpleRules, r)
			logger.Debug(me.Prefix, "(replace) parsed rule [%v]", r)
			return
		}
	}
	logger.Warn(me.Prefix, "(replace) rule has invalid format [%s]", rule)
}

type replaceRegexRule struct {
	reg     *regexp.Regexp
	source  string
	target  string
	indices []int
	format  string
}

// example rule:
// node node `^(node)_(\d+)_.*$` `Node-$2`
// if node="node_10_dc2"; then:
// node="Node-10"

func (me *LabelAgent) parseReplaceRegexRule(rule string) {
	if fields := strings.SplitN(rule, " `", 3); len(fields) == 3 {
		if labels := strings.Fields(fields[0]); len(labels) == 2 {
			r := replaceRegexRule{source: labels[0], target: labels[1]}
			var err error
			if r.reg, err = regexp.Compile(strings.TrimSuffix(fields[1], "`")); err != nil {
				logger.Error(me.Prefix, "(replace_regex) invalid regex: %v", err)
				return
			}
			logger.Trace(me.Prefix, "(replace_regex) compiled regular expression [%s]", r.reg.String())

			r.indices = make([]int, 0)
			err_pos := -1

			if fields[2] = strings.TrimSuffix(fields[2], "`"); len(fields[2]) != 0 {
				logger.Trace(me.Prefix, "(replace_regex) parsing substitution string [%s] (%d)", fields[2], len(fields[2]))
				inside_num := false
				num := ""
				for i, b := range fields[2] {
					ch := string(b)
					if inside_num {
						if _, err := strconv.Atoi(ch); err == nil {
							num += ch
							continue
						} else if index, err := strconv.Atoi(num); err == nil && index > 0 {
							r.indices = append(r.indices, index-1)
							r.format += "%s"
							inside_num = false
							num = ""
						} else {
							err_pos = i
							break
						}
					}
					if ch == "$" {
						if strings.HasSuffix(r.format, `\`) {
							r.format = strings.TrimSuffix(r.format, `\`) + "$"
						} else {
							inside_num = true
						}
					} else {
						r.format += ch
					}
				}
			}
			if err_pos != -1 {
				logger.Error(me.Prefix, "(replace_regex) invalid char in substitution string at pos %d (%s)", err_pos, string(fields[2][err_pos]))
				return
			}
			me.replaceRegexRules = append(me.replaceRegexRules, r)
			logger.Debug(me.Prefix, "(replace_regex) parsed rule [%v]", r)
			return
		}
	}
	logger.Warn(me.Prefix, "(replace_regex) rule has invalid format [%s]", rule)
}

type excludeEqualsRule struct {
	label string
	value string
}

// example rule
// vol_type `flexgroup_constituent`
// all instances with matching label type, will not be exported

func (me *LabelAgent) parseExcludeEqualsRule(rule string) {
	if fields := strings.SplitN(rule, " `", 2); len(fields) == 2 {
		r := excludeEqualsRule{label: fields[0]}
		r.value = strings.TrimSuffix(fields[1], "`")
		me.excludeEqualsRules = append(me.excludeEqualsRules, r)
		logger.Debug(me.Prefix, "(exclude_equals) parsed rule [%v]", r)
	} else {
		logger.Warn(me.Prefix, "(exclude_equals) rule definition [%s] should have two fields", rule)
	}
}

type excludeContainsRule struct {
	label string
	value string
}

func (me *LabelAgent) parseExcludeContainsRule(rule string) {
	if fields := strings.SplitN(rule, " `", 2); len(fields) == 2 {
		r := excludeContainsRule{label: fields[0]}
		r.value = strings.TrimSuffix(fields[1], "`")
		me.excludeContainsRules = append(me.excludeContainsRules, r)
		logger.Debug(me.Prefix, "(exclude_contains) parsed rule [%v]", r)
	} else {
		logger.Error(me.Prefix, "(exclude_contains) rule definition [%s] should have two fields", rule)
	}
}

type excludeRegexRule struct {
	label string
	reg   *regexp.Regexp
}

func (me *LabelAgent) parseExcludeRegexRule(rule string) {
	if fields := strings.SplitN(rule, " `", 2); len(fields) == 2 {
		r := excludeRegexRule{label: fields[0]}
		var err error
		if r.reg, err = regexp.Compile(strings.TrimSuffix(fields[1], "`")); err == nil {
			me.excludeRegexRules = append(me.excludeRegexRules, r)
			logger.Trace(me.Prefix, "(exclude_regex) compiled regex: [%s]", r.reg.String())
			logger.Debug(me.Prefix, "(exclude_regex) parsed rule [%v]", r)
		} else {
			logger.Error(me.Prefix, "(exclude_regex) compile regex: %v", err)
		}
	} else {
		logger.Error(me.Prefix, "(exclude_regex) rule definition [%s] should have two fields", rule)
	}
}

type valueMappingRule struct {
	metric       string
	label        string
	defaultValue uint8
	hasDefault   bool
	mapping      map[string]uint8
}

// example rule:
// status state ok,pending,failed `8`
// will create a new metric "status" of type uint8
// if value of label "state" is any of ok,pending,failed
// the metric value will be respectively 0, 1 or 2

func (me *LabelAgent) parseValueMappingRule(rule string) {
	if fields := strings.Fields(rule); len(fields) == 3 || len(fields) == 4 {
		r := valueMappingRule{metric: fields[0], label: fields[1]}
		r.mapping = make(map[string]uint8)
		for i, v := range strings.Split(fields[2], ",") {
			r.mapping[v] = uint8(i)
		}

		if len(fields) == 4 {

			fields[3] = strings.TrimPrefix(strings.TrimSuffix(fields[3], "`"), "`")

			if v, err := strconv.ParseUint(fields[3], 10, 8); err != nil {
				logger.Error(me.Prefix, "(value_mapping) parse default value (%s): %v", fields[3], err)
				return
			} else {
				r.hasDefault = true
				r.defaultValue = uint8(v)
			}
		}

		me.valueMappingRules = append(me.valueMappingRules, r)
		logger.Debug(me.Prefix, "(value_mapping) parsed rule [%v]", r)
		return
	}
	logger.Warn(me.Prefix, "(value_mapping) rule has invalid format [%s]", rule)
}<|MERGE_RESOLUTION|>--- conflicted
+++ resolved
@@ -1,16 +1,11 @@
 package label_agent
 
 import (
-<<<<<<< HEAD
-=======
 	"goharvest2/pkg/logger"
 	"goharvest2/pkg/matrix"
->>>>>>> 96dc22f3
 	"regexp"
 	"strconv"
 	"strings"
-	"goharvest2/pkg/logger"
-	"goharvest2/pkg/matrix"
 )
 
 // parse rules from plugin parameters and return number of rules parsed
