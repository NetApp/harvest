--- conflicted
+++ resolved
@@ -8,7 +8,6 @@
 	"github.com/netapp/harvest/v2/cmd/collectors/keyperf"
 	"github.com/netapp/harvest/v2/cmd/collectors/statperf"
 	"github.com/netapp/harvest/v2/cmd/poller/plugin"
-	"github.com/netapp/harvest/v2/cmd/tools/grafana"
 	"github.com/netapp/harvest/v2/cmd/tools/rest"
 	"github.com/netapp/harvest/v2/cmd/tools/rest/clirequestbuilder"
 	template2 "github.com/netapp/harvest/v2/cmd/tools/template"
@@ -229,12 +228,6 @@
 	BaseCounter  string `yaml:"BaseCounter"`
 }
 
-type PanelDef struct {
-	Dashboard string `yaml:"Dashboard"`
-	Row       string `yaml:"Row"`
-	Panel     string `yaml:"Panel"`
-}
-
 func (m MetricDef) TableRow() string {
 	if strings.Contains(m.Template, "perf") {
 		unitTypeBase := `<br><span class="key">Unit:</span> ` + m.Unit +
@@ -250,16 +243,11 @@
 	return fmt.Sprintf("| %s | `%s` | `%s` | %s |", m.API, m.Endpoint, m.ONTAPCounter, m.Template)
 }
 
-func (p PanelDef) DashboardTableRow() string {
-	return fmt.Sprintf("| %s | %s | %s |", p.Dashboard, p.Row, p.Panel)
-}
-
 type Counter struct {
 	Object      string      `yaml:"-"`
 	Name        string      `yaml:"Name"`
 	Description string      `yaml:"Description"`
 	APIs        []MetricDef `yaml:"APIs"`
-	Panels      []PanelDef  `yaml:"Panels"`
 	Labels      []string    `yaml:"Labels"`
 }
 
@@ -269,18 +257,8 @@
 |--------|----------|--------|---------|`
 }
 
-func (c Counter) PanelHeader() string {
-	return `
-| Dashboard | Row | Panel |
-|--------|----------|--------|`
-}
-
 func (c Counter) HasAPIs() bool {
 	return len(c.APIs) > 0
-}
-
-func (c Counter) HasPanels() bool {
-	return len(c.Panels) > 0
 }
 
 // readSwaggerJSON downloads poller swagger and convert to json format
@@ -410,34 +388,28 @@
 }
 
 // processRestCounters parse rest and restperf templates
-func processRestCounters(dir string, client *rest.Client, metricsPanelMap map[string][]PanelDef) map[string]Counter {
-
-	restPerfCounters := visitRestTemplates(filepath.Join(dir, "conf", "restperf"), client, metricsPanelMap, func(path string, client *rest.Client, metricsPanelMap map[string][]PanelDef) map[string]Counter {
+func processRestCounters(dir string, client *rest.Client) map[string]Counter {
+	restPerfCounters := visitRestTemplates(filepath.Join(dir, "conf", "restperf"), client, func(path string, client *rest.Client) map[string]Counter {
 		if _, ok := excludePerfTemplates[filepath.Base(path)]; ok {
 			return nil
 		}
-		return processRestPerfCounters(path, client, metricsPanelMap)
+		return processRestPerfCounters(path, client)
 	})
 
-	restCounters := visitRestTemplates(filepath.Join(dir, "conf", "rest"), client, metricsPanelMap, func(path string, client *rest.Client, metricsPanelMap map[string][]PanelDef) map[string]Counter { // revive:disable-line:unused-parameter
-		return processRestConfigCounters(path, "REST", metricsPanelMap)
+	restCounters := visitRestTemplates(filepath.Join(dir, "conf", "rest"), client, func(path string, client *rest.Client) map[string]Counter { // revive:disable-line:unused-parameter
+		return processRestConfigCounters(path, "REST")
 	})
 
-	keyPerfCounters := visitRestTemplates(filepath.Join(dir, "conf", "keyperf"), client, metricsPanelMap, func(path string, client *rest.Client, metricsPanelMap map[string][]PanelDef) map[string]Counter { // revive:disable-line:unused-parameter
-		return processRestConfigCounters(path, keyPerfAPI, metricsPanelMap)
+	keyPerfCounters := visitRestTemplates(filepath.Join(dir, "conf", "keyperf"), client, func(path string, client *rest.Client) map[string]Counter { // revive:disable-line:unused-parameter
+		return processRestConfigCounters(path, keyPerfAPI)
 	})
 
-<<<<<<< HEAD
-	statPerfCounters := visitRestTemplates(filepath.Join(dir, "conf", "statperf"), client, metricsPanelMap, processStatPerfCounters)
-
-=======
 	statPerfCounters := visitRestTemplates(filepath.Join(dir, "conf", "statperf"), client, func(path string, client *rest.Client) map[string]Counter {
 		if _, ok := includeStatPerfTemplates[filepath.Base(path)]; ok {
 			return processStatPerfCounters(path, client)
 		}
 		return nil
 	})
->>>>>>> febdf8bc
 	for k, v := range restPerfCounters {
 		restCounters[k] = v
 	}
@@ -473,15 +445,15 @@
 }
 
 // processZapiCounters parse zapi and zapiperf templates
-func processZapiCounters(dir string, client *zapi.Client, metricsPanelMap map[string][]PanelDef) map[string]Counter {
-	zapiCounters := visitZapiTemplates(filepath.Join(dir, "conf", "zapi", "cdot"), client, metricsPanelMap, func(path string, client *zapi.Client, metricsPanelMap map[string][]PanelDef) map[string]Counter { // revive:disable-line:unused-parameter
-		return processZapiConfigCounters(path, metricsPanelMap)
+func processZapiCounters(dir string, client *zapi.Client) map[string]Counter {
+	zapiCounters := visitZapiTemplates(filepath.Join(dir, "conf", "zapi", "cdot"), client, func(path string, client *zapi.Client) map[string]Counter { // revive:disable-line:unused-parameter
+		return processZapiConfigCounters(path)
 	})
-	zapiPerfCounters := visitZapiTemplates(filepath.Join(dir, "conf", "zapiperf", "cdot"), client, metricsPanelMap, func(path string, client *zapi.Client, metricsPanelMap map[string][]PanelDef) map[string]Counter {
+	zapiPerfCounters := visitZapiTemplates(filepath.Join(dir, "conf", "zapiperf", "cdot"), client, func(path string, client *zapi.Client) map[string]Counter {
 		if _, ok := excludePerfTemplates[filepath.Base(path)]; ok {
 			return nil
 		}
-		return processZAPIPerfCounters(path, client, metricsPanelMap)
+		return processZAPIPerfCounters(path, client)
 	})
 
 	for k, v := range zapiPerfCounters {
@@ -543,7 +515,7 @@
 }
 
 // processRestConfigCounters process Rest config templates
-func processRestConfigCounters(path string, api string, metricsPanelMap map[string][]PanelDef) map[string]Counter {
+func processRestConfigCounters(path string, api string) map[string]Counter {
 	var (
 		counters         = make(map[string]Counter)
 		isInstanceLabels bool
@@ -569,7 +541,7 @@
 
 	if templateCounters != nil {
 		metricLabels, labels, isInstanceLabels = getAllExportedLabels(t, templateCounters.GetAllChildContentS())
-		processCounters(templateCounters.GetAllChildContentS(), &model, path, model.Query, counters, metricLabels, api, metricsPanelMap)
+		processCounters(templateCounters.GetAllChildContentS(), &model, path, model.Query, counters, metricLabels, api)
 		if isInstanceLabels {
 			// This is for object_labels metrics
 			harvestName := model.Object + "_" + "labels"
@@ -585,7 +557,6 @@
 						ONTAPCounter: "Harvest generated",
 					},
 				},
-				Panels: metricsPanelMap[harvestName],
 				Labels: labels,
 			}
 		}
@@ -600,7 +571,7 @@
 					query = line.GetContentS()
 				}
 				if line.GetNameS() == "counters" {
-					processCounters(line.GetAllChildContentS(), &model, path, query, counters, metricLabels, api, metricsPanelMap)
+					processCounters(line.GetAllChildContentS(), &model, path, query, counters, metricLabels, api)
 				}
 			}
 		}
@@ -619,7 +590,6 @@
 					ONTAPCounter: metric.Source,
 				},
 			},
-			Panels: metricsPanelMap[model.Object+"_"+metric.Name],
 		}
 		if model.ExportData != "false" {
 			counters[co.Name] = co
@@ -636,7 +606,7 @@
 	return counters
 }
 
-func processCounters(counterContents []string, model *template2.Model, path, query string, counters map[string]Counter, metricLabels []string, api string, metricsPanelMap map[string][]PanelDef) {
+func processCounters(counterContents []string, model *template2.Model, path, query string, counters map[string]Counter, metricLabels []string, api string) {
 	var (
 		staticCounterDef keyperf.ObjectCounters
 		err              error
@@ -709,7 +679,6 @@
 							BaseCounter:  denominator,
 						},
 					},
-					Panels: metricsPanelMap[harvestName],
 					Labels: metricLabels,
 				}
 			} else {
@@ -725,7 +694,6 @@
 							ONTAPCounter: name,
 						},
 					},
-					Panels: metricsPanelMap[harvestName],
 					Labels: metricLabels,
 				}
 			}
@@ -734,7 +702,7 @@
 			// If the template has any MultiplierMetrics, add them
 			for _, metric := range model.MultiplierMetrics {
 				mc := co
-				addAggregatedCounter(&mc, metric, harvestName, display, metricsPanelMap)
+				addAggregatedCounter(&mc, metric, harvestName, display)
 				counters[mc.Name] = mc
 			}
 		}
@@ -742,7 +710,7 @@
 }
 
 // processZAPIPerfCounters process ZapiPerf counters
-func processZAPIPerfCounters(path string, client *zapi.Client, metricsPanelMap map[string][]PanelDef) map[string]Counter {
+func processZAPIPerfCounters(path string, client *zapi.Client) map[string]Counter {
 	var (
 		counters                = make(map[string]Counter)
 		request, response       *node.Node
@@ -833,7 +801,6 @@
 					ONTAPCounter: "Harvest generated",
 				},
 			},
-			Panels: metricsPanelMap[harvestName],
 			Labels: labels,
 		}
 	}
@@ -865,7 +832,6 @@
 								BaseCounter:  zapiBaseCounterMap[name],
 							},
 						},
-						Panels: metricsPanelMap[harvestName],
 						Labels: metricLabels,
 					}
 					if model.ExportData != "false" {
@@ -890,7 +856,6 @@
 									BaseCounter:  zapiBaseCounterMap[rName],
 								},
 							},
-							Panels: metricsPanelMap[hName],
 						}
 						if model.ExportData != "false" {
 							counters[hName] = ro
@@ -900,7 +865,7 @@
 					// If the template has any MultiplierMetrics, add them
 					for _, metric := range model.MultiplierMetrics {
 						mc := co
-						addAggregatedCounter(&mc, metric, harvestName, display, metricsPanelMap)
+						addAggregatedCounter(&mc, metric, harvestName, display)
 						counters[mc.Name] = mc
 					}
 				}
@@ -921,7 +886,6 @@
 					ONTAPCounter: metric.Source,
 				},
 			},
-			Panels: metricsPanelMap[model.Object+"_"+metric.Name],
 		}
 		counters[co.Name] = co
 	}
@@ -932,7 +896,7 @@
 	return counters
 }
 
-func processZapiConfigCounters(path string, metricsPanelMap map[string][]PanelDef) map[string]Counter {
+func processZapiConfigCounters(path string) map[string]Counter {
 	var (
 		counters         = make(map[string]Counter)
 		isInstanceLabels bool
@@ -975,7 +939,6 @@
 					ONTAPCounter: "Harvest generated",
 				},
 			},
-			Panels: metricsPanelMap[harvestName],
 			Labels: labels,
 		}
 	}
@@ -998,7 +961,6 @@
 					ONTAPCounter: v,
 				},
 			},
-			Panels: metricsPanelMap[k],
 			Labels: metricLabels,
 		}
 		if model.ExportData != "false" {
@@ -1008,7 +970,7 @@
 		// If the template has any MultiplierMetrics, add them
 		for _, metric := range model.MultiplierMetrics {
 			mc := co
-			addAggregatedCounter(&mc, metric, co.Name, model.Object, metricsPanelMap)
+			addAggregatedCounter(&mc, metric, co.Name, model.Object)
 			counters[mc.Name] = mc
 		}
 	}
@@ -1026,14 +988,13 @@
 					ONTAPCounter: metric.Source,
 				},
 			},
-			Panels: metricsPanelMap[model.Object+"_"+metric.Name],
 		}
 		counters[co.Name] = co
 	}
 	return counters
 }
 
-func visitRestTemplates(dir string, client *rest.Client, metricsPanelMap map[string][]PanelDef, eachTemp func(path string, client *rest.Client, metricsPanelMap map[string][]PanelDef) map[string]Counter) map[string]Counter {
+func visitRestTemplates(dir string, client *rest.Client, eachTemp func(path string, client *rest.Client) map[string]Counter) map[string]Counter {
 	result := make(map[string]Counter)
 	err := filepath.Walk(dir, func(path string, _ os.FileInfo, err error) error {
 		if err != nil {
@@ -1046,7 +1007,7 @@
 		if strings.HasSuffix(path, "default.yaml") || strings.HasSuffix(path, "static_counter_definitions.yaml") {
 			return nil
 		}
-		r := eachTemp(path, client, metricsPanelMap)
+		r := eachTemp(path, client)
 		for k, v := range r {
 			result[k] = v
 		}
@@ -1060,7 +1021,7 @@
 	return result
 }
 
-func visitZapiTemplates(dir string, client *zapi.Client, metricsPanelMap map[string][]PanelDef, eachTemp func(path string, client *zapi.Client, metricsPanelMap map[string][]PanelDef) map[string]Counter) map[string]Counter {
+func visitZapiTemplates(dir string, client *zapi.Client, eachTemp func(path string, client *zapi.Client) map[string]Counter) map[string]Counter {
 	result := make(map[string]Counter)
 	err := filepath.Walk(dir, func(path string, _ os.FileInfo, err error) error {
 		if err != nil {
@@ -1071,7 +1032,7 @@
 			return nil
 		}
 
-		r := eachTemp(path, client, metricsPanelMap)
+		r := eachTemp(path, client)
 		for k, v := range r {
 			result[k] = v
 		}
@@ -1112,7 +1073,7 @@
 	table.SetBorder(false)
 	table.SetAutoFormatHeaders(false)
 	table.SetAutoWrapText(false)
-	table.SetHeader([]string{"Missing", "Counter", "APIs", "Endpoint", "Counter", "Template", "Dashboard"})
+	table.SetHeader([]string{"Missing", "Counter", "APIs", "Endpoint", "Counter", "Template"})
 
 	for _, k := range keys {
 		if k == "" {
@@ -1249,7 +1210,6 @@
 				Name:        v.Name,
 				Description: v.Description,
 				APIs:        []MetricDef{zapiDef},
-				Panels:      v.Panels,
 			}
 			restCounters[v.Name] = co
 		}
@@ -1257,7 +1217,7 @@
 	return restCounters
 }
 
-func processRestPerfCounters(path string, client *rest.Client, metricsPanelMap map[string][]PanelDef) map[string]Counter {
+func processRestPerfCounters(path string, client *rest.Client) map[string]Counter {
 	var (
 		records       []gjson.Result
 		counterSchema gjson.Result
@@ -1300,7 +1260,6 @@
 					ONTAPCounter: "Harvest generated",
 				},
 			},
-			Panels: metricsPanelMap[harvestName],
 			Labels: labels,
 		}
 	}
@@ -1364,7 +1323,6 @@
 						BaseCounter:  r.Get("denominator.name").ClonedString(),
 					},
 				},
-				Panels: metricsPanelMap[v],
 				Labels: metricLabels,
 			}
 			if model.ExportData != "false" {
@@ -1374,7 +1332,7 @@
 			// If the template has any MultiplierMetrics, add them
 			for _, metric := range model.MultiplierMetrics {
 				mc := c
-				addAggregatedCounter(&mc, metric, v, counterMapNoPrefix[ontapCounterName], metricsPanelMap)
+				addAggregatedCounter(&mc, metric, v, counterMapNoPrefix[ontapCounterName])
 				counters[mc.Name] = mc
 			}
 		}
@@ -1394,7 +1352,6 @@
 					ONTAPCounter: metric.Source,
 				},
 			},
-			Panels: metricsPanelMap[model.Object+"_"+metric.Name],
 		}
 		counters[co.Name] = co
 	}
@@ -1405,7 +1362,7 @@
 	return counters
 }
 
-func processStatPerfCounters(path string, client *rest.Client, metricsPanelMap map[string][]PanelDef) map[string]Counter {
+func processStatPerfCounters(path string, client *rest.Client) map[string]Counter {
 	var (
 		records    []gjson.Result
 		counters   = make(map[string]Counter)
@@ -1448,7 +1405,6 @@
 					ONTAPCounter: "Harvest generated",
 				},
 			},
-			Panels: metricsPanelMap[harvestName],
 			Labels: labels,
 		}
 	}
@@ -1520,7 +1476,6 @@
 						BaseCounter:  statperf.NormalizeCounterValue(p.BaseCounter),
 					},
 				},
-				Panels: metricsPanelMap[v],
 				Labels: metricLabels,
 			}
 			if model.ExportData != "false" {
@@ -1530,7 +1485,7 @@
 			// If the template has any MultiplierMetrics, add them
 			for _, metric := range model.MultiplierMetrics {
 				mc := c
-				addAggregatedCounter(&mc, metric, v, counterMapNoPrefix[ontapCounterName], metricsPanelMap)
+				addAggregatedCounter(&mc, metric, v, counterMapNoPrefix[ontapCounterName])
 				counters[mc.Name] = mc
 			}
 		}
@@ -1549,7 +1504,6 @@
 					ONTAPCounter: metric.Source,
 				},
 			},
-			Panels: metricsPanelMap[model.Object+"_"+metric.Name],
 		}
 		counters[co.Name] = co
 	}
@@ -1566,7 +1520,7 @@
 	return modifiedCounters
 }
 
-func addAggregatedCounter(c *Counter, metric plugin.DerivedMetric, withPrefix string, noPrefix string, metricsPanelMap map[string][]PanelDef) {
+func addAggregatedCounter(c *Counter, metric plugin.DerivedMetric, withPrefix string, noPrefix string) {
 	if !strings.HasSuffix(c.Description, ".") {
 		c.Description += "."
 	}
@@ -1583,7 +1537,6 @@
 		c.Description = fmt.Sprintf("%s %s is [%s](#%s) aggregated by `%s`.",
 			c.Description, c.Name, withPrefix, withPrefix, metric.Name)
 	}
-	c.Panels = metricsPanelMap[c.Name]
 }
 
 func processExternalCounters(dir string, counters map[string]Counter) map[string]Counter {
@@ -1871,126 +1824,4 @@
 		}
 	}
 	return metricLabels, append(labels, metricLabels...), isInstanceLabels
-<<<<<<< HEAD
-}
-
-func parseCounters(input string) (map[string]statperf.CounterProperty, error) {
-	linesFiltered := statperf.FilterNonEmpty(input)
-
-	// Search for the header row, which is expected to have at least 9 columns when split.
-	var headerIndex = -1
-	for i, line := range linesFiltered {
-		fields := strings.Split(line, collector.StatPerfSeparator)
-		if len(fields) >= 12 {
-			// Check if this header row contains a known header word like "counter"
-			lower := strings.ToLower(line)
-			if strings.Contains(lower, "counter") {
-				headerIndex = i
-				break
-			}
-		}
-	}
-
-	if headerIndex < 0 {
-		return nil, errors.New("no valid header row found")
-	}
-
-	// Expect at least one additional header row to follow the header row.
-	if len(linesFiltered) < headerIndex+2 {
-		return nil, errors.New("not enough header rows following the detected header")
-	}
-
-	// counter rows start after the second header row.
-	dataStart := headerIndex + 2
-	if dataStart >= len(linesFiltered) {
-		return nil, errors.New("no data rows found")
-	}
-
-	counters := make(map[string]statperf.CounterProperty)
-
-	for _, row := range linesFiltered[dataStart:] {
-		fields := strings.Split(row, collector.StatPerfSeparator)
-		if len(fields) < 12 {
-			fmt.Printf("skipping incomplete row %s\n", row)
-			continue
-		}
-
-		cp := statperf.CounterProperty{
-			Counter:     strings.TrimSpace(fields[2]),
-			Name:        strings.TrimSpace(fields[3]),
-			BaseCounter: strings.TrimSpace(fields[4]),
-			Description: strings.Trim(fields[5], ` "'`),
-			Properties:  strings.TrimSpace(fields[7]), // Skipping the second description field
-			Type:        strings.TrimSpace(fields[8]),
-			Unit:        strings.TrimSpace(fields[9]),
-			Deprecated:  strings.TrimSpace(fields[10]),
-			ReplacedBy:  strings.TrimSpace(fields[11]),
-		}
-
-		counters[cp.Counter] = cp
-	}
-	return counters, nil
-}
-
-func visitDashboard(dirs []string, metricsPanelMap map[string][]PanelDef, eachDash func(path string, data []byte, metricsPanelMap map[string][]PanelDef)) {
-	for _, dir := range dirs {
-		err := filepath.Walk(dir, func(path string, _ os.FileInfo, err error) error {
-			if strings.Contains(path, "influxdb") {
-				return nil
-			}
-			if err != nil {
-				log.Fatal("failed to read directory:", err)
-			}
-			ext := filepath.Ext(path)
-			if ext != ".json" {
-				return nil
-			}
-			data, err := os.ReadFile(path)
-			if err != nil {
-				log.Fatalf("failed to read dashboards path=%s err=%v", path, err)
-			}
-			eachDash(path, data, metricsPanelMap)
-			return nil
-		})
-		if err != nil {
-			log.Fatal("failed to read dashboards:", err)
-		}
-	}
-}
-
-func visitExpressions(path string, data []byte, metricsPanelMap map[string][]PanelDef) {
-	// collect all expressions
-	expressions := make([]grafana.ExprP, 0)
-	gjson.GetBytes(data, "panels").ForEach(func(key, value gjson.Result) bool {
-		grafana.DoTarget("", "", key, value, func(path string, expr string, _ string, title string, rowTitle string) {
-			expressions = append(expressions, grafana.NewExpr(path, expr, title, rowTitle))
-		})
-		tp := value.Get("type").String()
-		rowTitle := ""
-		if tp == "row" {
-			rowTitle = value.Get("title").String()
-		}
-		value.Get("panels").ForEach(func(key2, value2 gjson.Result) bool {
-			pathPrefix := fmt.Sprintf("panels[%d].", key.Int())
-			grafana.DoTarget(pathPrefix, rowTitle, key2, value2, func(path string, expr string, _ string, title string, rowTitle string) {
-				expressions = append(expressions, grafana.NewExpr(path, expr, title, rowTitle))
-			})
-			return true
-		})
-		return true
-	})
-
-	for _, expr := range expressions {
-		allMatches := metricRe.FindAllStringSubmatch(expr.Expr, -1)
-		for _, match := range allMatches {
-			m := match[1]
-			if m == "" {
-				continue
-			}
-
-			metricsPanelMap[m] = append(metricsPanelMap[m], PanelDef{Dashboard: grafana.ShortPath(path), Row: expr.RowTitle, Panel: expr.PanelTitle})
-		}
-	}
-=======
->>>>>>> febdf8bc
 }