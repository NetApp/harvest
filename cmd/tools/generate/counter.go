--- conflicted
+++ resolved
@@ -708,13 +708,9 @@
 			}
 		}
 	}
-<<<<<<< HEAD
-	href := rest.BuildHref(model.Query, "", nil, "", "", "", "", model.Query)
-=======
 	href := rest.NewHrefBuilder().
-		APIPath(query).
+		APIPath(model.Query).
 		Build()
->>>>>>> 0120aee4
 	records, err = rest.Fetch(client, href)
 	if err != nil {
 		fmt.Printf("error while invoking api %+v\n", err)
