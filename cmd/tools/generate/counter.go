package generate

import (
	"encoding/json"
	"errors"
	"fmt"
	"github.com/netapp/harvest/v2/cmd/poller/plugin"
	"github.com/netapp/harvest/v2/cmd/tools/rest"
	template2 "github.com/netapp/harvest/v2/cmd/tools/template"
	"github.com/netapp/harvest/v2/pkg/api/ontapi/zapi"
	"github.com/netapp/harvest/v2/pkg/set"
	"github.com/netapp/harvest/v2/pkg/tree"
	"github.com/netapp/harvest/v2/pkg/tree/node"
	"github.com/netapp/harvest/v2/pkg/util"
	tw "github.com/netapp/harvest/v2/third_party/olekukonko/tablewriter"
	"github.com/tidwall/gjson"
	"gopkg.in/yaml.v3"
	"log"
	"maps"
	"net"
	"net/http"
	"net/url"
	"os"
	"os/exec"
	"path/filepath"
	"regexp"
	"slices"
	"sort"
	"strings"
	"text/template"
	"time"
)

const prometheusIP = "10.193.161.234"

var (
	replacer         = strings.NewReplacer("\n", "", ":", "")
	objectSwaggerMap = map[string]string{
		"volume":             "xc_volume",
		"aggr":               "xc_aggregate",
		"net_port":           "xc_broadcast_domain",
		"environment_sensor": "sensors",
		"ontaps3":            "xc_s3_bucket",
		"security_ssh":       "cluster_ssh_server",
		"namespace":          "nvme_namespace",
		"fcp":                "fc_port",
	}
	swaggerBytes         []byte
	excludePerfTemplates = map[string]struct{}{
		"workload_detail.yaml":        {},
		"workload_detail_volume.yaml": {},
	}
	excludeCounters = map[string]struct{}{
		"write_latency_histogram": {},
		"read_latency_histogram":  {},
		"latency_histogram":       {},
		"nfsv3_latency_hist":      {},
		"nfs4_latency_hist":       {},
		"read_latency_hist":       {},
		"write_latency_hist":      {},
		"total.latency_histogram": {},
		"nfs41_latency_hist":      {},
	}
	// Excludes these Rest gaps from logs
	excludeLogRestCounters = []string{
		"smb2_",
		"ontaps3_svm_",
		"nvmf_rdma_port_",
		"nvmf_tcp_port_",
		"netstat_",
		"external_service_op_",
		"fabricpool_average_latency",
		"fabricpool_get_throughput_bytes",
		"fabricpool_put_throughput_bytes",
		"fabricpool_stats",
		"fabricpool_throughput_ops",
		"iw_",
	}
	// Special handling perf objects
	specialPerfObjects = map[string]bool{
		"svm_nfs":  true,
		"node_nfs": true,
	}

	knownDescriptionGaps = map[string]struct{}{
		"ontaps3_object_count":                      {},
		"security_certificate_expiry_time":          {},
		"volume_capacity_tier_footprint":            {},
		"volume_capacity_tier_footprint_percent":    {},
		"volume_num_compress_attempts":              {},
		"volume_num_compress_fail":                  {},
		"volume_performance_tier_footprint":         {},
		"volume_performance_tier_footprint_percent": {},
	}

	knownMappingGaps = map[string]struct{}{
		"aggr_snapshot_inode_used_percent":                      {},
		"aggr_space_reserved":                                   {},
		"flexcache_blocks_requested_from_client":                {},
		"flexcache_blocks_retrieved_from_origin":                {},
		"flexcache_evict_rw_cache_skipped_reason_disconnected":  {},
		"flexcache_evict_skipped_reason_config_noent":           {},
		"flexcache_evict_skipped_reason_disconnected":           {},
		"flexcache_evict_skipped_reason_offline":                {},
		"flexcache_invalidate_skipped_reason_config_noent":      {},
		"flexcache_invalidate_skipped_reason_disconnected":      {},
		"flexcache_invalidate_skipped_reason_offline":           {},
		"flexcache_miss_percent":                                {},
		"flexcache_nix_retry_skipped_reason_initiator_retrieve": {},
		"flexcache_nix_skipped_reason_config_noent":             {},
		"flexcache_nix_skipped_reason_disconnected":             {},
		"flexcache_nix_skipped_reason_in_progress":              {},
		"flexcache_nix_skipped_reason_offline":                  {},
		"flexcache_reconciled_data_entries":                     {},
		"flexcache_reconciled_lock_entries":                     {},
		"quota_disk_used_pct_threshold":                         {},
		"rw_ctx_cifs_giveups":                                   {},
		"rw_ctx_cifs_rewinds":                                   {},
		"rw_ctx_nfs_giveups":                                    {},
		"rw_ctx_nfs_rewinds":                                    {},
		"rw_ctx_qos_flowcontrol":                                {},
		"rw_ctx_qos_rewinds":                                    {},
		"security_audit_destination_port":                       {},
		"wafl_reads_from_pmem":                                  {},
	}

	excludeDocumentedRestMetrics = []string{
		"ontaps3_svm_",
		"svm_ontaps3_svm_",
		"nvme_lif_",
		"fcvi_",
		"smb2_",
		"nvmf_",
		"flashpool_",
		"fcvi_",
		"nfs_diag_",
		"iw_",
		"node_cifs_",
		"svm_cifs_",
		"vscan_",
		"svm_vscan_",
		"token_",
		"metrocluster_",
		"path_",
		"ndmp_session",
		"_labels",
		"health_",
		"aggr_hybrid_disk_count",
		"nfs_clients_idle_duration",
	}

	excludeDocumentedZapiMetrics = []string{
		"fabricpool_",
		"external_service_",
		"netstat_",
		"flexcache_",
		"quota_disk_used_pct_threshold",
	}

	// Exclude extra metrics for REST
	excludeNotDocumentedRestMetrics = []string{
		"flexcache_",
		"hist_",
		"_labels",
		"volume_arw_status",
		"ALERTS",
	}

	// Exclude extra metrics for ZAPI
	excludeNotDocumentedZapiMetrics = []string{
		"_labels",
		"hist_",
		"security_",
		"svm_ldap",
		"ALERTS",
	}
)

type Counters struct {
	C []Counter `yaml:"counters"`
}

type CounterMetaData struct {
	Date         string
	OntapVersion string
}

type CounterTemplate struct {
	Counters        []Counter
	CounterMetaData CounterMetaData
}

type MetricDef struct {
	API          string `yaml:"API"`
	Endpoint     string `yaml:"Endpoint"`
	ONTAPCounter string `yaml:"ONTAPCounter"`
	Template     string `yaml:"Template"`
	Unit         string `yaml:"Unit"`
	Type         string `yaml:"Type"`
	BaseCounter  string `yaml:"BaseCounter"`
}

func (m MetricDef) TableRow() string {
	if strings.Contains(m.Template, "perf") {
		unitTypeBase := `<br><span class="key">Unit:</span> ` + m.Unit +
			`<br><span class="key">Type:</span> ` + m.Type +
			`<br><span class="key">Base:</span> ` + m.BaseCounter
		return fmt.Sprintf("| %s | `%s` | `%s`%s | %s | ",
			m.API, m.Endpoint, m.ONTAPCounter, unitTypeBase, m.Template)
	} else if m.Unit != "" {
		unit := `<br><span class="key">Unit:</span> ` + m.Unit
		return fmt.Sprintf("| %s | `%s` | `%s`%s | %s | ",
			m.API, m.Endpoint, m.ONTAPCounter, unit, m.Template)
	}
	return fmt.Sprintf("| %s | `%s` | `%s` | %s |", m.API, m.Endpoint, m.ONTAPCounter, m.Template)
}

type Counter struct {
	Object      string      `yaml:"-"`
	Name        string      `yaml:"Name"`
	Description string      `yaml:"Description"`
	APIs        []MetricDef `yaml:"APIs"`
	Labels      []string    `yaml:"Labels"`
}

func (c Counter) Header() string {
	return `
| API    | Endpoint | Metric | Template |
|--------|----------|--------|---------|`
}

func (c Counter) HasAPIs() bool {
	return len(c.APIs) > 0
}

// readSwaggerJSON downloads poller swagger and convert to json format
func readSwaggerJSON() []byte {
	var f []byte
	path, err := rest.ReadOrDownloadSwagger(opts.Poller)
	if err != nil {
		log.Fatal("failed to download swagger:", err)
		return nil
	}
	cmd := fmt.Sprintf("dasel -f %s -r yaml -w json", path)
	f, err = exec.Command("bash", "-c", cmd).Output()
	if err != nil {
		log.Fatal("Failed to execute command:", cmd, err)
		return nil
	}
	return f
}

// searchDescriptionSwagger returns ontap counter description from swagger
func searchDescriptionSwagger(objName string, ontapCounterName string) string {
	val, ok := objectSwaggerMap[objName]
	if ok {
		objName = val
	}
	searchQuery := strings.Join([]string{"definitions", objName, "properties"}, ".")
	cs := strings.Split(ontapCounterName, ".")
	for i, c := range cs {
		if i < len(cs)-1 {
			searchQuery = strings.Join([]string{searchQuery, c, "properties"}, ".")
		} else {
			searchQuery = strings.Join([]string{searchQuery, c, "description"}, ".")
		}
	}
	t := gjson.GetBytes(swaggerBytes, searchQuery)
	return updateDescription(t.String())
}

// processRestCounters parse rest and restperf templates
func processRestCounters(dir string, client *rest.Client) map[string]Counter {
	restPerfCounters := visitRestTemplates(filepath.Join(dir, "conf", "restperf"), client, func(path string, client *rest.Client) map[string]Counter {
		if _, ok := excludePerfTemplates[filepath.Base(path)]; ok {
			return nil
		}
		return processRestPerfCounters(path, client)
	})

	restCounters := visitRestTemplates(filepath.Join(dir, "conf", "rest"), client, func(path string, client *rest.Client) map[string]Counter { // revive:disable-line:unused-parameter
		return processRestConfigCounters(path)
	})

	for k, v := range restPerfCounters {
		restCounters[k] = v
	}
	return restCounters
}

// processZapiCounters parse zapi and zapiperf templates
func processZapiCounters(dir string, client *zapi.Client) map[string]Counter {
	zapiCounters := visitZapiTemplates(filepath.Join(dir, "conf", "zapi", "cdot"), client, func(path string, client *zapi.Client) map[string]Counter { // revive:disable-line:unused-parameter
		return processZapiConfigCounters(path)
	})
	zapiPerfCounters := visitZapiTemplates(filepath.Join(dir, "conf", "zapiperf", "cdot"), client, func(path string, client *zapi.Client) map[string]Counter {
		if _, ok := excludePerfTemplates[filepath.Base(path)]; ok {
			return nil
		}
		return processZAPIPerfCounters(path, client)
	})

	for k, v := range zapiPerfCounters {
		zapiCounters[k] = v
	}
	return zapiCounters
}

// parseZapiCounters parse zapi template counters
func parseZapiCounters(elem *node.Node, path []string, object string, zc map[string]string) {

	name := elem.GetNameS()
	newPath := path

	if elem.GetNameS() != "" {
		newPath = append(newPath, name)
	}

	if elem.GetContentS() != "" {
		v, k := handleZapiCounter(newPath, elem.GetContentS(), object)
		if k != "" {
			zc[k] = v
		}
	}

	for _, child := range elem.GetChildren() {
		parseZapiCounters(child, newPath, object, zc)
	}
}

// handleZapiCounter returns zapi ontap and display counter name
func handleZapiCounter(path []string, content string, object string) (string, string) {
	var (
		name, display, key    string
		splitValues, fullPath []string
	)

	splitValues = strings.Split(content, "=>")
	if len(splitValues) == 1 {
		name = content
	} else {
		name = splitValues[0]
		display = strings.TrimSpace(splitValues[1])
	}

	name = strings.TrimSpace(strings.TrimLeft(name, "^"))
	fullPath = path
	fullPath = append(fullPath, name)
	key = strings.Join(fullPath, ".")
	if display == "" {
		display = util.ParseZAPIDisplay(object, fullPath)
	}

	if content[0] != '^' {
		return key, object + "_" + display
	}

	return "", ""
}

// processRestConfigCounters process Rest config templates
func processRestConfigCounters(path string) map[string]Counter {
	var (
		counters = make(map[string]Counter)
	)
	var metricLabels []string
	var labels []string
	t, err := tree.ImportYaml(path)
	if t == nil || err != nil {
		fmt.Printf("Unable to import template file %s. File is invalid or empty err=%s\n", path, err)
		return nil
	}

	model, err := template2.ReadTemplate(path)
	if err != nil {
		fmt.Printf("Unable to import template file %s. File is invalid or empty err=%s\n", path, err)
		return nil
	}
	noExtraMetrics := len(model.MultiplierMetrics) == 0 && len(model.PluginMetrics) == 0
	templateCounters := t.GetChildS("counters")
	if model.ExportData == "false" && noExtraMetrics {
		return nil
	}

	if templateCounters != nil {
		metricLabels, labels = getAllExportedLabels(t, templateCounters.GetAllChildContentS())
		processCounters(templateCounters.GetAllChildContentS(), &model, path, model.Query, counters, metricLabels)
		// This is for object_labels metrics
		harvestName := model.Object + "_" + "labels"
		counters[harvestName] = Counter{Name: harvestName, Labels: labels}
	}

	endpoints := t.GetChildS("endpoints")
	if endpoints != nil {
		for _, endpoint := range endpoints.GetChildren() {
			var query string
			for _, line := range endpoint.GetChildren() {
				if line.GetNameS() == "query" {
					query = line.GetContentS()
				}
				if line.GetNameS() == "counters" {
					processCounters(line.GetAllChildContentS(), &model, path, query, counters, metricLabels)
				}
			}
		}
	}

	// If the template has any PluginMetrics, add them
	for _, metric := range model.PluginMetrics {
		co := Counter{
			Object: model.Object,
			Name:   model.Object + "_" + metric.Name,
			APIs: []MetricDef{
				{
					API:          "REST",
					Endpoint:     model.Query,
					Template:     path,
					ONTAPCounter: metric.Source,
				},
			},
		}
		if model.ExportData != "false" {
			counters[co.Name] = co
		}
	}

	return counters
}

func processCounters(counterContents []string, model *template2.Model, path, query string, counters map[string]Counter, metricLabels []string) {
	for _, c := range counterContents {
		if c == "" {
			continue
		}
		name, display, m, _ := util.ParseMetric(c)
		if _, ok := excludeCounters[name]; ok {
			continue
		}
		description := searchDescriptionSwagger(model.Object, name)
		harvestName := model.Object + "_" + display
		if m == "float" {
			co := Counter{
				Object:      model.Object,
				Name:        harvestName,
				Description: description,
				APIs: []MetricDef{
					{
						API:          "REST",
						Endpoint:     query,
						Template:     path,
						ONTAPCounter: name,
					},
				},
				Labels: metricLabels,
			}
			counters[harvestName] = co

			// If the template has any MultiplierMetrics, add them
			for _, metric := range model.MultiplierMetrics {
				mc := co
				addAggregatedCounter(&mc, metric, harvestName, display)
				counters[mc.Name] = mc
			}
		}
	}
}

// processZAPIPerfCounters process ZapiPerf counters
func processZAPIPerfCounters(path string, client *zapi.Client) map[string]Counter {
	var (
		counters                = make(map[string]Counter)
		request, response       *node.Node
		zapiUnitMap             = make(map[string]string)
		zapiTypeMap             = make(map[string]string)
		zapiDescMap             = make(map[string]string)
		zapiBaseCounterMap      = make(map[string]string)
		zapiDeprecateCounterMap = make(map[string]string)
	)
	t, err := tree.ImportYaml(path)
	if t == nil || err != nil {
		fmt.Printf("Unable to import template file %s. File is invalid or empty\n", path)
		return nil
	}
	model, err := template2.ReadTemplate(path)
	if err != nil {
		fmt.Printf("Unable to import template file %s. File is invalid or empty err=%s\n", path, err)
		return nil
	}

	noExtraMetrics := len(model.MultiplierMetrics) == 0 && len(model.PluginMetrics) == 0
	templateCounters := t.GetChildS("counters")
	override := t.GetChildS("override")

	if model.ExportData == "false" && noExtraMetrics {
		return nil
	}

	if templateCounters == nil {
		return nil
	}

	// build request
	request = node.NewXMLS("perf-object-counter-list-info")
	request.NewChildS("objectname", model.Query)

	if err = client.BuildRequest(request); err != nil {
		fmt.Printf("error while building request %+v\n", err)
		return nil
	}

	if response, err = client.Invoke(""); err != nil {
		fmt.Printf("error while invoking api %+v\n", err)
		return nil
	}

	// fetch counter elements
	if elems := response.GetChildS("counters"); elems != nil && len(elems.GetChildren()) != 0 {
		for _, counter := range elems.GetChildren() {
			name := counter.GetChildContentS("name")
			if name == "" {
				continue
			}
			ty := counter.GetChildContentS("properties")
			if override != nil {
				oty := override.GetChildContentS(name)
				if oty != "" {
					ty = oty
				}
			}

			zapiUnitMap[name] = counter.GetChildContentS("unit")
			zapiDescMap[name] = updateDescription(counter.GetChildContentS("desc"))
			zapiTypeMap[name] = ty
			zapiBaseCounterMap[name] = counter.GetChildContentS("base-counter")

			if counter.GetChildContentS("is-deprecated") == "true" {
				if r := counter.GetChildContentS("replaced-by"); r != "" {
					zapiDeprecateCounterMap[name] = r
				}
			}
		}
	}

	metricLabels, _ := getAllExportedLabels(t, templateCounters.GetAllChildContentS())
	for _, c := range templateCounters.GetAllChildContentS() {
		if c != "" {
			name, display, m, _ := util.ParseMetric(c)
			if strings.HasPrefix(display, model.Object) {
				display = strings.TrimPrefix(display, model.Object)
				display = strings.TrimPrefix(display, "_")
			}
			harvestName := model.Object + "_" + display
			if m == "float" {
				if _, ok := excludeCounters[name]; ok {
					continue
				}
				if zapiTypeMap[name] != "string" {
					co := Counter{
						Object:      model.Object,
						Name:        harvestName,
						Description: zapiDescMap[name],
						APIs: []MetricDef{
							{
								API:          "ZAPI",
								Endpoint:     "perf-object-get-instances" + " " + model.Query,
								Template:     path,
								ONTAPCounter: name,
								Unit:         zapiUnitMap[name],
								Type:         zapiTypeMap[name],
								BaseCounter:  zapiBaseCounterMap[name],
							},
						},
						Labels: metricLabels,
					}
					if model.ExportData != "false" {
						counters[harvestName] = co
					}

					// handle deprecate counters
					if rName, ok := zapiDeprecateCounterMap[name]; ok {
						hName := model.Object + "_" + rName
						ro := Counter{
							Object:      model.Object,
							Name:        hName,
							Description: zapiDescMap[rName],
							APIs: []MetricDef{
								{
									API:          "ZAPI",
									Endpoint:     "perf-object-get-instances" + " " + model.Query,
									Template:     path,
									ONTAPCounter: rName,
									Unit:         zapiUnitMap[rName],
									Type:         zapiTypeMap[rName],
									BaseCounter:  zapiBaseCounterMap[rName],
								},
							},
						}
						if model.ExportData != "false" {
							counters[hName] = ro
						}
					}

					// If the template has any MultiplierMetrics, add them
					for _, metric := range model.MultiplierMetrics {
						mc := co
						addAggregatedCounter(&mc, metric, harvestName, display)
						counters[mc.Name] = mc
					}
				}
			}
		}
	}

	// If the template has any PluginMetrics, add them
	for _, metric := range model.PluginMetrics {
		co := Counter{
			Object: model.Object,
			Name:   model.Object + "_" + metric.Name,
			APIs: []MetricDef{
				{
					API:          "ZAPI",
					Endpoint:     model.Query,
					Template:     path,
					ONTAPCounter: metric.Source,
				},
			},
		}
		counters[co.Name] = co
	}
	// handling for templates with common object names
	if specialPerfObjects[model.Object] {
		return specialHandlingPerfCounters(counters, model)
	}
	return counters
}

func processZapiConfigCounters(path string) map[string]Counter {
	var (
		counters = make(map[string]Counter)
	)
	var metricLabels []string
	var labels []string
	t, err := tree.ImportYaml(path)
	if t == nil || err != nil {
		fmt.Printf("Unable to import template file %s. File is invalid or empty\n", path)
		return nil
	}
	model, err := template2.ReadTemplate(path)
	if err != nil {
		fmt.Printf("Unable to import template file %s. File is invalid or empty err=%s\n", path, err)
		return nil
	}
	noExtraMetrics := len(model.MultiplierMetrics) == 0 && len(model.PluginMetrics) == 0
	templateCounters := t.GetChildS("counters")
	if model.ExportData == "false" && noExtraMetrics {
		return nil
	}
	if templateCounters == nil {
		return nil
	}

	zc := make(map[string]string)
	metricLabels, labels = getAllExportedLabels(t, templateCounters.GetAllChildContentS())
	// This is for object_labels metrics
	harvestName := model.Object + "_" + "labels"
	counters[harvestName] = Counter{Name: harvestName, Labels: labels}
	for _, c := range templateCounters.GetChildren() {
		parseZapiCounters(c, []string{}, model.Object, zc)
	}

	for k, v := range zc {
		if _, ok := excludeCounters[k]; ok {
			continue
		}
		co := Counter{
			Object: model.Object,
			Name:   k,
			APIs: []MetricDef{
				{
					API:          "ZAPI",
					Endpoint:     model.Query,
					Template:     path,
					ONTAPCounter: v,
				},
			},
			Labels: metricLabels,
		}
		if model.ExportData != "false" {
			counters[k] = co
		}

		// If the template has any MultiplierMetrics, add them
		for _, metric := range model.MultiplierMetrics {
			mc := co
			addAggregatedCounter(&mc, metric, co.Name, model.Object)
			counters[mc.Name] = mc
		}
	}

	// If the template has any PluginMetrics, add them
	for _, metric := range model.PluginMetrics {
		co := Counter{
			Object: model.Object,
			Name:   model.Object + "_" + metric.Name,
			APIs: []MetricDef{
				{
					API:          "ZAPI",
					Endpoint:     model.Query,
					Template:     path,
					ONTAPCounter: metric.Source,
				},
			},
		}
		counters[co.Name] = co
	}
	return counters
}

func visitRestTemplates(dir string, client *rest.Client, eachTemp func(path string, client *rest.Client) map[string]Counter) map[string]Counter {
	result := make(map[string]Counter)
	err := filepath.Walk(dir, func(path string, _ os.FileInfo, err error) error {
		if err != nil {
			log.Fatal("failed to read directory:", err)
		}
		ext := filepath.Ext(path)
		if ext != ".yaml" {
			return nil
		}
		if strings.HasSuffix(path, "default.yaml") {
			return nil
		}
		r := eachTemp(path, client)
		for k, v := range r {
			result[k] = v
		}
		return nil
	})

	if err != nil {
		log.Fatal("failed to read template:", err)
		return nil
	}
	return result
}

func visitZapiTemplates(dir string, client *zapi.Client, eachTemp func(path string, client *zapi.Client) map[string]Counter) map[string]Counter {
	result := make(map[string]Counter)
	err := filepath.Walk(dir, func(path string, _ os.FileInfo, err error) error {
		if err != nil {
			log.Fatal("failed to read directory:", err)
		}
		ext := filepath.Ext(path)
		if ext != ".yaml" {
			return nil
		}

		r := eachTemp(path, client)
		for k, v := range r {
			result[k] = v
		}
		return nil
	})

	if err != nil {
		log.Fatal("failed to read template:", err)
		return nil
	}
	return result
}

func updateDescription(description string) string {
	s := replacer.Replace(description)
	return s
}

func generateCounterTemplate(counters map[string]Counter, version [3]int) {
	targetPath := "docs/ontap-metrics.md"
	t, err := template.New("counter.tmpl").ParseFiles("cmd/tools/generate/counter.tmpl")
	if err != nil {
		panic(err)
	}
	out, err := os.Create(targetPath)
	if err != nil {
		panic(err)
	}

	keys := make([]string, 0, len(counters))
	for k := range counters {
		keys = append(keys, k)
	}
	sort.Strings(keys)
	values := make([]Counter, 0, len(keys))

	table := tw.NewWriter(os.Stdout)
	table.SetBorder(false)
	table.SetAutoFormatHeaders(false)
	table.SetAutoWrapText(false)
	table.SetHeader([]string{"Missing", "Counter", "APIs", "Endpoint", "Counter", "Template"})

	for _, k := range keys {
		if k == "" {
			continue
		}
		counter := counters[k]

		if counter.Description == "" {
			for _, def := range counter.APIs {
				if _, ok := knownDescriptionGaps[counter.Name]; !ok {
					appendRow(table, "Description", counter, def)
				}
			}
		}
		values = append(values, counter)
	}

	for _, k := range keys {
		if k == "" {
			continue
		}
		counter := counters[k]

		// Print such counters which are missing Rest mapping
		if len(counter.APIs) == 1 {
			if counter.APIs[0].API == "ZAPI" {
				isPrint := true
				for _, substring := range excludeLogRestCounters {
					if strings.HasPrefix(counter.Name, substring) {
						isPrint = false
						break
					}
				}
				// missing Rest Mapping
				if isPrint {
					for _, def := range counter.APIs {
						if _, ok := knownMappingGaps[counter.Name]; !ok {
							appendRow(table, "REST", counter, def)
						}
					}
				}
			}
		}

		for _, def := range counter.APIs {
			if def.ONTAPCounter == "" {
				for _, def := range counter.APIs {
					if _, ok := knownMappingGaps[counter.Name]; !ok {
						appendRow(table, "Mapping", counter, def)
					}
				}
			}
		}
	}
	table.Render()
	verWithDots := strings.Trim(strings.Join(strings.Fields(fmt.Sprint(version)), "."), "[]")
	c := CounterTemplate{
		Counters: values,
		CounterMetaData: CounterMetaData{
			Date:         time.Now().Format("2006-Jan-02"),
			OntapVersion: verWithDots,
		},
	}

	err = t.Execute(out, c)
	if err != nil {
		panic(err)
	}
	fmt.Printf("Harvest metric documentation generated at %s \n", targetPath)

	if table.NumLines() > 0 {
		log.Fatalf("Issues found: refer table above")
	}
}

func appendRow(table *tw.Table, missing string, counter Counter, def MetricDef) {
	table.Append([]string{missing, counter.Name, def.API, def.Endpoint, def.ONTAPCounter, def.Template})
}

// Regex to match NFS version and operation
var reRemove = regexp.MustCompile(`NFSv\d+\.\d+`)

func mergeCounters(restCounters map[string]Counter, zapiCounters map[string]Counter) map[string]Counter {
	// handle special counters
	restKeys := slices.Sorted(maps.Keys(restCounters))
	for _, k := range restKeys {
		v := restCounters[k]
		hashIndex := strings.Index(k, "#")
		if hashIndex != -1 {
			if v1, ok := restCounters[v.Name]; !ok {
				v.Description = reRemove.ReplaceAllString(v.Description, "")
				// Remove extra spaces from the description
				v.Description = strings.Join(strings.Fields(v.Description), " ")
				restCounters[v.Name] = v
			} else {
				v1.APIs = append(v1.APIs, v.APIs...)
				restCounters[v.Name] = v1
			}
			delete(restCounters, k)
		}
	}

	zapiKeys := slices.Sorted(maps.Keys(zapiCounters))
	for _, k := range zapiKeys {
		v := zapiCounters[k]
		hashIndex := strings.Index(k, "#")
		if hashIndex != -1 {
			if v1, ok := zapiCounters[v.Name]; !ok {
				v.Description = reRemove.ReplaceAllString(v.Description, "")
				// Remove extra spaces from the description
				v.Description = strings.Join(strings.Fields(v.Description), " ")
				zapiCounters[v.Name] = v
			} else {
				v1.APIs = append(v1.APIs, v.APIs...)
				zapiCounters[v.Name] = v1
			}
			delete(zapiCounters, k)
		}
	}

	// special keys are deleted hence sort again
	zapiKeys = slices.Sorted(maps.Keys(zapiCounters))
	for _, k := range zapiKeys {
		v := zapiCounters[k]
		if v1, ok := restCounters[k]; ok {
			v1.APIs = append(v1.APIs, v.APIs...)
			restCounters[k] = v1
		} else {
			zapiDef := v.APIs[0]
			if zapiDef.ONTAPCounter == "instance_name" || zapiDef.ONTAPCounter == "instance_uuid" {
				continue
			}
			co := Counter{
				Object:      v.Object,
				Name:        v.Name,
				Description: v.Description,
				APIs:        []MetricDef{zapiDef},
			}
			restCounters[v.Name] = co
		}
	}
	return restCounters
}

func processRestPerfCounters(path string, client *rest.Client) map[string]Counter {
	var (
		records       []gjson.Result
		counterSchema gjson.Result
		counters      = make(map[string]Counter)
	)
	t, err := tree.ImportYaml(path)
	if t == nil || err != nil {
		fmt.Printf("Unable to import template file %s. File is invalid or empty\n", path)
		return nil
	}
	model, err := template2.ReadTemplate(path)
	if err != nil {
		fmt.Printf("Unable to import template file %s. File is invalid or empty err=%s\n", path, err)
		return nil
	}
	noExtraMetrics := len(model.MultiplierMetrics) == 0 && len(model.PluginMetrics) == 0
	templateCounters := t.GetChildS("counters")
	override := t.GetChildS("override")
	if model.ExportData == "false" && noExtraMetrics {
		return nil
	}
	if templateCounters == nil {
		return nil
	}
	counterMap := make(map[string]string)
	counterMapNoPrefix := make(map[string]string)
	metricLabels, _ := getAllExportedLabels(t, templateCounters.GetAllChildContentS())
	for _, c := range templateCounters.GetAllChildContentS() {
		if c != "" {
			name, display, m, _ := util.ParseMetric(c)
			if m == "float" {
				counterMap[name] = model.Object + "_" + display
				counterMapNoPrefix[name] = display
			}
		}
	}
	href := rest.NewHrefBuilder().
		APIPath(model.Query).
		Build()
	records, err = rest.Fetch(client, href)
	if err != nil {
		fmt.Printf("error while invoking api %+v\n", err)
		return nil
	}

	firstRecord := records[0]
	if firstRecord.Exists() {
		counterSchema = firstRecord.Get("counter_schemas")
	} else {
		return nil
	}
	counterSchema.ForEach(func(_, r gjson.Result) bool {
		if !r.IsObject() {
			return true
		}
		ontapCounterName := r.Get("name").String()
		if _, ok := excludeCounters[ontapCounterName]; ok {
			return true
		}

		description := r.Get("description").String()
		ty := r.Get("type").String()
		if override != nil {
			oty := override.GetChildContentS(ontapCounterName)
			if oty != "" {
				ty = oty
			}
		}
		if v, ok := counterMap[ontapCounterName]; ok {
			if ty == "string" {
				return true
			}
			c := Counter{
				Object:      model.Object,
				Name:        v,
				Description: description,
				APIs: []MetricDef{
					{
						API:          "REST",
						Endpoint:     model.Query,
						Template:     path,
						ONTAPCounter: ontapCounterName,
						Unit:         r.Get("unit").String(),
						Type:         ty,
						BaseCounter:  r.Get("denominator.name").String(),
					},
				},
				Labels: metricLabels,
			}
			if model.ExportData != "false" {
				counters[c.Name] = c
			}

			// If the template has any MultiplierMetrics, add them
			for _, metric := range model.MultiplierMetrics {
				mc := c
				addAggregatedCounter(&mc, metric, v, counterMapNoPrefix[ontapCounterName])
				counters[mc.Name] = mc
			}
		}
		return true
	})

	// If the template has any PluginMetrics, add them
	for _, metric := range model.PluginMetrics {
		co := Counter{
			Object: model.Object,
			Name:   model.Object + "_" + metric.Name,
			APIs: []MetricDef{
				{
					API:          "REST",
					Endpoint:     model.Query,
					Template:     path,
					ONTAPCounter: metric.Source,
				},
			},
		}
		counters[co.Name] = co
	}
	// handling for templates with common object names/metric name
	if specialPerfObjects[model.Object] {
		return specialHandlingPerfCounters(counters, model)
	}
	return counters
}

func specialHandlingPerfCounters(counters map[string]Counter, model template2.Model) map[string]Counter {
	// handling for templates with common object names
	modifiedCounters := make(map[string]Counter)
	for originalKey, value := range counters {
		modifiedKey := model.Name + "#" + originalKey
		modifiedCounters[modifiedKey] = value
	}
	return modifiedCounters
}

func addAggregatedCounter(c *Counter, metric plugin.DerivedMetric, withPrefix string, noPrefix string) {
	if !strings.HasSuffix(c.Description, ".") {
		c.Description += "."
	}
	if metric.IsMax {
		c.Name = metric.Name + "_" + noPrefix
		c.Description = fmt.Sprintf("%s %s is the maximum of [%s](#%s) for label `%s`.",
			c.Description, c.Name, withPrefix, withPrefix, metric.Source)
	} else {
		c.Name = metric.Name + "_" + c.Name
		c.Description = fmt.Sprintf("%s %s is [%s](#%s) aggregated by `%s`.",
			c.Description, c.Name, withPrefix, withPrefix, metric.Name)
	}
}

func processExternalCounters(dir string, counters map[string]Counter) map[string]Counter {
	dat, err := os.ReadFile(filepath.Join(dir, "cmd", "tools", "generate", "counter.yaml"))
	if err != nil {
		fmt.Printf("error while reading file %v", err)
		return nil
	}
	var c Counters

	err = yaml.Unmarshal(dat, &c)
	if err != nil {
		fmt.Printf("error while parsing file %v", err)
		return nil
	}
	for _, v := range c.C {
		if v1, ok := counters[v.Name]; !ok {
			counters[v.Name] = v
		} else {
			if v.Description != "" {
				v1.Description = v.Description
			}
			for _, m := range v.APIs {
				indices := findAPI(v1.APIs, m)
				if len(indices) == 0 {
					v1.APIs = append(v1.APIs, m)
				} else {
					for _, index := range indices {
						r := &v1.APIs[index]
						if m.ONTAPCounter != "" {
							r.ONTAPCounter = m.ONTAPCounter
						}
						if m.Template != "" {
							r.Template = m.Template
						}
						if m.Endpoint != "" {
							r.Endpoint = m.Endpoint
						}
						if m.Type != "" {
							r.Type = m.Type
						}
						if m.Unit != "" {
							r.Unit = m.Unit
						}
						if m.BaseCounter != "" {
							r.BaseCounter = m.BaseCounter
						}
					}
				}
			}
			counters[v.Name] = v1
		}
	}
	return counters
}

func findAPI(apis []MetricDef, other MetricDef) []int {
	var indices []int
	for i, a := range apis {
		if a.API == other.API {
			indices = append(indices, i)
		}
	}
	return indices
}

<<<<<<< HEAD
func fetchAndCategorizePrometheusMetrics() (map[string]bool, map[string]bool, error) {
	hostPort := net.JoinHostPort(prometheusIP, "9090")
	baseURL := fmt.Sprintf("http://%s/api/v1/series", hostPort)

	// Construct the URL with query parameters
	u, err := url.Parse(baseURL)
	if err != nil {
		return nil, nil, fmt.Errorf("failed to parse base URL: %v", err)
	}
	q := u.Query()
	q.Set("match[]", `{datacenter!=""}`)
	u.RawQuery = q.Encode()

	resp, err := http.Get(u.String())
	if err != nil {
		return nil, nil, fmt.Errorf("failed to fetch metrics from Prometheus: %v", err)
	}
	defer resp.Body.Close()

	if resp.StatusCode != http.StatusOK {
		return nil, nil, fmt.Errorf("unexpected status code from Prometheus: %d", resp.StatusCode)
	}

	var result struct {
		Status string              `json:"status"`
		Data   []map[string]string `json:"data"`
	}

	if err := json.NewDecoder(resp.Body).Decode(&result); err != nil {
		return nil, nil, fmt.Errorf("failed to decode Prometheus response: %w", err)
	}

	if result.Status != "success" {
		return nil, nil, fmt.Errorf("unexpected status from Prometheus: %s", result.Status)
	}

	restMetrics := make(map[string]bool)
	zapiMetrics := make(map[string]bool)

	for _, series := range result.Data {
		metricName := series["__name__"]
		datacenter := series["datacenter"]

		if datacenter == "Rest" {
			restMetrics[metricName] = true
		} else if datacenter == "Zapi" {
			zapiMetrics[metricName] = true
		}
	}

	return restMetrics, zapiMetrics, nil
}

func validateMetrics(documentedRest, documentedZapi map[string]Counter, prometheusRest, prometheusZapi map[string]bool) error {
	var documentedButMissingRestMetrics []string
	var notDocumentedRestMetrics []string
	var documentedButMissingZapiMetrics []string
	var notDocumentedZapiMetrics []string

	// Helper function to check if a REST metric should be excluded
	shouldExcludeRest := func(metric string, apis []MetricDef) bool {
		for _, c := range excludeDocumentedRestMetrics {
			if strings.Contains(metric, c) {
				return true
			}
		}

		for _, api := range apis {
			if api.API == "ZAPI" {
				return true
			}
		}

		return false
	}

	// Helper function to check if a ZAPI metric should be excluded
	shouldExcludeZapi := func(metric string, apis []MetricDef) bool {
		for _, prefix := range excludeDocumentedZapiMetrics {
			if strings.Contains(metric, prefix) {
				return true
			}
		}

		for _, api := range apis {
			if api.API == "REST" {
				return true
			}
		}
		return false
	}

	// Helper function to check if an extra REST metric should be excluded
	shouldExcludeExtraRest := func(metric string, set *set.Set) bool {

		for _, c := range excludeNotDocumentedRestMetrics {
			if strings.Contains(metric, c) {
				return true
			}
		}

		var isRestObject bool
		for o := range set.Iter() {
			if strings.HasPrefix(metric, o) {
				isRestObject = true
			}
		}
		return !isRestObject
	}

	// Helper function to check if an extra ZAPI metric should be excluded
	shouldExcludeExtraZapi := func(metric string) bool {

		for _, c := range excludeNotDocumentedZapiMetrics {
			if strings.Contains(metric, c) {
				return true
			}
		}

		return false
	}

	restObjects := set.New()

	for metric, counter := range documentedRest {
		if counter.Object != "" {
			restObjects.Add(counter.Object)
		}
		if !prometheusRest[metric] && !shouldExcludeRest(metric, counter.APIs) {
			documentedButMissingRestMetrics = append(documentedButMissingRestMetrics, metric)
		}
	}

	for metric := range prometheusRest {
		if _, ok := documentedRest[metric]; !ok && !shouldExcludeExtraRest(metric, restObjects) {
			notDocumentedRestMetrics = append(notDocumentedRestMetrics, metric)
		}
	}

	for metric, counter := range documentedZapi {
		if !prometheusZapi[metric] && !shouldExcludeZapi(metric, counter.APIs) {
			documentedButMissingZapiMetrics = append(documentedButMissingZapiMetrics, metric)
		}
	}

	for metric := range prometheusZapi {
		if _, ok := documentedZapi[metric]; !ok && !shouldExcludeExtraZapi(metric) {
			notDocumentedZapiMetrics = append(notDocumentedZapiMetrics, metric)
		}
	}

	// Sort the slices
	sort.Strings(documentedButMissingRestMetrics)
	sort.Strings(notDocumentedRestMetrics)
	sort.Strings(documentedButMissingZapiMetrics)
	sort.Strings(notDocumentedZapiMetrics)

	if len(documentedButMissingRestMetrics) > 0 || len(notDocumentedRestMetrics) > 0 || len(documentedButMissingZapiMetrics) > 0 || len(notDocumentedZapiMetrics) > 0 {
		errorMessage := "Validation failed:\n"
		if len(documentedButMissingRestMetrics) > 0 {
			errorMessage += fmt.Sprintf("Missing Rest metrics in Prometheus but documented: %v\n", documentedButMissingRestMetrics)
		}
		if len(notDocumentedRestMetrics) > 0 {
			errorMessage += fmt.Sprintf("Extra Rest metrics in Prometheus but not documented: %v\n", notDocumentedRestMetrics)
		}
		if len(documentedButMissingZapiMetrics) > 0 {
			errorMessage += fmt.Sprintf("Missing Zapi metrics in Prometheus but documented: %v\n", documentedButMissingZapiMetrics)
		}
		if len(notDocumentedZapiMetrics) > 0 {
			errorMessage += fmt.Sprintf("Extra Zapi metrics in Prometheus but not documented: %v\n", notDocumentedZapiMetrics)
		}
		return errors.New(errorMessage)
	}

	return nil
}

func categorizeCounters(counters map[string]Counter) (map[string]Counter, map[string]Counter) {
	restCounters := make(map[string]Counter)
	zapiCounters := make(map[string]Counter)

	for _, counter := range counters {
		for _, api := range counter.APIs {
			if api.API == "REST" {
				restCounters[counter.Name] = counter
			} else if api.API == "ZAPI" {
				zapiCounters[counter.Name] = counter
			}
		}
	}

	return restCounters, zapiCounters
=======
func getAllExportedLabels(t *node.Node, counterContents []string) ([]string, []string) {
	metricLabels := make([]string, 0)
	labels := make([]string, 0)
	if exportOptions := t.GetChildS("export_options"); exportOptions != nil {
		if iAllLabels := exportOptions.GetChildS("include_all_labels"); iAllLabels != nil {
			if iAllLabels.GetContentS() == "true" {
				for _, c := range counterContents {
					if c == "" {
						continue
					}
					if _, display, m, _ := util.ParseMetric(c); m == "key" || m == "label" {
						metricLabels = append(metricLabels, display)
					}
				}
				return metricLabels, metricLabels
			}
		}

		if iKeys := exportOptions.GetChildS("instance_keys"); iKeys != nil {
			metricLabels = append(metricLabels, iKeys.GetAllChildContentS()...)
		}
		if iLabels := exportOptions.GetChildS("instance_labels"); iLabels != nil {
			labels = append(labels, iLabels.GetAllChildContentS()...)
		}
	}
	return metricLabels, append(labels, metricLabels...)
>>>>>>> d24598f6
}<|MERGE_RESOLUTION|>--- conflicted
+++ resolved
@@ -1156,7 +1156,6 @@
 	return indices
 }
 
-<<<<<<< HEAD
 func fetchAndCategorizePrometheusMetrics() (map[string]bool, map[string]bool, error) {
 	hostPort := net.JoinHostPort(prometheusIP, "9090")
 	baseURL := fmt.Sprintf("http://%s/api/v1/series", hostPort)
@@ -1349,7 +1348,8 @@
 	}
 
 	return restCounters, zapiCounters
-=======
+}
+
 func getAllExportedLabels(t *node.Node, counterContents []string) ([]string, []string) {
 	metricLabels := make([]string, 0)
 	labels := make([]string, 0)
@@ -1376,5 +1376,4 @@
 		}
 	}
 	return metricLabels, append(labels, metricLabels...)
->>>>>>> d24598f6
 }