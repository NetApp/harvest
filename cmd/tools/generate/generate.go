--- conflicted
+++ resolved
@@ -597,8 +597,7 @@
 	restCounters := processRestCounters(dir, restClient)
 	zapiCounters := processZapiCounters(dir, zapiClient)
 	counters := mergeCounters(restCounters, zapiCounters)
-<<<<<<< HEAD
-	counters = processExternalCounters(counters)
+	counters = processExternalCounters(dir, counters)
 
 	if opts.isCI {
 		prometheusRest, prometheusZapi, err := fetchAndCategorizePrometheusMetrics()
@@ -613,9 +612,6 @@
 		}
 	}
 
-=======
-	counters = processExternalCounters(dir, counters)
->>>>>>> d24598f6
 	return counters, restClient.Cluster()
 }
 
