--- conflicted
+++ resolved
@@ -314,7 +314,7 @@
 		"read_io_type_base": true,
 	}
 
-	visitTemplates(t, func(path string, model TemplateModel) {
+	visitTemplates(t, func(path string, model Model) {
 		// Check if the path contains "zapiperf" or "restperf"
 		isPerf := strings.Contains(path, "zapiperf") || strings.Contains(path, "restperf")
 
@@ -324,12 +324,12 @@
 		}
 
 		override := make(map[string]bool)
-		for key := range model.override {
+		for key := range model.Override {
 			override[key] = false
 		}
 
 		for _, m := range model.metrics {
-			if _, exists := model.override[m.left]; exists {
+			if _, exists := model.Override[m.left]; exists {
 				override[m.left] = true
 			}
 		}
@@ -537,304 +537,6 @@
 	}
 }
 
-<<<<<<< HEAD
-=======
-func addPluginLabels(path string, model *TemplateModel) error {
-	template, err := tree.ImportYaml(path)
-	if err != nil {
-		return fmt.Errorf("failed to ImportYaml err: %w", err)
-	}
-	err = findBuiltInPlugins(template, model)
-	if err != nil {
-		return fmt.Errorf("failed to find findBuiltInPlugins err: %w", err)
-	}
-	err = findCustomPlugins(path, template, model)
-	if err != nil {
-		return fmt.Errorf("failed to findCustomPlugins err: %w", err)
-	}
-	return nil
-}
-
-func flattenCounters(n *y3.Node, metrics *[]metric, parents []string) {
-	switch n.Tag {
-	case "!!map":
-		key := n.Content[0].Value
-		if key == "hidden_fields" || key == "filter" {
-			return
-		}
-		parents = append(parents, key)
-		flattenCounters(n.Content[1], metrics, parents)
-	case "!!seq":
-		for _, c := range n.Content {
-			flattenCounters(c, metrics, parents)
-		}
-	case "!!str":
-		*metrics = append(*metrics, newZapiMetric(n, parents))
-	}
-}
-
-func newZapiMetric(n *y3.Node, parents []string) metric {
-	// separate left and right and remove all sigils
-	text := n.Value
-	noSigils := sigilReplacer.Replace(text)
-	before, after, found := strings.Cut(noSigils, "=>")
-	m := metric{
-		line:     text,
-		left:     strings.TrimSpace(noSigils),
-		hasSigil: strings.Contains(text, "^"),
-		column:   n.Column,
-		parents:  parents,
-	}
-	if found {
-		m.left = strings.TrimSpace(before)
-		m.right = trimComment(after)
-		m.renameColumn = strings.Index(text, "=>") + n.Column
-	}
-	return m
-}
-
-var setRe = regexp.MustCompile(`[sS]etLabel\("?(\w+)"?,`)
-
-func findCustomPlugins(path string, template *node.Node, model *TemplateModel) error {
-	plug := template.SearchChildren([]string{"plugins"})
-	if len(plug) == 0 {
-		return nil
-	}
-	builtIn := map[string]bool{
-		"LabelAgent":  true,
-		"MetricAgent": true,
-		"Aggregator":  true,
-		"Max":         true,
-		"Tenant":      true,
-		"ChangeLog":   true,
-	}
-	for _, child := range plug[0].Children {
-		name := child.GetNameS()
-		if name == "" {
-			name = child.GetContentS()
-		}
-		if builtIn[name] {
-			continue
-		}
-
-		goPluginName := strings.ToLower(name)
-		splits := strings.Split(path, "/")
-		pluginGo := fmt.Sprintf("../../../cmd/collectors/%s/plugins/%s/%s.go", splits[4], goPluginName, goPluginName)
-
-		// Both Zapi and REST sensor.yaml templates uses a single plugin defined in power.go
-		if strings.Contains(path, "sensor.yaml") {
-			pluginGo = "../../../cmd/collectors/power.go"
-		}
-
-		err2 := readPlugin(pluginGo, model)
-		if err2 != nil {
-			return err2
-		}
-		// special case for labels added outside normal per-object plugin
-		if strings.Contains(path, "snapmirror.yaml") || strings.Contains(path, "svm.yaml") {
-			err2 = readPlugin("../../../cmd/collectors/commonutils.go", model)
-			if err2 != nil {
-				return err2
-			}
-		}
-	}
-	return nil
-}
-
-func readPlugin(fileName string, model *TemplateModel) error {
-	file, err := os.Open(fileName)
-	if err != nil {
-		return err
-	}
-	scanner := bufio.NewScanner(file)
-	scanner.Split(bufio.ScanLines)
-	for scanner.Scan() {
-		text := scanner.Text()
-		trimmed := strings.TrimSpace(text)
-		matches := setRe.FindStringSubmatch(trimmed)
-		if len(matches) == 2 {
-			model.pluginLabels = append(model.pluginLabels, matches[1])
-		}
-	}
-	_ = file.Close()
-	return nil
-}
-
-func findBuiltInPlugins(template *node.Node, model *TemplateModel) error {
-	template.PreprocessTemplate()
-	children := template.SearchChildren([]string{"plugins", "LabelAgent"})
-	if len(children) == 0 {
-		return nil
-	}
-	abc := plugin.AbstractPlugin{Params: children[0]}
-	la := labelagent.New(&abc)
-	err := la.Init()
-	if err != nil {
-		return err
-	}
-	model.pluginLabels = la.NewLabels()
-
-	children = template.SearchChildren([]string{"plugins", "Aggregator"})
-	if len(children) == 0 {
-		return nil
-	}
-	abc = plugin.AbstractPlugin{Params: children[0]}
-	agg := aggregator.New(&abc)
-	err = agg.Init()
-	if err != nil {
-		return err
-	}
-	model.pluginLabels = append(model.pluginLabels, agg.NewLabels()...)
-
-	return nil
-}
-
-func unmarshalModel(data []byte) (TemplateModel, error) {
-	tm := TemplateModel{}
-	root := &y3.Node{}
-	err := y3.Unmarshal(data, root)
-	if err != nil {
-		return tm, fmt.Errorf("failed to unmarshal err: %w", err)
-	}
-	if len(root.Content) == 0 {
-		return tm, errs.New(errs.ErrConfig, "template file is empty or does not exist")
-	}
-	contentNode := root.Content[0]
-	err = readNameQueryObject(&tm, contentNode)
-	if err != nil {
-		return tm, err
-	}
-	countersNode := searchNode(contentNode, "counters")
-	if countersNode == nil {
-		return tm, fmt.Errorf("template has no counters")
-	}
-	metrics := make([]metric, 0)
-	flattenCounters(countersNode, &metrics, make([]string, 0))
-	addEndpoints(&tm, searchNode(contentNode, "endpoints"), make([]string, 0))
-	addExportOptions(&tm, searchNode(contentNode, "export_options"))
-	addOverride(&tm, searchNode(contentNode, "override"))
-
-	tm.metrics = metrics
-	return tm, nil
-}
-
-func addOverride(tm *TemplateModel, n *y3.Node) {
-	if n == nil {
-		return
-	}
-
-	if tm.override == nil {
-		tm.override = make(map[string]string)
-	}
-
-	switch n.Tag {
-	case "!!seq":
-		for _, child := range n.Content {
-			if child.Tag == "!!map" && len(child.Content) >= 2 {
-				key := child.Content[0].Value
-				val := child.Content[1].Value
-				tm.override[key] = val
-			}
-		}
-	}
-}
-
-func addExportOptions(tm *TemplateModel, n *y3.Node) {
-	if n == nil {
-		return
-	}
-	instanceKeys := searchNode(n, "instance_keys")
-	if instanceKeys != nil {
-		for _, ikn := range instanceKeys.Content {
-			tm.ExportOptions.InstanceKeys = append(tm.ExportOptions.InstanceKeys, ikn.Value)
-		}
-	}
-	instanceLabels := searchNode(n, "instance_labels")
-	if instanceLabels != nil {
-		for _, il := range instanceLabels.Content {
-			tm.ExportOptions.InstanceLabels = append(tm.ExportOptions.InstanceLabels, il.Value)
-		}
-	}
-}
-
-func readNameQueryObject(tm *TemplateModel, root *y3.Node) error {
-	nameNode := searchNode(root, "name")
-	if nameNode != nil {
-		tm.Name = nameNode.Value
-	}
-	queryNode := searchNode(root, "query")
-	if queryNode != nil {
-		tm.Query = queryNode.Value
-	}
-	objectNode := searchNode(root, "object")
-	if objectNode != nil {
-		tm.Object = objectNode.Value
-	}
-	if tm.Name == "" {
-		return fmt.Errorf("template has no name")
-	}
-	if tm.Query == "" {
-		return fmt.Errorf("template has no query")
-	}
-	if tm.Object == "" {
-		return fmt.Errorf("template has no object")
-	}
-	return nil
-}
-
-func addEndpoints(tm *TemplateModel, n *y3.Node, parents []string) {
-	if n == nil {
-		return
-	}
-	for _, m := range n.Content {
-		query := m.Content[1].Value
-		metrics := make([]metric, 0)
-		countersNode := m.Content[3]
-		flattenCounters(countersNode, &metrics, parents)
-		ep := &Endpoint{Query: query, metrics: metrics}
-		tm.Endpoints = append(tm.Endpoints, ep)
-	}
-}
-
-func searchNode(r *y3.Node, key string) *y3.Node {
-	for i, n := range r.Content {
-		if n.Tag == "!!str" && n.Value == key {
-			return r.Content[i+1]
-		}
-	}
-	return nil
-}
-
-func trimComment(text string) string {
-	lastSink := strings.Index(text, "#")
-	if lastSink > -1 {
-		return strings.TrimSpace(text[:lastSink])
-	}
-	return strings.TrimSpace(text)
-}
-
-type Endpoint struct {
-	Query    string   `yaml:"query"`
-	Counters []string `yaml:"counters"`
-	metrics  []metric
-}
-
-type TemplateModel struct {
-	Name          string      `yaml:"name"`
-	Query         string      `yaml:"query"`
-	Object        string      `yaml:"object"`
-	Endpoints     []*Endpoint `yaml:"endpoints"`
-	ExportOptions struct {
-		InstanceKeys     []string `yaml:"instance_keys"`
-		InstanceLabels   []string `yaml:"instance_labels"`
-		IncludeAllLabels bool     `yaml:"include_all_labels"`
-	} `yaml:"export_options"`
-	metrics      []metric
-	pluginLabels []string
-	override     map[string]string `yaml:"override"`
-}
-
->>>>>>> 0120aee4
 func collectorPath(path string) string {
 	const conf string = "conf/"
 	index := strings.Index(path, conf)
