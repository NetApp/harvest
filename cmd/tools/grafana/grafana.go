--- conflicted
+++ resolved
@@ -413,22 +413,13 @@
 	m := make(map[string]*Folder)
 
 	// default behaviour
-<<<<<<< HEAD
-	if opts.dir == "grafana/dashboards" && opts.serverfolder.name == "" {
-		m[filepath.Join(opts.dir, "cmode")] = &Folder{name: "Harvest-main-cDOT"}
+	switch {
+	case opts.dir == "grafana/dashboards" && opts.serverfolder.name == "":
+    m[filepath.Join(opts.dir, "cmode")] = &Folder{name: "Harvest-main-cDOT"}
 		m[filepath.Join(opts.dir, "cmode", "details")] = &Folder{name: "Harvest-main-cDOT Details"}
 		m[filepath.Join(opts.dir, "7mode")] = &Folder{name: "Harvest-main-7mode"}
 		m[filepath.Join(opts.dir, "storagegrid")] = &Folder{name: "Harvest-main-StorageGrid"}
-	} else if opts.dir != "" && opts.serverfolder.name != "" {
-=======
-	switch {
-	case opts.dir == "grafana/dashboards" && opts.serverfolder.name == "":
-		m[filepath.Join(opts.dir, "cmode")] = &Folder{name: "Harvest-" + harvestRelease + "-cDOT"}
-		m[filepath.Join(opts.dir, "cmode", "details")] = &Folder{name: "Harvest-" + harvestRelease + "-cDOT Details"}
-		m[filepath.Join(opts.dir, "7mode")] = &Folder{name: "Harvest-" + harvestRelease + "-7mode"}
-		m[filepath.Join(opts.dir, "storagegrid")] = &Folder{name: "Harvest-" + harvestRelease + "-StorageGrid"}
 	case opts.dir != "" && opts.serverfolder.name != "":
->>>>>>> 1ba6e3e7
 		m[opts.dir] = &Folder{name: opts.serverfolder.name}
 	case opts.dir != "" && opts.customizeDir != "":
 		m[opts.dir] = &Folder{name: opts.dir}
