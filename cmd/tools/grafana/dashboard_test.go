package grafana

import (
	"fmt"
	"github.com/tidwall/gjson"
	"github.com/tidwall/pretty"
	"net/url"
	"os"
	"path/filepath"
	"regexp"
	"slices"
	"sort"
	"strconv"
	"strings"
	"testing"
)

var dashboards = []string{"../../../grafana/dashboards/cmode", "../../../grafana/dashboards/storagegrid"}

func TestThreshold(t *testing.T) {
	VisitDashboards(dashboards, func(path string, data []byte) {
		checkThreshold(t, path, data)
	})
}

var aggregationPattern = regexp.MustCompile(`\b(sum|count|min|max)\b`)

func checkThreshold(t *testing.T, path string, data []byte) {
	path = ShortPath(path)
	var thresholdMap = map[string][]string{
		// _latencies are in microseconds
		"_latency": {
			"[\"green\",\"orange\",\"red\"]",
			"[null,20000,30000]",
		},
		"_busy": {
			"[\"green\",\"orange\",\"red\"]",
			"[null,60,80]",
		},
	}
	// visit all panels for datasource test
	VisitAllPanels(data, func(_ string, _, value gjson.Result) {
		panelTitle := value.Get("title").String()
		kind := value.Get("type").String()
		if kind == "table" || kind == "stat" {
			targetsSlice := value.Get("targets").Array()
			for _, targetN := range targetsSlice {
				expr := targetN.Get("expr").String()
				// Check if the metric matches the aggregation pattern
				if aggregationPattern.MatchString(expr) {
					continue
				}
				if strings.Contains(expr, "_latency") || strings.Contains(expr, "_busy") {
					var th []string
					if strings.Contains(expr, "_latency") {
						th = thresholdMap["_latency"]
					} else if strings.Contains(expr, "_busy") {
						th = thresholdMap["_busy"]
					}
					isThresholdSet := false
					isColorBackgroundSet := false
					expectedColorBackground := map[string][]string{
						"table": {"color-background", "lcd-gauge"},
						"stat":  {"background", "value"},
					}
					// check in default also for stat. For table, we only want the relevant column background and override settings
					if kind == "stat" {
						dS := value.Get("fieldConfig.defaults")
						tSlice := dS.Get("thresholds")
						color := tSlice.Get("steps.#.color")
						v := tSlice.Get("steps.#.value")
						isThresholdSet = color.String() == th[0] && v.String() == th[1]
					}

					// check if any override has threshold set
					overridesSlice := value.Get("fieldConfig.overrides").Array()
					for _, overrideN := range overridesSlice {
						propertiesSlice := overrideN.Get("properties").Array()
						for _, propertiesN := range propertiesSlice {
							id := propertiesN.Get("id").String()
							if id == "thresholds" {
								color := propertiesN.Get("value.steps.#.color")
								v := propertiesN.Get("value.steps.#.value")
								isThresholdSet = color.String() == th[0] && v.String() == th[1]
							} else if id == "custom.displayMode" && kind == "table" {
								v := propertiesN.Get("value")
								if !slices.Contains(expectedColorBackground[kind], v.String()) {
									t.Errorf("dashboard=%s panel=%s kind=%s expr=%s don't have correct displaymode expected %s found %s", path, panelTitle, kind, expr, expectedColorBackground[kind], v.String())
								} else {
									isColorBackgroundSet = true
								}
							}
						}
					}

					if kind == "stat" {
						colorMode := value.Get("options.colorMode")
						if !slices.Contains(expectedColorBackground[kind], colorMode.String()) {
							t.Errorf("dashboard=%s panel=%s kind=%s expr=%s doesn't have correct colorMode got %s want %s", path, panelTitle, kind, expr, colorMode.String(), expectedColorBackground[kind])
						} else {
							isColorBackgroundSet = true
						}
					}
					if !isThresholdSet {
						t.Errorf("dashboard=%s panel=%s kind=%s expr=%s don't have correct latency threshold set. expected threshold %s %s", path, panelTitle, kind, expr, th[0], th[1])
					}
					if !isColorBackgroundSet {
						t.Errorf("dashboard=%s panel=%s kind=%s expr=%s don't have displaymode expected %s", path, panelTitle, kind, expr, expectedColorBackground[kind])
					}
				}
			}
		}
	})
}

func TestDatasource(t *testing.T) {
	VisitDashboards(dashboards, func(path string, data []byte) {
		checkDashboardForDatasource(t, path, data)
	})
}

func checkDashboardForDatasource(t *testing.T, path string, data []byte) {
	path = ShortPath(path)
	// visit all panels for datasource test
	VisitAllPanels(data, func(p string, _, value gjson.Result) {
		dsResult := value.Get("datasource")
		panelTitle := value.Get("title").String()
		if !dsResult.Exists() {
			t.Errorf(`dashboard="%s" panel="%s" doesn't have a datasource`, path, panelTitle)
			return
		}

		if dsResult.Type == gjson.Null {
			// if the panel is a row, it is OK if there is no datasource
			if value.Get("type").String() == "row" {
				return
			}
			t.Errorf(`dashboard=%s panel="%s" has a null datasource, should be ${DS_PROMETHEUS}`, path, panelTitle)
		} else if dsResult.String() != "${DS_PROMETHEUS}" {
			t.Errorf("dashboard=%s panel=%s has %s datasource should be ${DS_PROMETHEUS}", path, panelTitle, dsResult.String())
		}

		// Later versions of Grafana introduced a different datasource shape which causes errors
		// when used in older versions. Detect that here
		// GOOD "datasource": "${DS_PROMETHEUS}",
		// BAD  "datasource": {
		//            "type": "prometheus",
		//            "uid": "EO6UabnVz"
		//          },
		dses := value.Get("targets.#.datasource").Array()
		for i, ds := range dses {
			if ds.String() != "${DS_PROMETHEUS}" {
				targetPath := fmt.Sprintf("%s.target[%d].datasource", p, i)
				t.Errorf(
					"dashboard=%s path=%s panel=%s has %s datasource shape that breaks older versions of Grafana",
					path,
					targetPath,
					panelTitle,
					dsResult.String(),
				)
			}
		}
	})

	// Check that the variable DS_PROMETHEUS exist
	doesDsPromExist := false
	// This is a list of names that are exempt from the check for a 'true' selected status.
	excludedNames := map[string]bool{
		"TopResources": true,
		"Interval":     true,
		"IncludeRoot":  true,
	}

	excludeTypes := map[string]bool{
		"textbox":    true,
		"custom":     true,
		"datasource": true,
	}

	gjson.GetBytes(data, "templating.list").ForEach(func(_, value gjson.Result) bool {
		name := value.Get("name").String()
		if value.Get("name").String() == "DS_PROMETHEUS" {
			doesDsPromExist = true
			query := value.Get("query").String()
			if query != "prometheus" {
				t.Errorf("dashboard=%s var=DS_PROMETHEUS query want=prometheus got=%s", path, query)
			}
			theType := value.Get("type").String()
			if theType != "datasource" {
				t.Errorf("dashboard=%s var=DS_PROMETHEUS type want=datasource got=%s", path, theType)
			}
		}

		if !excludedNames[name] {
			if value.Get("current.selected").String() == "true" {
				t.Errorf(
					"dashboard=%s var=current.selected query want=false got=%s text=%s value=%s name= %s",
					path,
					"true",
					value.Get("current.text"),
					value.Get("current.value"),
					name,
				)
			}
			ttype := value.Get("type").String()
			datasource := value.Get("datasource").String()
			if !excludeTypes[ttype] && datasource != "${DS_PROMETHEUS}" {
				t.Errorf("dashboard=%s var=%s has %s datasource should be ${DS_PROMETHEUS}", path, name, datasource)
			}
		}
		return true
	})

	if !doesDsPromExist {
		t.Errorf("dashboard=%s should define the variable DS_PROMETHEUS", path)
	}
}

func TestUnitsAndExprMatch(t *testing.T) {
	defaultLatencyUnit := "µs"
	pattern := `\/\d+` // Regular expression pattern to match division by a number
	reg := regexp.MustCompile(pattern)
	mt := newMetricsTable()
	expectedMt := parseUnits()
	VisitDashboards(dashboards,
		func(path string, data []byte) {
			checkUnits(t, path, mt, data)
		})

	// Exceptions are meant to reduce false negatives
	allowedSuffix := map[string][]string{
		"_count":                          {"none", "short", "locale"},
		"_lag_time":                       {"", "s", "short"},
		"qos_detail_service_time_latency": {"µs", "percent"},
		"qos_detail_resource_latency":     {"µs", "percent"},
		"volume_space_physical_used":      {"bytes", "binBps"}, // Growth rate uses bytes/sec unit
		"volume_space_logical_used":       {"bytes", "binBps"}, // Growth rate uses bytes/sec unit
	}

	// Normalize rates to their base unit
	rates := map[string]string{
		"KiBs": "kbytes",
	}

	metricNames := make([]string, 0, len(mt.metricsByUnit))
	for m := range mt.metricsByUnit {
		metricNames = append(metricNames, m)
	}
	sort.Strings(metricNames)

	for _, metric := range metricNames {
		u := mt.metricsByUnit[metric]

		failText := strings.Builder{}
		// Normalize units if there are rates
		for unit, listMetricLoc := range u.units {
			normal, ok := rates[unit]
			if !ok {
				continue
			}
			list, ok := u.units[normal]
			if !ok {
				continue
			}
			delete(u.units, unit)
			list = append(list, listMetricLoc...)
			u.units[normal] = list
		}
		numUnits := len(u.units)
		for unit, location := range u.units {
			if unit == "" || unit == "none" {
				// Fail this metric if it contains an empty or none unit
				t.Errorf(`%s should not have unit=none %s path=%s title="%s"`,
					metric, location[0].dashboard, location[0].path, location[0].title)
			}

			var expectedGrafanaUnit string

			if v, ok := expectedMt[metric]; ok {
				expectedGrafanaUnit = v.GrafanaJSON
				if v.GrafanaJSON != unit && !v.skipValidate {
					t.Errorf(`%s should not have unit=%s expected=%s %s path=%s title="%s"`,
						metric, unit, v.GrafanaJSON, location[0].dashboard, location[0].path, location[0].title)
				}
			} else {

				// special case latency that dashboard uses unit microseconds µs
				if strings.HasSuffix(metric, "_latency") {
					expectedGrafanaUnit = defaultLatencyUnit
					if unit != expectedGrafanaUnit {
						// Check if this metric is in the allowedSuffix map and has a matching unit
						if slices.Contains(allowedSuffix[metric], unit) {
							continue
						}
						t.Errorf(`%s should not have unit=%s expected=%s %s path=%s title="%s"`,
							metric, unit, defaultLatencyUnit, location[0].dashboard, location[0].path, location[0].title)
					}
				}
			}

			for _, l := range location {
				match := reg.MatchString(l.expr)
				if match {
					if expectedGrafanaUnit == unit {
						t.Errorf(`%s should not have unit=%s because there is a division by a number %s path=%s title="%s"`,
							metric, unit, l.dashboard, l.path, l.title)
					}
				}
			}
			if numUnits == 1 {
				continue
			}
		locCheck:
			for _, row := range location {
				for suffix, allowedUnits := range allowedSuffix {
					if strings.HasSuffix(metric, suffix) {
						for _, allowedUnit := range allowedUnits {
							if unit == allowedUnit {
								continue locCheck
							}
						}
					}
				}
				failText.WriteString(fmt.Sprintf("unit=%s %s path=%s title=\"%s\"\n",
					unit, row.dashboard, row.path, row.title))
			}
		}
		if failText.Len() > 0 {
			t.Errorf("%s has conflicting units\n%s", metric, failText.String())
		}
	}
}

var metricName = regexp.MustCompile(`(\w+){`)

type metricsTable struct {
	metricsByUnit map[string]*units
}

type override struct {
	id      string
	options string
	unit    string
	path    string
}
type expression struct {
	metric string
	refID  string
	kind   string
	expr   string
}
type units struct {
	units map[string][]*metricLoc
}

func (u *units) addUnit(unit string, path string, dashboard string, title string, expr string) {
	locs, ok := u.units[unit]
	if !ok {
		locs = make([]*metricLoc, 0)
	}
	locs = append(locs, &metricLoc{
		path:      path,
		dashboard: dashboard,
		title:     title,
		expr:      expr,
	})
	u.units[unit] = locs
}

func (t *metricsTable) addMetric(metric string, unit string, path string, dashboard string, title string, expr string) {
	u, ok := t.metricsByUnit[metric]
	if !ok {
		u = &units{
			units: make(map[string][]*metricLoc),
		}
		t.metricsByUnit[metric] = u
	}
	u.addUnit(unit, path, dashboard, title, expr)
}

type metricLoc struct {
	path      string
	dashboard string
	title     string
	expr      string
}

func newMetricsTable() *metricsTable {
	return &metricsTable{
		metricsByUnit: make(map[string]*units),
	}
}

func checkUnits(t *testing.T, dashboardPath string, mt *metricsTable, data []byte) {
	VisitAllPanels(data, func(_ string, key, value gjson.Result) {
		doPanel(t, "", key, value, mt, dashboardPath)
	})
}

// detects two metrics divided by each other with labels
// e.g. 100*sum(aggr_space_used{datacenter=~"$Datacenter",cluster=~"$Cluster",node=~"$Node",aggr=~"$Aggregate"})/sum(aggr_space_total{datacenter=~"$Datacenter",cluster=~"$Cluster",node=~"$Node",aggr=~"$Aggregate"})
var metricDivideMetric1 = regexp.MustCompile(`(\w+){.*?/.*?(\w+){`)

// detects metric without labels divided by metric with labels
// e.g. lun_write_data/lun_write_ops{datacenter=~"$Datacenter",cluster=~"$Cluster",svm=~"$SVM",volume=~"$Volume",lun=~"$LUN"}/1024
var metricDivideMetric2 = regexp.MustCompile(`(\w+)/.*?(\w+){`)

// detects arrays
var metricWithArray = regexp.MustCompile(`metric=~*"(.*?)"`)

func doPanel(t *testing.T, pathPrefix string, key gjson.Result, value gjson.Result, mt *metricsTable, dashboardPath string) {
	kind := value.Get("type").String()
	if kind == "row" {
		return
	}
	path := fmt.Sprintf("%spanels[%d]", pathPrefix, key.Int())
	defaultUnit := value.Get("fieldConfig.defaults.unit").String()
	overridesSlice := value.Get("fieldConfig.overrides").Array()
	targetsSlice := value.Get("targets").Array()
	transformationsSlice := value.Get("transformations").Array()
	title := value.Get("title").String()
	sPath := ShortPath(dashboardPath)

	propertiesMap := make(map[string]map[string]string)
	overrides := make([]override, 0, len(overridesSlice))
	expressions := make([]expression, 0)
	valueToName := make(map[string]string) // only used with panels[*].transformations[*].options.renameByName

	for oi, overrideN := range overridesSlice {
		matcherID := overrideN.Get("matcher.id")
		// make sure that mapKey is unique for each override element
		propertiesMapKey := matcherID.String() + strconv.Itoa(oi)
		propertiesMap[propertiesMapKey] = make(map[string]string)
		matcherOptions := overrideN.Get("matcher.options")
		propertiesN := overrideN.Get("properties").Array()
		for pi, propN := range propertiesN {
			propID := propN.Get("id").String()
			propVal := propN.Get("value").String()
			propertiesMap[propertiesMapKey][propID] = propVal
			if propID == "unit" {
				o := override{
					id:      matcherID.String(),
					options: matcherOptions.String(),
					unit:    propVal,
					path: fmt.Sprintf("%s.panels[%d].fieldConfig.overrides.%d.properties.%d",
						path, key.Int(), oi, pi),
				}
				overrides = append(overrides, o)
			}
		}
	}

	// In case of gradient-gauge and percent(0.0-1.0), we must override min and max value
	for _, properties := range propertiesMap {
		displayMode := properties["custom.displayMode"]
		if properties["unit"] == "percentunit" && (displayMode == "gradient-gauge" || displayMode == "lcd-gauge" || displayMode == "basic") {
			if maxVal, exist := properties["max"]; !exist || maxVal != "1" {
				t.Errorf("dashboard=%s, title=%s should have max value 1", sPath, title)
			}
			if minVal, exist := properties["min"]; !exist || minVal != "0" {
				t.Errorf("dashboard=%s, title=%s should have min value 0", sPath, title)
			}
		}
	}

	// Heatmap units are saved in a different place
	if kind == "heatmap" && defaultUnit == "" {
		defaultUnit = value.Get("yAxis.format").String()
	}

	for _, targetN := range targetsSlice {
		expr := targetN.Get("expr").String()
		matches := metricName.FindStringSubmatch(expr)
		if len(matches) != 2 {
			continue
		}
		// If the expression includes count( ignore since it is unit-less
		if strings.Contains(expr, "count(") {
			continue
		}
		// Filter percentages since they are unit-less
		if strings.Contains(expr, "/") {
			match := metricDivideMetric1.FindStringSubmatch(expr)
			if len(match) > 0 {
				continue
			}
			match = metricDivideMetric2.FindStringSubmatch(expr)
			if len(match) > 0 {
				continue
			}
		}

		metric := matches[1]
		// If the expression contain metric="\w+" that means this is an array
		// combine the array metric, with the metric, and include
		match := metricWithArray.FindStringSubmatch(expr)
		if len(match) > 0 {
			metric = metric + "-" + match[1]
		}

		exprRefID := targetN.Get("refId").String()
		expressions = append(expressions, expression{
			metric: metric,
			refID:  exprRefID,
			expr:   expr,
		})
	}
	for _, transformN := range transformationsSlice {
		transformID := transformN.Get("id").String()
		if transformID == "organize" {
			rbn := transformN.Get("options.renameByName").Map()
			for k, v := range rbn {
				valueToName[k] = v.String()
			}
		}
	}
	numExpressions := len(expressions)
	for _, e := range expressions {
		// Ignore labels and _status
		if strings.HasSuffix(e.metric, "_labels") || strings.HasSuffix(e.metric, "_status") || strings.HasSuffix(e.metric, "_events") || strings.HasSuffix(e.metric, "_alerts") {
			continue
		}
		unit := unitForExpr(e, overrides, defaultUnit, valueToName, numExpressions)
		mt.addMetric(e.metric, unit, path, sPath, title, e.expr)
	}
}

func unitForExpr(e expression, overrides []override, defaultUnit string,
	valueToName map[string]string, numExpressions int) string {

	if len(overrides) == 0 {
		return defaultUnit
	}
	// search the slice of overrides for a match, and use the overridden unit if found.
	// When the valueToName map is not empty, that means some objects were renamed in Grafana.
	// Consult the map to track the renames.
	// Special case: If there is a single expression, Grafana will name it "Value" instead of "Value #refId"
	byNameQuery := "Value"
	if numExpressions > 1 {
		byNameQuery = "Value #" + e.refID
	}
	byNameQuery2 := ""
	for _, o := range overrides {
		if len(valueToName) > 0 {
			n, ok := valueToName[byNameQuery]
			if ok {
				byNameQuery2 = n
			}
		}
		if o.id == "byName" {
			if o.options == byNameQuery || o.options == byNameQuery2 {
				return o.unit
			}
		} else if o.id == "byFrameRefID" {
			if o.options == e.refID || o.options == byNameQuery2 {
				return o.unit
			}
		}
	}
	return defaultUnit
}

func TestVariablesAreSorted(t *testing.T) {
	VisitDashboards(dashboards,
		func(path string, data []byte) {
			checkVariablesAreSorted(t, path, data)
		})
}

func checkVariablesAreSorted(t *testing.T, path string, data []byte) {
	gjson.GetBytes(data, "templating.list").ForEach(func(key, value gjson.Result) bool {
		// The datasource variable does not need to be sorted, ignore
		if value.Get("type").String() == "datasource" {
			return true
		}
		// If the variable is not visible, ignore
		if value.Get("hide").Int() != 0 {
			return true
		}
		// If the variable is custom, ignore
		if value.Get("type").String() == "custom" {
			return true
		}

		sortVal := value.Get("sort").Int()
		if sortVal != 1 {
			varName := value.Get("name").String()
			t.Errorf("dashboard=%s path=templating.list[%s].sort variable=%s is not 1. Should be \"sort\": 1,",
				ShortPath(path), key.String(), varName)
		}
		return true
	})
}

func TestVariablesIncludeAllOption(t *testing.T) {
	VisitDashboards(dashboards,
		func(path string, data []byte) {
			checkVariablesHaveAll(t, path, data)
		})
}

var exceptionToAll = map[string]bool{
	"cmode/details/volumeDeepDive.json": true,
}

func checkVariablesHaveAll(t *testing.T, path string, data []byte) {
	shouldHaveAll := map[string]bool{
		"Cluster":   true,
		"Node":      true,
		"Volume":    true,
		"SVM":       true,
		"Aggregate": true,
	}

	if exceptionToAll[ShortPath(path)] {
		return
	}

	gjson.GetBytes(data, "templating.list").ForEach(func(key, value gjson.Result) bool {
		// The datasource variable does not need to be sorted, ignore
		if value.Get("type").String() == "datasource" {
			return true
		}
		// If the variable is not visible, ignore
		if value.Get("hide").Int() != 0 {
			return true
		}
		// If the variable is custom, ignore
		if value.Get("type").String() == "custom" {
			return true
		}

		varName := value.Get("name").String()
		if !shouldHaveAll[varName] {
			return true
		}

		includeAll := value.Get("includeAll").Bool()
		if !includeAll {
			t.Errorf("variable=%s should have includeAll=true dashboard=%s path=templating.list[%s].includeAll",
				varName, ShortPath(path), key.String())
		}
		return true
	})
}

func TestNoUnusedVariables(t *testing.T) {
	VisitDashboards(
		dashboards,
		func(path string, data []byte) {
			checkUnusedVariables(t, path, data)
		})
}

func checkUnusedVariables(t *testing.T, path string, data []byte) {
	// collect are variable names, expressions except data source
	vars := make([]string, 0)
	description := make([]string, 0)
	varExpression := make([]string, 0)
	gjson.GetBytes(data, "templating.list").ForEach(func(_, value gjson.Result) bool {
		if value.Get("type").String() == "datasource" {
			return true
		}
		// name of variable
		vars = append(vars, value.Get("name").String())
		// query expression of variable
		varExpression = append(varExpression, value.Get("definition").String())
		return true
	})

	VisitAllPanels(data, func(_ string, _, value gjson.Result) {
		d := value.Get("description").String()
		if d != "" {
			description = append(description, d)
		}
	})

	expressions := allExpressions(data)

	// check that each variable is used in at least one expression
varLoop:
	for _, variable := range vars {
		for _, expr := range expressions {
			if strings.Contains(expr.metric, variable) {
				continue varLoop
			}
		}
		for _, varExpr := range varExpression {
			if strings.Contains(varExpr, variable) {
				continue varLoop
			}
		}

		for _, desc := range description {
			if strings.Contains(desc, "$"+variable) {
				continue varLoop
			}
		}

		t.Errorf("dashboard=%s has unused variable [%s]", ShortPath(path), variable)
	}
}

func allExpressions(data []byte) []expression {
	exprs := make([]expression, 0)

	gjson.GetBytes(data, "panels").ForEach(func(key, value gjson.Result) bool {
		doExpr("", key, value, func(expr expression) {
			exprs = append(exprs, expr)
		})
		value.Get("panels").ForEach(func(key2, value2 gjson.Result) bool {
			pathPrefix := fmt.Sprintf("panels[%d].", key.Int())
			doExpr(pathPrefix, key2, value2, func(expr expression) {
				exprs = append(exprs, expr)
			})
			return true
		})
		return true
	})
	return exprs
}

func doExpr(pathPrefix string, key gjson.Result, value gjson.Result, exprFunc func(exp expression)) {
	kind := value.Get("type").String()
	if kind == "row" {
		return
	}
	path := fmt.Sprintf("%spanels[%d]", pathPrefix, key.Int())
	targetsSlice := value.Get("targets").Array()
	for i, targetN := range targetsSlice {
		expr := targetN.Get("expr").String()
		pathWithTarget := path + ".targets[" + strconv.Itoa(i) + "]"
		exprFunc(expression{
			refID:  pathWithTarget,
			metric: expr,
			kind:   kind,
		})
	}
}

func TestIDIsBlank(t *testing.T) {
	VisitDashboards(
		dashboards,
		func(path string, data []byte) {
			checkUIDIsBlank(t, path, data)
			checkIDIsNull(t, path, data)
		})
}

func TestExemplarIsFalse(t *testing.T) {
	VisitDashboards(
		dashboards,
		func(path string, data []byte) {
			checkExemplarIsFalse(t, path, data)
		})
}

func checkExemplarIsFalse(t *testing.T, path string, data []byte) {
	if strings.Contains(string(data), "\"exemplar\": true") {
		t.Errorf(`dashboard=%s exemplar should be "false" but is "true"`, ShortPath(path))
	}
}

var uidExceptions = map[string]bool{
	"cmode/details/volumeBySVM.json":    true,
	"cmode/details/volumeDeepDive.json": true,
}

func checkUIDIsBlank(t *testing.T, path string, data []byte) {
	path = ShortPath(path)
	if uidExceptions[path] {
		return
	}
	uid := gjson.GetBytes(data, "uid").String()
	if uid != "" {
		t.Errorf(`dashboard=%s uid should be "" but is %s`, path, uid)
	}
}

func checkIDIsNull(t *testing.T, path string, data []byte) {
	id := gjson.GetBytes(data, "id").String()
	if id != "" {
		t.Errorf(`dashboard=%s id should be null but is %s`, ShortPath(path), id)
	}
}

func TestUniquePanelIDs(t *testing.T) {
	VisitDashboards(
		dashboards,
		func(path string, data []byte) {
			checkUniquePanelIDs(t, path, data)
		})
}

func checkUniquePanelIDs(t *testing.T, path string, data []byte) {
	ids := make(map[int64]struct{})

	sPath := ShortPath(path)
	// visit all panel ids
	VisitAllPanels(data, func(_ string, key, value gjson.Result) {
		id := value.Get("id").Int()
		_, ok := ids[id]
		if ok {
			t.Errorf(`dashboard=%s path=panels[%d] has multiple panels with id=%d`,
				sPath, key.Int(), id)
		}
		ids[id] = struct{}{}
	})
}

// - collect all expressions that include "topk". Ignore expressions that are:
// 		- part of a table or stat or
//      - calculate a percentage
// - for each expression - check if any variable used in the expression has a topk range
//   a) if it does, pass
//   b) otherwise fail, printing the expression, path, dashboard

func TestTopKRange(t *testing.T) {
	VisitDashboards(
		dashboards,
		func(path string, data []byte) {
			checkTopKRange(t, path, data)
		})
}

func checkTopKRange(t *testing.T, path string, data []byte) {

	// collect all expressions
	expressions := make([]exprP, 0)

	VisitAllPanels(data, func(_ string, key, value gjson.Result) {
		doTarget("", key, value, func(path string, expr string, format string) {
			if format == "table" || format == "stat" {
				return
			}
			expressions = append(expressions, newExpr(path, expr))
		})
	})

	// collect all variables
	variables := allVariables(data)

	for _, expr := range expressions {
		if !strings.Contains(expr.expr, "topk") {
			continue
		}
		if strings.Contains(expr.expr, "/") {
			continue
		}
		hasRange := false
	vars:
		for _, name := range expr.vars {
			for _, v := range variables {
				if v.name == name && strings.Contains(v.query, "__range") {
					hasRange = true
					break vars
				}
			}
		}

		noWhitespace := strings.ReplaceAll(expr.expr, " ", "")
		if strings.Contains(noWhitespace, "[$__range]@end()") {
			hasRange = true
		}
		if !hasRange {
			t.Errorf(`dashboard=%s path=%s use topk but no variable has range. expr=%s`,
				ShortPath(path), expr.path, expr.expr)
		}
	}

	for _, v := range variables {
		if v.name == "TopResources" {
			for _, optionVal := range v.options {
				selected := optionVal.Get("selected").Bool()
				text := optionVal.Get("text").String()
				value := optionVal.Get("value").String()

				// Test if text and value match, except for the special case with "All" and "$__all"
				if text != value && !(text == "All" && value == "$__all") {
					t.Errorf("In dashboard %s, variable %s uses topk, but text '%s' does not match value '%s'",
						ShortPath(path), v.name, text, value)
				}

				// Test if the selected value matches the expected text "5"
				// Unless the dashboard is volumeDeepDive, in which case the text "1" should be selected
				if ShortPath(path) == "cmode/details/volumeDeepDive.json" {
					if text == "1" != selected {
						t.Errorf("In dashboard %s, variable %s uses topk, but text '%s' has incorrect selected state: %t",
							ShortPath(path), v.name, text, selected)
					}
				} else {
					if text == "5" != selected {
						t.Errorf("In dashboard %s, variable %s uses topk, but text '%s' has incorrect selected state: %t",
							ShortPath(path), v.name, text, selected)
					}
				}
			}
		}
		if !strings.Contains(v.query, "topk") || !strings.Contains(v.query, "__range") {
			continue
		}

		if v.refresh != "2" {
			t.Errorf("dashboard=%s name=%s use topk, refresh should be set to \"On time range change\". query=%s",
				ShortPath(path), v.name, v.query)
		}
	}

}

func TestOnlyHighlightsExpanded(t *testing.T) {
	exceptions := map[string]int{
		"cmode/shelf.json":              2,
		"cmode/fsa.json":                2,
		"cmode/flexcache.json":          2,
		"cmode/workload.json":           2,
		"cmode/smb.json":                2,
		"cmode/health.json":             2,
		"cmode/power.json":              2,
		"storagegrid/fabricpool.json":   2,
		"cmode/nfsTroubleshooting.json": 3,
	}
	// count the number of expanded sections in the dashboard and ensure num expanded = 1
	VisitDashboards(
		dashboards,
		func(path string, data []byte) {
			checkExpansion(t, exceptions, path, data)
		})
}

func checkExpansion(t *testing.T, exceptions map[string]int, path string, data []byte) {
	pathCollapsed := make(map[string]bool)
	titles := make([]string, 0)
	// visit all panel
	VisitAllPanels(data, func(path string, _, value gjson.Result) {
		collapsed := value.Get("collapsed")
		if !collapsed.Exists() {
			return
		}
		title := value.Get("title")
		pathCollapsed[path] = collapsed.Bool()
		if !collapsed.Bool() {
			titles = append(titles, title.String())
		}
	})
	if len(titles) == 0 {
		return
	}
	dashPath := ShortPath(path)
	// By default, a single expanded row is allowed.
	allowed := 1
	v, ok := exceptions[dashPath]
	if ok {
		allowed = v
	}
	if len(titles) != allowed {
		t.Errorf("%s expanded section(s) want=%d got=%d", dashPath, allowed, len(titles))
	}
}

func TestLegends(t *testing.T) {
	VisitDashboards(
		dashboards,
		func(path string, data []byte) {
			checkLegends(t, path, data)
		})
}

func checkLegends(t *testing.T, path string, data []byte) {
	// collect all legends
	dashPath := ShortPath(path)

	VisitAllPanels(data, func(_ string, _, value gjson.Result) {
		doLegends(t, value, dashPath)
	})
}

func doLegends(t *testing.T, value gjson.Result, dashPath string) {
	wantDisplayMode := "table"
	wantPlacement := "bottom"

	kind := value.Get("type").String()
	if kind == "row" || kind == "piechart" {
		return
	}
	optionsData := value.Get("options")
	if legendData := optionsData.Get("legend"); legendData.Exists() {
		legendDisplayMode := legendData.Get("displayMode").String()
		legendPlacementData := legendData.Get("placement").String()
		title := value.Get("title").String()
		calcsData := legendData.Get("calcs").Array()
		var calcsSlice []string
		for _, result := range calcsData {
			calcsSlice = append(calcsSlice, result.String())
		}
		checkLegendCalculations(t, calcsSlice, dashPath, title)

		// Skip hidden legends
		if legendDisplayMode == "hidden" {
			return
		}
		if legendDisplayMode != wantDisplayMode {
			t.Errorf(`dashboard=%s, panel="%s", display mode want=%s got=%s val %v`, dashPath, title, wantDisplayMode, legendDisplayMode, legendData)
		}

		if legendPlacementData != wantPlacement {
			t.Errorf(`dashboard=%s, panel="%s", legend placement want=%s got=%s val %v`, dashPath, title, wantPlacement, legendPlacementData, legendData)
		}
	}
}

func checkLegendCalculations(t *testing.T, gotLegendCalculations []string, dashPath, title string) {
	wantLegendNoMin := strings.Join([]string{"mean", "lastNotNull", "max"}, ",")
	wantLegendWithMin := "min," + wantLegendNoMin
	got := strings.Join(gotLegendCalculations, ",")
	if strings.Contains(got, "sum") {
		return
	}
	if strings.Contains(got, "min") {
		if got != wantLegendWithMin {
			t.Errorf(`dashboard=%s, panel="%s", got=[%s] want=[%s]`, dashPath, title, got, wantLegendWithMin)
		}
	} else {
		if got != wantLegendNoMin {
			t.Errorf(`dashboard=%s, panel="%s", got=[%s] want=[%s]`, dashPath, title, got, wantLegendNoMin)
		}
	}
}

func TestConnectNullValues(t *testing.T) {
	VisitDashboards(
		dashboards,
		func(path string, data []byte) {
			checkConnectNullValues(t, path, data)
		})
}

func checkConnectNullValues(t *testing.T, path string, data []byte) {
	dashPath := ShortPath(path)

	VisitAllPanels(data, func(_ string, _, value gjson.Result) {
		spanNulls := value.Get("fieldConfig.defaults.custom.spanNulls")
		if !spanNulls.Exists() {
			return
		}
		if !spanNulls.Bool() {
			t.Errorf(`dashboard=%s panel="%s got=[%s] want=true`, dashPath, value.Get("title").String(), spanNulls.String())
		}
	})
}

func TestPanelChildPanels(t *testing.T) {
	VisitDashboards(
		dashboards,
		func(path string, data []byte) {
			checkPanelChildPanels(t, ShortPath(path), data)
		})
}

func checkPanelChildPanels(t *testing.T, path string, data []byte) {
	gjson.GetBytes(data, "panels").ForEach(func(_, value gjson.Result) bool {
		// Check all collapsed panels should have child panels
		if value.Get("collapsed").Bool() && len(value.Get("panels").Array()) == 0 {
			t.Errorf("dashboard=%s, panel=%s, has child panels outside of row", path, value.Get("title").String())
		}
		return true
	})
}

func TestRatesAreNot1m(t *testing.T) {
	VisitDashboards(
		dashboards,
		func(path string, data []byte) {
			checkRate1m(t, ShortPath(path), data)
		},
	)
}

func checkRate1m(t *testing.T, path string, data []byte) {
	expressions := allExpressions(data)
	for _, expr := range expressions {
		if strings.Contains(expr.metric, "[1m]") {
			t.Errorf("dashboard=%s, expr should not use rate of [1m] expr=%s", path, expr.metric)
		}
	}
}

func TestTableFilter(t *testing.T) {
	VisitDashboards(
		dashboards,
		func(path string, data []byte) {
			checkTableFilter(t, path, data)
		})
}

func checkTableFilter(t *testing.T, path string, data []byte) {
	dashPath := ShortPath(path)
	VisitAllPanels(data, func(_ string, key, value gjson.Result) {
		panelType := value.Get("type").String()
		if panelType == "table" {
			isFilterable := value.Get("fieldConfig.defaults.custom.filterable").String()
			if isFilterable != "true" {
				t.Errorf(`dashboard=%s path=panels[%d] title="%s" does not enable filtering for the table`,
					dashPath, key.Int(), value.Get("title").String())
			}
		}
	})
}

func TestTitlesOfTopN(t *testing.T) {
	VisitDashboards(
		dashboards,
		func(path string, data []byte) {
			checkTitlesOfTopN(t, ShortPath(path), data)
		},
	)
}

func checkTitlesOfTopN(t *testing.T, path string, data []byte) {
	expressions := allExpressions(data)
	for _, expr := range expressions {
		if !strings.Contains(expr.metric, "topk") || expr.kind == "stat" {
			continue
		}
		titleRef := asTitle(expr.refID)
		title := gjson.GetBytes(data, titleRef)

		// Check that the title contains are variable
		if !strings.Contains(title.String(), "$") {
			t.Errorf("dashboard=%s, title=%s at=%s does not include TopResource var", path, title, titleRef)
		}
	}
}

func asTitle(id string) string {
	// Replace the last segment with title and gjson-ify the path
	// This `panels[26].panels[0].targets[0]` becomes `panels.26.panels.0.title`
	splits := strings.Split(id, ".")
	if len(splits) < 2 {
		return id
	}
	splits[len(splits)-1] = "title"
	path := strings.Join(splits, ".")
	replacer := strings.NewReplacer("[", ".", "]", "")
	return replacer.Replace(path)
}

func TestPercentHasMinMax(t *testing.T) {
	VisitDashboards(
		dashboards,
		func(path string, data []byte) {
			checkPercentHasMinMax(t, path, data)
		})
}

func checkPercentHasMinMax(t *testing.T, path string, data []byte) {
	// These panels can show percent value more than 100.
	exceptionMap := map[string]bool{
		"CPU Busy Domains": true,
		"Top $TopResources Volumes Per Snapshot Reserve Used": true,
		"% CPU Used": true,
	}
	dashPath := ShortPath(path)

	VisitAllPanels(data, func(path string, _, value gjson.Result) {
		panelType := value.Get("type").String()
		if panelType != "timeseries" {
			return
		}
		defaultUnit := value.Get("fieldConfig.defaults.unit").String()
		if defaultUnit != "percent" && defaultUnit != "percentunit" {
			return
		}
		theMin := value.Get("fieldConfig.defaults.min").String()
		theMax := value.Get("fieldConfig.defaults.max").String()
		decimals := value.Get("fieldConfig.defaults.decimals").String()
		if theMin != "0" {
			t.Errorf(`dashboard=%s path=%s panel="%s" has unit=%s, min should be 0 got=%s`,
				dashPath, path, value.Get("title").String(), defaultUnit, theMin)
		}
		if decimals != "2" {
			t.Errorf(`dashboard=%s path=%s panel="%s", decimals should be 2 got=%s`,
				dashPath, path, value.Get("title").String(), decimals)
		}
		if defaultUnit == "percent" && !exceptionMap[value.Get("title").String()] && theMax != "100" {
			t.Errorf(`dashboard=%s path=%s panel="%s" has unit=%s, max should be 100 got=%s`,
				dashPath, path, value.Get("title").String(), defaultUnit, theMax)
		}
		if defaultUnit == "percentunit" && theMax != "1" {
			t.Errorf(`dashboard=%s path=%s panel="%s" has unit=%s, max should be 1 got=%s`,
				dashPath, path, value.Get("title").String(), defaultUnit, theMax)
		}
	})
}

func TestRefreshIsOff(t *testing.T) {
	VisitDashboards(
		dashboards,
		func(path string, data []byte) {
			checkDashboardRefresh(t, ShortPath(path), data)
		},
	)
}

func checkDashboardRefresh(t *testing.T, path string, data []byte) {
	gjson.GetBytes(data, "refresh").ForEach(func(_, value gjson.Result) bool {
		if value.String() != "" {
			t.Errorf(`dashboard=%s, got refresh=%s, want refresh="" (off)`, path, value.String())
		}
		return true
	})
}

func TestHeatmapSettings(t *testing.T) {
	VisitDashboards(
		dashboards,
		func(path string, data []byte) {
			checkHeatmapSettings(t, ShortPath(path), data)
		},
	)
}

func checkHeatmapSettings(t *testing.T, path string, data []byte) {
	dashPath := ShortPath(path)
	const (
		wantColorScheme = "interpolateRdYlGn"
		wantColorMode   = "spectrum"
	)
	VisitAllPanels(data, func(path string, _, value gjson.Result) {
		panelType := value.Get("type").String()
		if panelType != "heatmap" {
			return
		}
		colorScheme := value.Get("color.colorScheme").String()
		colorMode := value.Get("color.mode").String()
		if colorScheme != wantColorScheme {
			t.Errorf(`dashboard=%s path=%s panel="%s" got color.scheme=%s, want=%s`,
				dashPath, path, value.Get("title").String(), colorScheme, wantColorScheme)
		}
		if colorMode != wantColorMode {
			t.Errorf(`dashboard=%s path=%s panel="%s" got color.mode=%s, want=%s`,
				dashPath, path, value.Get("title").String(), colorMode, wantColorMode)
		}
	})
}

func TestBytePanelsHave2Decimals(t *testing.T) {
	VisitDashboards(
		dashboards,
		func(path string, data []byte) {
			checkBytePanelsHave2Decimals(t, path, data)
		})
}

func checkBytePanelsHave2Decimals(t *testing.T, path string, data []byte) {
	dashPath := ShortPath(path)
	byteTypes := map[string]bool{
		"bytes":     true,
		"decbytes":  true,
		"bits":      true,
		"decbits":   true,
		"kbytes":    true,
		"deckbytes": true,
		"mbytes":    true,
		"decmbytes": true,
		"gbytes":    true,
		"decgbytes": true,
		"tbytes":    true,
		"dectbytes": true,
		"pbytes":    true,
		"decpbytes": true,
	}

	VisitAllPanels(data, func(path string, _, value gjson.Result) {
		panelType := value.Get("type").String()
		if panelType != "timeseries" {
			return
		}
		defaultUnit := value.Get("fieldConfig.defaults.unit").String()
		if !byteTypes[defaultUnit] {
			return
		}
		decimals := value.Get("fieldConfig.defaults.decimals").String()
		if decimals != "2" {
			t.Errorf(`dashboard=%s path=%s panel="%s" got decimals=%s, want decimals=2`,
				dashPath, path, value.Get("title").String(), decimals)
		}
	})
}

func TestDashboardKeysAreSorted(t *testing.T) {
	VisitDashboards(
		dashboards,
		func(path string, data []byte) {
			path = ShortPath(path)
			sorted := pretty.PrettyOptions(data, &pretty.Options{
				SortKeys: true,
				Indent:   "  ",
			})
			if string(sorted) != string(data) {
				sortedPath := writeSorted(t, path, sorted)
				path = "grafana/dashboards/" + path
				t.Errorf("dashboard=%s should have sorted keys but does not. Sorted version created at path=%s.\ncp %s %s",
					path, sortedPath, sortedPath, path)
			}
		})
}

func writeSorted(t *testing.T, path string, sorted []byte) string {
	dir, file := filepath.Split(path)
	dir = filepath.Dir(dir)
	dest := filepath.Join("/tmp", dir, file)
	destDir := filepath.Dir(dest)
	err := os.MkdirAll(destDir, 0750)
	if err != nil {
		t.Errorf("failed to create dir=%s err=%v", destDir, err)
		return ""
	}
	create, err := os.Create(dest)

	if err != nil {
		t.Errorf("failed to create file=%s err=%v", dest, err)
		return ""
	}
	_, err = create.Write(sorted)
	if err != nil {
		t.Errorf("failed to write sorted json to file=%s err=%v", dest, err)
		return ""
	}
	err = create.Close()
	if err != nil {
		t.Errorf("failed to close file=%s err=%v", dest, err)
		return ""
	}
	return dest
}

func TestDashboardTime(t *testing.T) {
	VisitDashboards(dashboards, func(path string, data []byte) {
		checkDashboardTime(t, path, data)
	})
}

func checkDashboardTime(t *testing.T, path string, data []byte) {
	dashPath := ShortPath(path)
	from := gjson.GetBytes(data, "time.from")
	to := gjson.GetBytes(data, "time.to")

	fromWant := "now-3h"
	toWant := "now"
	if from.String() != fromWant {
		t.Errorf("dashboard=%s time.from got=%s want=%s", dashPath, from.String(), fromWant)
	}
	if to.String() != toWant {
		t.Errorf("dashboard=%s time.to got=%s want=%s", dashPath, to.String(), toWant)
	}
}

func TestNoDrillDownRows(t *testing.T) {
	VisitDashboards(dashboards, func(path string, data []byte) {
		checkRowNames(t, path, data)
	})
}

func checkRowNames(t *testing.T, path string, data []byte) {
	path = ShortPath(path)
	VisitAllPanels(data, func(_ string, key, value gjson.Result) {
		kind := value.Get("type").String()
		if kind == "row" {
			title := value.Get("title").String()
			if strings.Contains(title, "Drilldown") {
				t.Errorf(`dashboard=%s path=panels[%d] title=[%s] got row with Drilldown in title. Remove drilldown`, path, key.Int(), title)
			}
		}
	})
}

func TestDescription(t *testing.T) {
	count := 0
	VisitDashboards(
		[]string{"../../../grafana/dashboards/cmode"},
		func(path string, data []byte) {
			checkDescription(t, path, data, &count)
		})
}

func checkDescription(t *testing.T, path string, data []byte, count *int) {
	dashPath := ShortPath(path)
	ignoreDashboards := []string{
		"cmode/health.json", "cmode/headroom.json",
	}
	if slices.Contains(ignoreDashboards, dashPath) {
		fmt.Printf(`dashboard=%s skipped\n`, dashPath)
		return
	}

	// we don't get description for below panels, we need to manually formed them as per our need.
	ignoreList := []string{
		// These are from fsa
		"Volume Access ($Activity) History", "Volume Access ($Activity) History By Percent", "Volume Modify ($Activity) History", "Volume Modify ($Activity) History By Percent",
		// These are from snapmirror
		"Destination Relationships per Node", "Source Relationships per SVM", "Destination Relationships per SVM",
		// This is from workload
		"Service Latency by Resources",
		// These are from svm
		"NFSv3 Latency Heatmap", "NFSv3 Read Latency Heatmap", "NFSv3 Write Latency Heatmap",
		"NFSv4 Latency Heatmap", "NFSv4 Read Latency Heatmap", "NFSv4 Write Latency Heatmap",
		"NFSv4.1 Latency Heatmap", "NFSv4.1 Read Latency Heatmap", "NFSv4.1 Write Latency Heatmap",
		// This is from volume
		"Top $TopResources Volumes by Inode Files Used Percentage", "Top $TopResources Volumes by Number of Compress Attempts", "Top $TopResources Volumes by Number of Compress Fail",
		"Volume Latency by Op Type", "Volume IOPs per Type",
	}

	VisitAllPanels(data, func(_ string, _, value gjson.Result) {
		kind := value.Get("type").String()
		if kind == "row" || kind == "text" {
			return
		}
		description := value.Get("description").String()
		targetsSlice := value.Get("targets").Array()
		title := value.Get("title").String()
		if slices.Contains(ignoreList, title) {
			fmt.Printf(`dashboard=%s panel="%s" has different description\n`, dashPath, title)
			return
		}

		if description == "" {
			if len(targetsSlice) == 1 {
				expr := targetsSlice[0].Get("expr").String()
				if strings.Contains(expr, "/") || strings.Contains(expr, "+") || strings.Contains(expr, "-") || strings.Contains(expr, "on") {
					// This indicates expressions with arithmetic operations, After adding appropriate description, this will be uncommented.
					// t.Errorf(`dashboard=%s panel="%s" has many expressions`, dashPath, value.Get("title").String())
					fmt.Printf(`dashboard=%s panel="%s" has many expressions \n`, dashPath, title)
				} else {
					*count = *count + 1
					t.Errorf(`dashboard=%s panel="%s" does not have panel description %d`, dashPath, title, *count)
				}
			} else {
				// This indicates table/timeseries with more than 1 expression, After deciding next steps, this will be uncommented.
				// t.Errorf(`dashboard=%s panel="%s" has many expressions`, dashPath, value.Get("title").String())
				fmt.Printf(`dashboard=%s panel="%s" has many expressions \n`, dashPath, title)
			}
		} else if !strings.HasPrefix(description, "$") && !strings.HasSuffix(description, ".") {
			// Few panels have description text from variable, which would be ignored.
			t.Errorf(`dashboard=%s panel="%s" description hasn't ended with period`, dashPath, title)
		}
	})
}

<<<<<<< HEAD
var linkPath = regexp.MustCompile(`/d/(.*?)/`)

func TestLinks(t *testing.T) {
	hasLinks := map[string][]string{}
	uids := map[string]string{}

	VisitDashboards(dashboards, func(path string, data []byte) {
		checkLinks(path, data, hasLinks, uids)
	})

	// Check that the links are valid URLs and that the link points to an existing dashboard

	for path, list := range hasLinks {
		hasOrgID := false
		for _, link := range list {
			parse, err := url.Parse(link)
			if err != nil {
				t.Errorf(`dashboard=%s link="%s" is not a valid URL`, path, link)
				continue
			}
			matches := linkPath.FindStringSubmatch(parse.Path)
			if len(matches) != 2 {
				t.Errorf(`dashboard=%s link="%s" does not have a valid path`, path, link)
				continue
			}

			// Check if the dashboard exists
			if _, ok := uids[matches[1]]; !ok {
				t.Errorf(`dashboard=%s links to not existant dashboard with link="%s"`, path, link)
			}

			query, err := url.ParseQuery(link)
			if err != nil {
				t.Errorf(`dashboard=%s link="%s" is not a valid URL`, path, link)
				continue
			}
			if len(query) < 3 {
				t.Errorf(`dashboard=%s link="%s" does not have enough query parameters`, path, link)
			}
			for k, v := range query {
				if strings.HasSuffix(k, "?orgId") {
					if v[0] != "1" {
						t.Errorf(`dashboard=%s link="%s" does not have orgId=1`, path, link)
					}
					hasOrgID = true
					continue
				}
				if strings.HasPrefix(k, "${") {
					if v[0] != "" {
						t.Errorf(`dashboard=%s link="%s" has variable in query. got key="%s" value="%s" want value=""`,
							path, link, k, v[0])
					}
				} else if strings.HasPrefix(k, "var-") {
					if v[0] == "" {
						t.Errorf(`dashboard=%s link="%s" has empty variable in query. got key="%s" value="%s" want non empty value`,
							path, link, k, v[0])
					}
				}
			}
		}

		if !hasOrgID {
			t.Errorf(`dashboard=%s does not have orgId=1`, path)
		}
	}
}

func checkLinks(path string, data []byte, hasLinks map[string][]string, uids map[string]string) {
	dashPath := ShortPath(path)

	VisitAllPanels(data, func(_ string, _, value gjson.Result) {
		checkPanelLinks(value, dashPath, hasLinks)
	})

	uid := gjson.GetBytes(data, "uid").String()
	if uid != "" {
		uids[uid] = dashPath
	}
}

func checkPanelLinks(value gjson.Result, path string, hasLinks map[string][]string) {
	value.Get("fieldConfig.overrides").ForEach(func(_, anOverride gjson.Result) bool {
		anOverride.Get("properties").ForEach(func(_, propValue gjson.Result) bool {
			propValue.Get("value").ForEach(func(_, value gjson.Result) bool {
				link := value.Get("url").String()
				if link != "" {
					hasLinks[path] = append(hasLinks[path], link)
				}
				return true
			})
			return true
		})
=======
func TestFSxFriendlyVariables(t *testing.T) {
	VisitDashboards(dashboards,
		func(path string, data []byte) {
			checkVariablesAreFSxFriendly(t, path, data)
		})
}

func checkVariablesAreFSxFriendly(t *testing.T, path string, data []byte) {
	gjson.GetBytes(data, "templating.list").ForEach(func(key, value gjson.Result) bool {
		// Only consider query variables
		if value.Get("type").String() != "query" {
			return true
		}

		query := value.Get("query").String()
		definition := value.Get("definition").String()
		varName := value.Get("name").String()

		if varName != "Cluster" && varName != "Datacenter" {
			return true
		}

		if strings.Contains(query, "node_labels") {
			t.Errorf(`dashboard=%s path=templating.list[%s] variable="%s" has "node_labels" in query. Use "cluster_new_status" instead.`,
				ShortPath(path), key.String(), varName)
		}

		if strings.Contains(definition, "node_labels") {
			t.Errorf(`dashboard=%s path=templating.list[%s] variable="%s" has "node_labels" in definition. Use "cluster_new_status" instead.`,
				ShortPath(path), key.String(), varName)
		}
>>>>>>> 504806b8
		return true
	})
}<|MERGE_RESOLUTION|>--- conflicted
+++ resolved
@@ -1447,7 +1447,41 @@
 	})
 }
 
-<<<<<<< HEAD
+func TestFSxFriendlyVariables(t *testing.T) {
+	VisitDashboards(dashboards,
+		func(path string, data []byte) {
+			checkVariablesAreFSxFriendly(t, path, data)
+		})
+}
+
+func checkVariablesAreFSxFriendly(t *testing.T, path string, data []byte) {
+	gjson.GetBytes(data, "templating.list").ForEach(func(key, value gjson.Result) bool {
+		// Only consider query variables
+		if value.Get("type").String() != "query" {
+			return true
+		}
+
+		query := value.Get("query").String()
+		definition := value.Get("definition").String()
+		varName := value.Get("name").String()
+
+		if varName != "Cluster" && varName != "Datacenter" {
+			return true
+		}
+
+		if strings.Contains(query, "node_labels") {
+			t.Errorf(`dashboard=%s path=templating.list[%s] variable="%s" has "node_labels" in query. Use "cluster_new_status" instead.`,
+				ShortPath(path), key.String(), varName)
+		}
+
+		if strings.Contains(definition, "node_labels") {
+			t.Errorf(`dashboard=%s path=templating.list[%s] variable="%s" has "node_labels" in definition. Use "cluster_new_status" instead.`,
+				ShortPath(path), key.String(), varName)
+		}
+		return true
+	})
+}
+
 var linkPath = regexp.MustCompile(`/d/(.*?)/`)
 
 func TestLinks(t *testing.T) {
@@ -1540,39 +1574,6 @@
 			})
 			return true
 		})
-=======
-func TestFSxFriendlyVariables(t *testing.T) {
-	VisitDashboards(dashboards,
-		func(path string, data []byte) {
-			checkVariablesAreFSxFriendly(t, path, data)
-		})
-}
-
-func checkVariablesAreFSxFriendly(t *testing.T, path string, data []byte) {
-	gjson.GetBytes(data, "templating.list").ForEach(func(key, value gjson.Result) bool {
-		// Only consider query variables
-		if value.Get("type").String() != "query" {
-			return true
-		}
-
-		query := value.Get("query").String()
-		definition := value.Get("definition").String()
-		varName := value.Get("name").String()
-
-		if varName != "Cluster" && varName != "Datacenter" {
-			return true
-		}
-
-		if strings.Contains(query, "node_labels") {
-			t.Errorf(`dashboard=%s path=templating.list[%s] variable="%s" has "node_labels" in query. Use "cluster_new_status" instead.`,
-				ShortPath(path), key.String(), varName)
-		}
-
-		if strings.Contains(definition, "node_labels") {
-			t.Errorf(`dashboard=%s path=templating.list[%s] variable="%s" has "node_labels" in definition. Use "cluster_new_status" instead.`,
-				ShortPath(path), key.String(), varName)
-		}
->>>>>>> 504806b8
 		return true
 	})
 }