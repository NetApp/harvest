package grafana

import (
	"fmt"
	"github.com/tidwall/gjson"
	"regexp"
	"sort"
	"strconv"
	"strings"
	"testing"
)

func TestDatasource(t *testing.T) {
	visitDashboards([]string{"../../../grafana/dashboards"}, func(path string, data []byte) {
		checkDashboardForDatasource(t, path, data)
	})
}

func checkDashboardForDatasource(t *testing.T, path string, data []byte) {
	gjson.GetBytes(data, "panels").ForEach(func(key, value gjson.Result) bool {
		dsResult := value.Get("datasource")
		if dsResult.Type == gjson.Null {
			// if the panel is a row, it is OK if there is no datasource
			if value.Get("type").String() == "row" {
				return true
			}
			t.Errorf("dashboard=%s panel=%s has a null datasource", path, key.String())
		}
		return true
	})

	// Check that the variable DS_PROMETHEUS exist
	doesDsPromExist := false
	gjson.GetBytes(data, "templating.list").ForEach(func(key, value gjson.Result) bool {
		if value.Get("name").String() == "DS_PROMETHEUS" {
			doesDsPromExist = true
			query := value.Get("query").String()
			if query != "prometheus" {
				t.Errorf("dashboard=%s var=DS_PROMETHEUS query want=prometheus got=%s", path, query)
			}
			theType := value.Get("type").String()
			if theType != "datasource" {
				t.Errorf("dashboard=%s var=DS_PROMETHEUS type want=datasource got=%s", path, theType)
			}
		}
		return true
	})
	if !doesDsPromExist {
		t.Errorf("dashboard=%s should define variable has DS_PROMETHEUS", path)
	}
}

func TestUnitsAndExprMatch(t *testing.T) {
	mt := newMetricsTable()
	visitDashboards([]string{"../../../grafana/dashboards/cmode", "../../../grafana/dashboards/storagegrid"},
		func(path string, data []byte) {
			checkUnits(t, path, mt, data)
		})

	// Exceptions are meant to reduce false negatives
	allowedSuffix := map[string][]string{
		"_count":    {"none", "short", "locale"},
		"_lag_time": {"", "s", "short"},
	}

	// Normalize rates to their base unit
	rates := map[string]string{
		"KiBs": "kbytes",
	}

	metricNames := make([]string, 0, len(mt.metricsByUnit))
	for m := range mt.metricsByUnit {
		metricNames = append(metricNames, m)
	}
	sort.Strings(metricNames)

	for _, metric := range metricNames {
		u := mt.metricsByUnit[metric]

		failText := strings.Builder{}
		// Normalize units if there are rates
		for unit, listMetricLoc := range u.units {
			normal, ok := rates[unit]
			if !ok {
				continue
			}
			list, ok := u.units[normal]
			if !ok {
				continue
			}
			delete(u.units, unit)
			list = append(list, listMetricLoc...)
			u.units[normal] = list
		}
		numUnits := len(u.units)
		for unit, location := range u.units {
			if unit == "" || unit == "none" {
				// Fail this metric if it contains an empty or none unit
				t.Errorf(`%s should not have unit=none %s path=%s title="%s"`,
					metric, location[0].dashboard, location[0].path, location[0].title)
			}
			if numUnits == 1 {
				continue
			}
		locCheck:
			for _, row := range location {
				for suffix, allowedUnits := range allowedSuffix {
					if strings.HasSuffix(metric, suffix) {
						for _, allowedUnit := range allowedUnits {
							if unit == allowedUnit {
								continue locCheck
							}
						}
					}
				}
				failText.WriteString(fmt.Sprintf("unit=%s %s path=%s title=\"%s\"\n",
					unit, row.dashboard, row.path, row.title))
			}
		}
		if failText.Len() > 0 {
			t.Errorf("%s has conflicting units\n%s", metric, failText.String())
		}
	}
}

var metricName = regexp.MustCompile(`(\w+){`)

type metricsTable struct {
	metricsByUnit map[string]*units
}

type override struct {
	id      string
	options string
	unit    string
	path    string
}
type expression struct {
	metric string
	refID  string
	kind   string
}
type units struct {
	units map[string][]*metricLoc
}

func (u *units) addUnit(unit string, path string, dashboard string, title string) {
	locs, ok := u.units[unit]
	if !ok {
		locs = make([]*metricLoc, 0)
	}
	locs = append(locs, &metricLoc{
		path:      path,
		dashboard: dashboard,
		title:     title,
	})
	u.units[unit] = locs
}

func (t *metricsTable) addMetric(metric string, unit string, path string, dashboard string, title string) {
	u, ok := t.metricsByUnit[metric]
	if !ok {
		u = &units{
			units: make(map[string][]*metricLoc),
		}
		t.metricsByUnit[metric] = u
	}
	u.addUnit(unit, path, dashboard, title)
}

type metricLoc struct {
	path      string
	dashboard string
	title     string
}

func newMetricsTable() *metricsTable {
	return &metricsTable{
		metricsByUnit: make(map[string]*units),
	}
}

func checkUnits(t *testing.T, dashboardPath string, mt *metricsTable, data []byte) {
	gjson.GetBytes(data, "panels").ForEach(func(key, value gjson.Result) bool {
		doPanel(t, "", key, value, mt, dashboardPath)
		value.Get("panels").ForEach(func(key2, value2 gjson.Result) bool {
			pathPrefix := fmt.Sprintf("panels[%d].", key.Int())
			doPanel(t, pathPrefix, key2, value2, mt, dashboardPath)
			return true
		})
		return true
	})
}

// detects two metrics divided by each other with labels
// e.g. 100*sum(aggr_space_used{datacenter=~"$Datacenter",cluster=~"$Cluster",node=~"$Node",aggr=~"$Aggregate"})/sum(aggr_space_total{datacenter=~"$Datacenter",cluster=~"$Cluster",node=~"$Node",aggr=~"$Aggregate"})
var metricDivideMetric1 = regexp.MustCompile(`(\w+){.*?/.*?(\w+){`)

// detects metric without labels divided by metric with labels
// e.g. lun_write_data/lun_write_ops{datacenter=~"$Datacenter",cluster=~"$Cluster",svm=~"$SVM",volume=~"$Volume",lun=~"$LUN"}/1024
var metricDivideMetric2 = regexp.MustCompile(`(\w+)/.*?(\w+){`)

// detects arrays
var metricWithArray = regexp.MustCompile(`metric=~*"(.*?)"`)

func doPanel(t *testing.T, pathPrefix string, key gjson.Result, value gjson.Result, mt *metricsTable, dashboardPath string) {
	kind := value.Get("type").String()
	if kind == "row" {
		return
	}
	path := fmt.Sprintf("%spanels[%d]", pathPrefix, key.Int())
	defaultUnit := value.Get("fieldConfig.defaults.unit").String()
	overridesSlice := value.Get("fieldConfig.overrides").Array()
	targetsSlice := value.Get("targets").Array()
	transformationsSlice := value.Get("transformations").Array()
	title := value.Get("title").String()
	sPath := shortPath(dashboardPath)

	propertiesMap := make(map[string]map[string]string)
	overrides := make([]override, 0, len(overridesSlice))
	expressions := make([]expression, 0)
	valueToName := make(map[string]string) // only used with panels[*].transformations[*].options.renameByName

	for oi, overrideN := range overridesSlice {
		matcherID := overrideN.Get("matcher.id")
		// make sure that mapKey is unique for each override element
		propertiesMapKey := matcherID.String() + strconv.Itoa(oi)
		propertiesMap[propertiesMapKey] = make(map[string]string)
		matcherOptions := overrideN.Get("matcher.options")
		propertiesN := overrideN.Get("properties").Array()
		for pi, propN := range propertiesN {
			propID := propN.Get("id").String()
			propVal := propN.Get("value").String()
			propertiesMap[propertiesMapKey][propID] = propVal
			if propID == "unit" {
				o := override{
					id:      matcherID.String(),
					options: matcherOptions.String(),
					unit:    propVal,
					path: fmt.Sprintf("%s.panels[%d].fieldConfig.overrides.%d.properties.%d",
						path, key.Int(), oi, pi),
				}
				overrides = append(overrides, o)
			}
		}
	}

	// In case of gradient-gauge and percent(0.0-1.0), we must override min and max value
	for _, properties := range propertiesMap {
		displayMode := properties["custom.displayMode"]
		if properties["unit"] == "percentunit" && (displayMode == "gradient-gauge" || displayMode == "lcd-gauge" || displayMode == "basic") {
			if maxVal, exist := properties["max"]; !exist || maxVal != "1" {
				t.Errorf("dashboard=%s, title=%s should have max value 1", sPath, title)
			}
			if minVal, exist := properties["min"]; !exist || minVal != "0" {
				t.Errorf("dashboard=%s, title=%s should have min value 0", sPath, title)
			}
		}
	}

	// Heatmap units are saved in a different place
	if kind == "heatmap" && defaultUnit == "" {
		defaultUnit = value.Get("yAxis.format").String()
	}

	for _, targetN := range targetsSlice {
		expr := targetN.Get("expr").String()
		matches := metricName.FindStringSubmatch(expr)
		if len(matches) != 2 {
			continue
		}
		// If the expression includes count( ignore since it is unit-less
		if strings.Contains(expr, "count(") {
			continue
		}
		// Filter percentages since they are unit-less
		if strings.Contains(expr, "/") {
			match := metricDivideMetric1.FindStringSubmatch(expr)
			if len(match) > 0 {
				continue
			}
			match = metricDivideMetric2.FindStringSubmatch(expr)
			if len(match) > 0 {
				continue
			}
		}

		metric := matches[1]
		// If the expression contain metric="\w+" that means this is an array
		// combine the array metric, with the metric, and include
		match := metricWithArray.FindStringSubmatch(expr)
		if len(match) > 0 {
			metric = metric + "-" + match[1]
		}

		exprRefID := targetN.Get("refId").String()
		expressions = append(expressions, expression{
			metric: metric,
			refID:  exprRefID,
		})
	}
	for _, transformN := range transformationsSlice {
		transformID := transformN.Get("id").String()
		if transformID == "organize" {
			rbn := transformN.Get("options.renameByName").Map()
			for k, v := range rbn {
				valueToName[k] = v.String()
			}
		}
	}
	numExpressions := len(expressions)
	for _, e := range expressions {
		// Ignore labels and _status
		if strings.HasSuffix(e.metric, "_labels") || strings.HasSuffix(e.metric, "_status") || strings.HasSuffix(e.metric, "_events") || strings.HasSuffix(e.metric, "_alerts") {
			continue
		}
		unit := unitForExpr(e, overrides, defaultUnit, valueToName, numExpressions)
		mt.addMetric(e.metric, unit, path, sPath, title)
	}
}

func unitForExpr(e expression, overrides []override, defaultUnit string,
	valueToName map[string]string, numExpressions int) string {

	if len(overrides) == 0 {
		return defaultUnit
	}
	// search the slice of overrides for a match, and use the overridden unit if found.
	// When the valueToName map is not empty, that means some objects were renamed in Grafana.
	// Consult the map to track the renames.
	// Special case: If there is a single expression, Grafana will name it "Value" instead of "Value #refId"
	byNameQuery := "Value"
	if numExpressions > 1 {
		byNameQuery = fmt.Sprintf("Value #%s", e.refID)
	}
	byNameQuery2 := ""
	for _, o := range overrides {
		if len(valueToName) > 0 {
			n, ok := valueToName[byNameQuery]
			if ok {
				byNameQuery2 = n
			}
		}
		if o.id == "byName" {
			if o.options == byNameQuery || o.options == byNameQuery2 {
				return o.unit
			}
		} else if o.id == "byFrameRefID" {
			if o.options == e.refID || o.options == byNameQuery2 {
				return o.unit
			}
		}
	}
	return defaultUnit
}

func TestVariablesAreSorted(t *testing.T) {
	visitDashboards([]string{"../../../grafana/dashboards/cmode", "../../../grafana/dashboards/storagegrid"},
		func(path string, data []byte) {
			checkVariablesAreSorted(t, path, data)
		})
}

func checkVariablesAreSorted(t *testing.T, path string, data []byte) {
	gjson.GetBytes(data, "templating.list").ForEach(func(key, value gjson.Result) bool {
		// The datasource variable does not need to be sorted, ignore
		if value.Get("type").String() == "datasource" {
			return true
		}
		// If the variable is not visible, ignore
		if value.Get("hide").Int() != 0 {
			return true
		}
		// If the variable is custom, ignore
		if value.Get("type").String() == "custom" {
			return true
		}

		sortVal := value.Get("sort").Int()
		if sortVal != 1 {
			varName := value.Get("name").String()
			t.Errorf("dashboard=%s path=templating.list[%s].sort variable=%s is not 1. Should be \"sort\": 1,",
				shortPath(path), key.String(), varName)
		}
		return true
	})
}

func TestNoUnusedVariables(t *testing.T) {
	visitDashboards(
		[]string{"../../../grafana/dashboards/cmode", "../../../grafana/dashboards/storagegrid"},
		func(path string, data []byte) {
			checkUnusedVariables(t, path, data)
		})
}

func checkUnusedVariables(t *testing.T, path string, data []byte) {
	// collect are variable names, expressions except data source
	vars := make([]string, 0)
	description := make([]string, 0)
	varExpression := make([]string, 0)
	gjson.GetBytes(data, "templating.list").ForEach(func(key, value gjson.Result) bool {
		if value.Get("type").String() == "datasource" {
			return true
		}
		// name of variable
		vars = append(vars, value.Get("name").String())
		// query expression of variable
		varExpression = append(varExpression, value.Get("definition").String())
		return true
	})

	visitAllPanels(data, func(path string, key, value gjson.Result) {
		d := value.Get("description").String()
		if d != "" {
			description = append(description, d)
		}
	})

	expressions := allExpressions(data)

	// check that each variable is used in at least one expression
varLoop:
	for _, variable := range vars {
		for _, expr := range expressions {
			if strings.Contains(expr.metric, variable) {
				continue varLoop
			}
		}
		for _, varExpr := range varExpression {
			if strings.Contains(varExpr, variable) {
				continue varLoop
			}
		}

		for _, desc := range description {
			if strings.Contains(desc, "$"+variable) {
				continue varLoop
			}
		}

		t.Errorf("dashboard=%s has unused variable [%s]", shortPath(path), variable)
	}
}

func allExpressions(data []byte) []expression {
	exprs := make([]expression, 0)
	gjson.GetBytes(data, "panels").ForEach(func(key, value gjson.Result) bool {
		doExpr("", key, value, func(expr expression) {
			exprs = append(exprs, expr)
		})
		value.Get("panels").ForEach(func(key2, value2 gjson.Result) bool {
			pathPrefix := fmt.Sprintf("panels[%d].", key.Int())
			doExpr(pathPrefix, key2, value2, func(expr expression) {
				exprs = append(exprs, expr)
			})
			return true
		})
		return true
	})
	return exprs
}

func doExpr(pathPrefix string, key gjson.Result, value gjson.Result, exprFunc func(exp expression)) {
	kind := value.Get("type").String()
	if kind == "row" {
		return
	}
	path := fmt.Sprintf("%spanels[%d]", pathPrefix, key.Int())
	targetsSlice := value.Get("targets").Array()
	for i, targetN := range targetsSlice {
		expr := targetN.Get("expr").String()
		pathWithTarget := path + ".targets[" + strconv.Itoa(i) + "]"
		exprFunc(expression{
			refID:  pathWithTarget,
			metric: expr,
			kind:   kind,
		})
	}
}

func TestIDIsBlank(t *testing.T) {
	visitDashboards(
		[]string{"../../../grafana/dashboards/cmode", "../../../grafana/dashboards/storagegrid"},
		func(path string, data []byte) {
			checkUIDIsBlank(t, path, data)
		})
}

func checkUIDIsBlank(t *testing.T, path string, data []byte) {
	uid := gjson.GetBytes(data, "uid").String()
	if uid != "" {
		t.Errorf(`dashboard=%s uid should be "" but is %s`, shortPath(path), uid)
	}
}

func TestUniquePanelIDs(t *testing.T) {
	visitDashboards(
		[]string{"../../../grafana/dashboards/cmode", "../../../grafana/dashboards/storagegrid"},
		func(path string, data []byte) {
			checkUniquePanelIDs(t, path, data)
		})
}

func checkUniquePanelIDs(t *testing.T, path string, data []byte) {
	ids := make(map[int64]struct{})

	// visit all panel ids
	gjson.GetBytes(data, "panels").ForEach(func(key, value gjson.Result) bool {
		id := value.Get("id").Int()
		_, ok := ids[id]
		if ok {
			t.Errorf(`dashboard=%s path=panels[%d] has multiple panels with id=%d`,
				shortPath(path), key.Int(), id)
		}
		ids[id] = struct{}{}
		value.Get("panels").ForEach(func(key2, value2 gjson.Result) bool {
			where := fmt.Sprintf("panels[%d].", key.Int())
			id := value2.Get("id").Int()
			_, ok := ids[id]
			if ok {
				t.Errorf(`dashboard=%s path=%spanels[%d] has multiple panels with id=%d`,
					shortPath(path), where, key2.Int(), id)
			}
			ids[id] = struct{}{}
			return true
		})
		return true
	})
}

// - collect all expressions that include "topk". Ignore expressions that are:
// 		- part of a table or stat or
//      - calculate a percentage
// - for each expression - check if any variable used in the expression has a topk range
//   a) if it does, pass
//   b) otherwise fail, printing the expression, path, dashboard

func TestTopKRange(t *testing.T) {
	visitDashboards(
		[]string{"../../../grafana/dashboards/cmode", "../../../grafana/dashboards/storagegrid"},
		func(path string, data []byte) {
			checkTopKRange(t, path, data)
		})
}

func checkTopKRange(t *testing.T, path string, data []byte) {
	// collect all expressions
	expressions := make([]exprP, 0)
	gjson.GetBytes(data, "panels").ForEach(func(key, value gjson.Result) bool {
		doTarget("", key, value, func(path string, expr string, format string) {
			if format == "table" || format == "stat" {
				return
			}
			expressions = append(expressions, newExpr(path, expr))
		})
		value.Get("panels").ForEach(func(key2, value2 gjson.Result) bool {
			pathPrefix := fmt.Sprintf("panels[%d].", key.Int())
			doTarget(pathPrefix, key2, value2, func(path string, expr string, format string) {
				if format == "table" || format == "stat" {
					return
				}
				expressions = append(expressions, newExpr(path, expr))
			})
			return true
		})
		return true
	})

	// collect all variables
	variables := allVariables(data)

	for _, expr := range expressions {
		if !strings.Contains(expr.expr, "topk") {
			continue
		}
		if strings.Contains(expr.expr, "/") {
			continue
		}
		hasRange := false
	vars:
		for _, name := range expr.vars {
			for _, v := range variables {
				if v.name == name && strings.Contains(v.query, "__range") {
					hasRange = true
					break vars
				}
			}
		}
		if !hasRange {
			t.Errorf(`dashboard=%s path=%s use topk but no variable has range. expr=%s`,
				shortPath(path), expr.path, expr.expr)
		}
	}
}

func TestOnlyHighlightsExpanded(t *testing.T) {
	exceptions := map[string]int{
		"cmode/shelf.json":    2,
		"cmode/security.json": 3,
		"cmode/fsa.json":      2,
		"cmode/workload.json": 2,
<<<<<<< HEAD
		"cmode/health.json":   2,
=======
		"cmode/smb2.json":     2,
>>>>>>> 306193bb
	}
	// count number of expanded sections in dashboard and ensure num expanded = 1
	visitDashboards(
		[]string{"../../../grafana/dashboards/cmode", "../../../grafana/dashboards/storagegrid"},
		func(path string, data []byte) {
			checkExpansion(t, exceptions, path, data)
		})
}

func checkExpansion(t *testing.T, exceptions map[string]int, path string, data []byte) {
	pathCollapsed := make(map[string]bool)
	titles := make([]string, 0)
	// visit all panel
	visitAllPanels(data, func(path string, key, value gjson.Result) {
		collapsed := value.Get("collapsed")
		if !collapsed.Exists() {
			return
		}
		title := value.Get("title")
		pathCollapsed[path] = collapsed.Bool()
		if !collapsed.Bool() {
			titles = append(titles, title.String())
		}
	})
	if len(titles) == 0 {
		return
	}
	dashPath := shortPath(path)
	// By default, a single expanded row is allowed.
	allowed := 1
	v, ok := exceptions[dashPath]
	if ok {
		allowed = v
	}
	if len(titles) != allowed {
		t.Errorf("%s expanded section(s) want=%d got=%d", dashPath, allowed, len(titles))
	}
}

func visitAllPanels(data []byte, handle func(path string, key gjson.Result, value gjson.Result)) {
	gjson.GetBytes(data, "panels").ForEach(func(key, value gjson.Result) bool {
		path := fmt.Sprintf("panels[%d]", key.Int())
		handle(path, key, value)
		value.Get("panels").ForEach(func(key2, value2 gjson.Result) bool {
			path2 := fmt.Sprintf("%spanels[%d]", path, key2.Int())
			handle(path2, key2, value2)
			return true
		})
		return true
	})
}

func TestLegends(t *testing.T) {
	visitDashboards(
		[]string{"../../../grafana/dashboards/cmode", "../../../grafana/dashboards/storagegrid"},
		func(path string, data []byte) {
			checkLegends(t, path, data)
		})
}

func checkLegends(t *testing.T, path string, data []byte) {
	// collect all legends
	dashPath := shortPath(path)

	visitAllPanels(data, func(path string, key, value gjson.Result) {
		doLegends(t, value, dashPath)
	})
}

func doLegends(t *testing.T, value gjson.Result, dashPath string) {
	wantDisplayMode := "table"
	wantPlacement := "bottom"

	kind := value.Get("type").String()
	if kind == "row" || kind == "piechart" {
		return
	}
	optionsData := value.Get("options")
	if legendData := optionsData.Get("legend"); legendData.Exists() {
		legendDisplayMode := legendData.Get("displayMode").String()
		legendPlacementData := legendData.Get("placement").String()
		title := value.Get("title").String()
		calcsData := legendData.Get("calcs").Array()
		var calcsSlice []string
		for _, result := range calcsData {
			calcsSlice = append(calcsSlice, result.String())
		}
		checkLegendCalculations(t, calcsSlice, dashPath, title)

		// Skip hidden legends
		if legendDisplayMode == "hidden" {
			return
		}
		if legendDisplayMode != wantDisplayMode {
			t.Errorf(`dashboard=%s, panel="%s", display mode want=%s got=%s val %v`, dashPath, title, wantDisplayMode, legendDisplayMode, legendData)
		}

		if legendPlacementData != wantPlacement {
			t.Errorf(`dashboard=%s, panel="%s", legend placement want=%s got=%s val %v`, dashPath, title, wantPlacement, legendPlacementData, legendData)
		}
	}
}

func checkLegendCalculations(t *testing.T, gotLegendCalculations []string, dashPath, title string) {
	wantLegendNoMin := strings.Join([]string{"mean", "lastNotNull", "max"}, ",")
	wantLegendWithMin := "min," + wantLegendNoMin
	got := strings.Join(gotLegendCalculations, ",")
	if strings.Contains(got, "sum") {
		return
	}
	if strings.Contains(got, "min") {
		if got != wantLegendWithMin {
			t.Errorf(`dashboard=%s, panel="%s", got=[%s] want=[%s]`, dashPath, title, got, wantLegendWithMin)
		}
	} else {
		if got != wantLegendNoMin {
			t.Errorf(`dashboard=%s, panel="%s", got=[%s] want=[%s]`, dashPath, title, got, wantLegendNoMin)
		}
	}
}

func TestConnectNullValues(t *testing.T) {
	visitDashboards(
		[]string{"../../../grafana/dashboards/cmode", "../../../grafana/dashboards/storagegrid"},
		func(path string, data []byte) {
			checkConnectNullValues(t, path, data)
		})
}

func checkConnectNullValues(t *testing.T, path string, data []byte) {
	dashPath := shortPath(path)

	visitAllPanels(data, func(path string, key, value gjson.Result) {
		spanNulls := value.Get("fieldConfig.defaults.custom.spanNulls")
		if !spanNulls.Exists() {
			return
		}
		if !spanNulls.Bool() {
			t.Errorf(`dashboard=%s panel="%s got=[%s] want=true`, dashPath, value.Get("title").String(), spanNulls.String())
		}
	})
}

func TestPanelChildPanels(t *testing.T) {
	visitDashboards(
		[]string{"../../../grafana/dashboards/cmode", "../../../grafana/dashboards/storagegrid"},
		func(path string, data []byte) {
			checkPanelChildPanels(t, shortPath(path), data)
		})
}

func checkPanelChildPanels(t *testing.T, path string, data []byte) {
	gjson.GetBytes(data, "panels").ForEach(func(key, value gjson.Result) bool {
		// Check all collapsed panels should have child panels
		if value.Get("collapsed").Bool() && len(value.Get("panels").Array()) == 0 {
			t.Errorf("dashboard=%s, panel=%s, has child panels outside of row", path, value.Get("title").String())
		}
		return true
	})
}

func TestRatesAreNot1m(t *testing.T) {
	visitDashboards(
		[]string{"../../../grafana/dashboards/cmode", "../../../grafana/dashboards/storagegrid"},
		func(path string, data []byte) {
			checkRate1m(t, shortPath(path), data)
		},
	)
}

func checkRate1m(t *testing.T, path string, data []byte) {
	expressions := allExpressions(data)
	for _, expr := range expressions {
		if strings.Contains(expr.metric, "[1m]") {
			t.Errorf("dashboard=%s, expr should not use rate of [1m] expr=%s", path, expr.metric)
		}
	}
}

func TestTitlesOfTopN(t *testing.T) {
	visitDashboards(
		[]string{"../../../grafana/dashboards/cmode", "../../../grafana/dashboards/storagegrid"},
		func(path string, data []byte) {
			checkTitlesOfTopN(t, shortPath(path), data)
		},
	)
}

func checkTitlesOfTopN(t *testing.T, path string, data []byte) {
	expressions := allExpressions(data)
	for _, expr := range expressions {
		if !strings.Contains(expr.metric, "topk") || expr.kind == "stat" {
			continue
		}
		titleRef := asTitle(expr.refID)
		title := gjson.GetBytes(data, titleRef)

		// Check that the title contains are variable
		if !strings.Contains(title.String(), "$") {
			t.Errorf("dashboard=%s, title=%s at=%s does not include TopResource var", path, title, titleRef)
		}
	}
}

func asTitle(id string) string {
	// Replace the last segment with title and gjson-ify the path
	// This `panels[26].panels[0].targets[0]` becomes `panels.26.panels.0.title`
	splits := strings.Split(id, ".")
	if len(splits) < 2 {
		return id
	}
	splits[len(splits)-1] = "title"
	path := strings.Join(splits, ".")
	replacer := strings.NewReplacer("[", ".", "]", "")
	return replacer.Replace(path)
}

func TestPercentHasMinMax(t *testing.T) {
	visitDashboards(
		[]string{"../../../grafana/dashboards/cmode", "../../../grafana/dashboards/storagegrid"},
		func(path string, data []byte) {
			checkPercentHasMinMax(t, path, data)
		})
}

func checkPercentHasMinMax(t *testing.T, path string, data []byte) {
	dashPath := shortPath(path)

	visitAllPanels(data, func(path string, key, value gjson.Result) {
		panelType := value.Get("type").String()
		if panelType != "timeseries" {
			return
		}
		defaultUnit := value.Get("fieldConfig.defaults.unit").String()
		if defaultUnit != "percent" && defaultUnit != "percentunit" {
			return
		}
		min := value.Get("fieldConfig.defaults.min").String()
		max := value.Get("fieldConfig.defaults.max").String()
		if min != "0" {
			t.Errorf(`dashboard=%s path=%s panel="%s" has unit=%s, min should be 0 got=%s`,
				dashPath, path, value.Get("title").String(), defaultUnit, min)
		}
		if defaultUnit == "percent" && max != "100" {
			t.Errorf(`dashboard=%s path=%s panel="%s" has unit=%s, max should be 100 got=%s`,
				dashPath, path, value.Get("title").String(), defaultUnit, max)
		}
		if defaultUnit == "percentunit" && max != "1" {
			t.Errorf(`dashboard=%s path=%s panel="%s" has unit=%s, max should be 1 got=%s`,
				dashPath, path, value.Get("title").String(), defaultUnit, max)
		}
	})
}

func TestRefreshIsOff(t *testing.T) {
	visitDashboards(
		[]string{"../../../grafana/dashboards/cmode", "../../../grafana/dashboards/storagegrid"},
		func(path string, data []byte) {
			checkDashboardRefresh(t, shortPath(path), data)
		},
	)
}

func checkDashboardRefresh(t *testing.T, path string, data []byte) {
	gjson.GetBytes(data, "refresh").ForEach(func(key, value gjson.Result) bool {
		if value.String() != "" {
			t.Errorf(`dashboard=%s, got refresh=%s, want refresh="" (off)`, path, value.String())
		}
		return true
	})
}

func TestHeatmapSettings(t *testing.T) {
	visitDashboards(
		[]string{"../../../grafana/dashboards/cmode", "../../../grafana/dashboards/storagegrid"},
		func(path string, data []byte) {
			checkHeatmapSettings(t, shortPath(path), data)
		},
	)
}

func checkHeatmapSettings(t *testing.T, path string, data []byte) {
	dashPath := shortPath(path)
	const (
		wantColorScheme = "interpolateRdYlGn"
		wantColorMode   = "spectrum"
	)
	visitAllPanels(data, func(path string, key, value gjson.Result) {
		panelType := value.Get("type").String()
		if panelType != "heatmap" {
			return
		}
		colorScheme := value.Get("color.colorScheme").String()
		colorMode := value.Get("color.mode").String()
		if colorScheme != wantColorScheme {
			t.Errorf(`dashboard=%s path=%s panel="%s" got color.scheme=%s, want=%s`,
				dashPath, path, value.Get("title").String(), colorScheme, wantColorScheme)
		}
		if colorMode != wantColorMode {
			t.Errorf(`dashboard=%s path=%s panel="%s" got color.mode=%s, want=%s`,
				dashPath, path, value.Get("title").String(), colorMode, wantColorMode)
		}
	})
}<|MERGE_RESOLUTION|>--- conflicted
+++ resolved
@@ -600,11 +600,8 @@
 		"cmode/security.json": 3,
 		"cmode/fsa.json":      2,
 		"cmode/workload.json": 2,
-<<<<<<< HEAD
+		"cmode/smb2.json":     2,
 		"cmode/health.json":   2,
-=======
-		"cmode/smb2.json":     2,
->>>>>>> 306193bb
 	}
 	// count number of expanded sections in dashboard and ensure num expanded = 1
 	visitDashboards(
