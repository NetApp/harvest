--- conflicted
+++ resolved
@@ -9,11 +9,8 @@
 	"log/slog"
 	"mcp-server/cmd/loader"
 	"mcp-server/cmd/version"
-<<<<<<< HEAD
 	"mcp-server/pkg/rules"
-=======
 	"net/http"
->>>>>>> 7ae91046
 	"net/url"
 	"os"
 	"path/filepath"
@@ -89,15 +86,13 @@
 Optional Environment Variables (Logging):
   LOG_LEVEL                 Log level: DEBUG, INFO, WARN, ERROR (default: INFO)
 
-<<<<<<< HEAD
-Prometheus Reload Control:
-  HARVEST_TSDB_AUTO_RELOAD  Enable automatic reload after rule changes: true/false (default: true)
-=======
 Transport Options:
   --http                    Enable HTTP transport (default: stdio)
   --port                    Port for HTTP transport (default: 8080)
   --host                    Host for HTTP transport (default: localhost)
->>>>>>> 7ae91046
+
+Prometheus Reload Control:
+  HARVEST_TSDB_AUTO_RELOAD  Enable automatic reload after rule changes: true/false (default: true)
 
 Examples:
   # Start with stdio transport (default)
