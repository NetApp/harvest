//
// Copyright NetApp Inc, 2021 All rights reserved
//
// Package matrix provides the Matrix data-structure and auxiliary structures
// for high performance storage, manipulation and transmission of numeric
// metrics and string labels. See detailed documentation in README.md
//
// See attached documentation for examples
package matrix

import (
	"fmt"
	"goharvest2/pkg/color"
	"goharvest2/pkg/dict"
	"goharvest2/pkg/errors"
	"goharvest2/pkg/tree/node"
<<<<<<< HEAD
	"goharvest2/pkg/color"
=======
>>>>>>> 96dc22f3
)

type Matrix struct {
	UUID          string
	Object        string
	globalLabels  *dict.Dict
	instances     map[string]*Instance
	metrics       map[string]Metric
	exportOptions *node.Node
	exportable    bool
}

func New(uuid, object string) *Matrix {
	me := Matrix{UUID: uuid, Object: object}
	me.globalLabels = dict.New()
	me.instances = make(map[string]*Instance, 0)
	me.metrics = make(map[string]Metric, 0)
	me.exportable = true
	return &me
}

// only for debugging
func (me *Matrix) Print() {
	fmt.Println()
	fmt.Printf(">>> Metrics = %d\n", len(me.instances))
	fmt.Printf(">>> Instances = %d\n", len(me.metrics))
	fmt.Println()

	for key, metric := range me.GetMetrics() {
		fmt.Printf("(%s%s%s%s) (type=%s) (exportable=%v) values= ", color.Bold, color.Cyan, key, color.End, metric.GetType(), metric.IsExportable())
		metric.Print()
		fmt.Println()
	}
	fmt.Println()
}

// indicates wether this matrix is meant to be exported or not
// (some data is only collected to be aggregated by plugins)
func (me *Matrix) IsExportable() bool {
	return me.exportable
}

func (me *Matrix) SetExportable(b bool) {
	me.exportable = b
}

func (me *Matrix) Clone(with_data, with_metrics, with_instances bool) *Matrix {
	clone := New(me.UUID, me.Object)
	clone.globalLabels = me.globalLabels
	clone.exportOptions = me.exportOptions
	clone.exportable = me.exportable

	if with_instances {
		for key, instance := range me.GetInstances() {
			clone.instances[key] = instance.Clone()
		}
	}

	if with_metrics {
		for key, metric := range me.GetMetrics() {
			clone.metrics[key] = metric.Clone(with_data)
		}
	}

	return clone
}

// flush all existing data
func (me *Matrix) Reset() {
	size := len(me.instances)
	for _, metric := range me.GetMetrics() {
		metric.Reset(size)
	}
}

func (me *Matrix) GetMetric(key string) Metric {
	if metric, has := me.metrics[key]; has {
		return metric
	}
	return nil
}

func (me *Matrix) GetMetrics() map[string]Metric {
	return me.metrics
}

func (me *Matrix) NewMetricInt(key string) (Metric, error) {
	metric := &MetricInt{AbstractMetric: &AbstractMetric{name: key, dtype: "int", exportable: true}}
	return metric, me.addMetric(key, metric)
}

func (me *Matrix) NewMetricInt32(key string) (Metric, error) {
	metric := &MetricInt32{AbstractMetric: &AbstractMetric{name: key, dtype: "int32", exportable: true}}
	return metric, me.addMetric(key, metric)
}

func (me *Matrix) NewMetricInt64(key string) (Metric, error) {
	metric := &MetricInt64{AbstractMetric: &AbstractMetric{name: key, dtype: "int64", exportable: true}}
	return metric, me.addMetric(key, metric)
}

func (me *Matrix) NewMetricUint8(key string) (Metric, error) {
	metric := &MetricUint8{AbstractMetric: &AbstractMetric{name: key, dtype: "uint8", exportable: true}}
	return metric, me.addMetric(key, metric)
}

func (me *Matrix) NewMetricUint32(key string) (Metric, error) {
	metric := &MetricUint32{AbstractMetric: &AbstractMetric{name: key, dtype: "uint32", exportable: true}}
	return metric, me.addMetric(key, metric)
}

func (me *Matrix) NewMetricUint64(key string) (Metric, error) {
	metric := &MetricUint64{AbstractMetric: &AbstractMetric{name: key, dtype: "uint64", exportable: true}}
	return metric, me.addMetric(key, metric)
}

func (me *Matrix) NewMetricFloat32(key string) (Metric, error) {
	metric := &MetricFloat32{AbstractMetric: &AbstractMetric{name: key, dtype: "float32", exportable: true}}
	return metric, me.addMetric(key, metric)
}

func (me *Matrix) NewMetricFloat64(key string) (Metric, error) {
	metric := &MetricFloat64{AbstractMetric: &AbstractMetric{name: key, dtype: "float64", exportable: true}}
	return metric, me.addMetric(key, metric)
}

func (me *Matrix) NewMetricType(key, dtype string) (Metric, error) {

	switch dtype {
	case "int":
		return me.NewMetricInt(key)
	case "int32":
		return me.NewMetricInt32(key)
	case "int64":
		return me.NewMetricInt64(key)
	case "uint8":
		return me.NewMetricUint8(key)
	case "uint32":
		return me.NewMetricUint32(key)
	case "uint64":
		return me.NewMetricUint64(key)
	case "float32":
		return me.NewMetricFloat32(key)
	case "float64":
		return me.NewMetricFloat64(key)
	default:
		return nil, errors.New(INVALID_DTYPE, dtype)
	}
}

func (me *Matrix) ChangeMetricType(key, dtype string) (Metric, error) {
	me.RemoveMetric(key)
	return me.NewMetricType(key, dtype)
}

func (me *Matrix) addMetric(key string, metric Metric) error {
	if _, has := me.metrics[key]; has {
		return errors.New(DUPLICATE_METRIC_KEY, key)
	}
	metric.Reset(len(me.instances))
	me.metrics[key] = metric
	return nil
}

func (me *Matrix) RemoveMetric(key string) {
	delete(me.metrics, key)
}

func (me *Matrix) GetInstance(key string) *Instance {
	if instance, has := me.instances[key]; has {
		return instance
	}
	return nil
}

func (me *Matrix) GetInstances() map[string]*Instance {
	return me.instances
}

func (me *Matrix) PurgeInstances() {
	me.instances = make(map[string]*Instance)
}

func (me *Matrix) GetInstanceKeys() []string {
	keys := make([]string, 0, len(me.instances))
	for k := range me.instances {
		keys = append(keys, k)
	}
	return keys
}

func (me *Matrix) NewInstance(key string) (*Instance, error) {

	var instance *Instance

	if _, has := me.instances[key]; has {
		return nil, errors.New(DUPLICATE_INSTANCE_KEY, key)
	}

	instance = NewInstance(len(me.instances)) // index is current count of instances

	for _, metric := range me.GetMetrics() {
		metric.Append()
	}

	me.instances[key] = instance
	return instance, nil
}

func (me *Matrix) RemoveInstance(key string) {
	if instance, has := me.instances[key]; has {
		// re-arrange columns in metrics
		for _, metric := range me.GetMetrics() {
			metric.Remove(instance.index)
		}
		delete(me.instances, key)
	}
}

func (me *Matrix) SetGlobalLabel(label, value string) {
	me.globalLabels.Set(label, value)
}

func (me *Matrix) GetGlobalLabels() *dict.Dict {
	return me.globalLabels
}

func (me *Matrix) GetExportOptions() *node.Node {
	if me.exportOptions != nil {
		return me.exportOptions
	}
	return DefaultExportOptions()
}

func (me *Matrix) SetExportOptions(e *node.Node) {
	me.exportOptions = e
}

func DefaultExportOptions() *node.Node {
	n := node.NewS("export_options")
	n.NewChildS("include_all_labels", "true")
	return n
}<|MERGE_RESOLUTION|>--- conflicted
+++ resolved
@@ -14,10 +14,6 @@
 	"goharvest2/pkg/dict"
 	"goharvest2/pkg/errors"
 	"goharvest2/pkg/tree/node"
-<<<<<<< HEAD
-	"goharvest2/pkg/color"
-=======
->>>>>>> 96dc22f3
 )
 
 type Matrix struct {
