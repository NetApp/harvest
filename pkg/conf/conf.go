/*
 * Copyright NetApp Inc, 2021 All rights reserved
 */
package main


//package conf

import (
	"fmt"
	"goharvest2/pkg/constant"
	"goharvest2/pkg/errors"
	"goharvest2/pkg/tree"
	"goharvest2/pkg/tree/node"
	"goharvest2/pkg/util"
	"gopkg.in/yaml.v3"
	"io/ioutil"
	"os"
	"path"
	"regexp"
	"strconv"
)

// LoadConfig loads the config info from harvest.yml
func LoadConfig(configPath string) (*node.Node, error) {
	configNode, err := tree.Import("yaml", configPath)
	if configNode != nil {
		// Load HarvestConfig to rewrite passwords - eventually all the code will be refactored to use HarvestConfig.
		// This is needed because the current yaml parser does not handle password with special characters.
		// E.g abc#123, that's because the # is interpreted as the beginning of a comment. The code below overwrites
		// the incorrect password with the correct one by using a better yaml parser for each Poller and Default section
		_ = LoadHarvestConfig(configPath)
		pollers := configNode.GetChildS("Pollers")
		if pollers != nil {
			for _, poller := range pollers.GetChildren() {
				password := poller.GetChildContentS("password")
				pollerStruct := (*Config.Pollers)[poller.GetNameS()]
				if pollerStruct.Password != "" && pollerStruct.Password != password {
					poller.SetChildContentS("password", pollerStruct.Password)
				}
			}
		}
		// Check Defaults also
		defaultNode := configNode.GetChildS("Defaults")
		if defaultNode != nil {
			password := defaultNode.GetChildContentS("password")
			defaultStruct := *Config.Defaults
			if defaultStruct.Password != "" && defaultStruct.Password != password {
				defaultNode.SetChildContentS("password", defaultStruct.Password)
			}
		}
	}
	return configNode, err
}

var Config = HarvestConfig{}

func LoadHarvestConfig(configPath string) error {
	contents, err := ioutil.ReadFile(configPath)
	if err != nil {
		fmt.Printf("error reading config file=[%s] %+v\n", configPath, err)
		return err
	}
	err = yaml.Unmarshal(contents, &Config)
	if err != nil {
		fmt.Printf("error unmarshalling config file=[%s] %+v\n", configPath, err)
		return err
	}
	return nil
}

func SafeConfig(n *node.Node, fp string) error {
	return tree.Export(n, "yaml", fp)
}

func GetExporters(config_fp string) (*node.Node, error) {
	var err error
	var config, exporters *node.Node

	if config, err = LoadConfig(config_fp); err != nil {
		return nil, err
	}

	if exporters = config.GetChildS("Exporters"); exporters == nil {
		err = errors.New(errors.ERR_CONFIG, "[Exporters] section not found")
		return nil, err
	}

	return exporters, nil
}

func GetPollerNames(config_fp string) ([]string, error) {

	var poller_names []string
	var config, pollers *node.Node
	var err error

	if config, err = LoadConfig(config_fp); err != nil {
		return poller_names, err
	}

	if pollers = config.GetChildS("Pollers"); pollers == nil {
		return poller_names, errors.New(errors.ERR_CONFIG, "[Pollers] section not found")
	}

	poller_names = make([]string, 0)

	for _, p := range pollers.GetChildren() {
		poller_names = append(poller_names, p.GetNameS())
	}

	return poller_names, nil
}

func GetPollers(config_fp string) (*node.Node, error) {
	var config, pollers, defaults *node.Node
	var err error

	if config, err = LoadConfig(config_fp); err != nil {
		return nil, err
	}

	pollers = config.GetChildS("Pollers")
	defaults = config.GetChildS("Defaults")

	if pollers == nil {
		err = errors.New(errors.ERR_CONFIG, "[Pollers] section not found")
	} else if defaults != nil { // optional
		for _, p := range pollers.GetChildren() {
			p.Union(defaults)
		}
	}
	return pollers, err
}

func GetPoller(config_fp, poller_name string) (*node.Node, error) {
	var err error
	var pollers, poller *node.Node

	if pollers, err = GetPollers(config_fp); err == nil {
		if poller = pollers.GetChildS(poller_name); poller == nil {
			err = errors.New(errors.ERR_CONFIG, "poller ["+poller_name+"] not found")
		}
	}

	return poller, err
}

/*GetDefaultHarvestConfigPath*/
//This method is used to return the default absolute path of harvest config file.
func GetDefaultHarvestConfigPath() (string, error) {
	var configPath string
	var err error
	configFileName := constant.ConfigFileName
	if configPath = os.Getenv("HARVEST_CONF"); configPath == "" {
		var homePath string
		homePath = GetHarvestHomePath()
		configPath = path.Join(homePath, configFileName)
	} else {
		configPath = path.Join(configPath, configFileName)
	}
	return configPath, err
}

/*GetHarvestHomePath*/
//This method is used to return current working directory
func GetHarvestHomePath() string {
	return "./"
}

func GetHarvestLogPath() string {
	var logPath string
	if logPath = os.Getenv("HARVEST_LOGS"); logPath == "" {
		logPath = "/var/log/harvest/"
	}
	return logPath
}

<<<<<<< HEAD
func GetHarvestPidPath() string {
	var pidPath string
	if pidPath = os.Getenv("HARVEST_PIDS"); pidPath == "" {
		pidPath = "/var/run/harvest/"
	}
	return pidPath
}

func main() {
	configFp := "/home/rahulg2/code/github/harvest/harvest.yml"
	if Config == (HarvestConfig{}) {
		LoadHarvestConfig(configFp)
	}

	for k,_ := range *Config.Pollers {
		GetPrometheusExporterPorts(k, configFp)
	}
}

=======
>>>>>>> d89d4b0c
/*
GetPrometheusExporterPorts returns port configured in prometheus exporter for given poller
If there are more than 1 exporter configured for a poller then return string will have ports as comma seperated
*/
func GetPrometheusExporterPorts(pollerName string, configFp string) (int, error) {
	var port int

	if Config == (HarvestConfig{}) {
		LoadHarvestConfig(configFp)
	}
	if len(promPortRangeMapping) == 0 {
		LoadPrometheusExporterPortRangeMapping(configFp)
	}
	exporters := (*Config.Pollers)[pollerName].Exporters

	if exporters != nil && len(*exporters) > 0 {
		for _, e := range *exporters {
			exporter := (*Config.Exporters)[e]
			if *exporter.Type == "Prometheus" {
				if exporter.PortRange != nil {
					//fmt.Println(exporter.PortRange)
					ports := promPortRangeMapping[e]
					for p, _ := range ports {
						if util.CheckPortAvailable(*exporter.Addr, strconv.Itoa(p)) {
							port = p
							break
						}
					}
					for k, _ := range ports {
						if k == port {
							delete(ports,k)
							break
						}
					}
					fmt.Printf("chosen port %d \n", port)
					return port, nil
				} else if *exporter.Port != 0 {
					fmt.Printf("port---- %d \n", *exporter.Port)
					port = *exporter.Port
					return port, nil
				}
			}
			continue
		}

	}
	return port, errors.New(errors.ERR_CONFIG, "No free port found for poller "+pollerName)
}

var promPortRangeMapping = make(map[string]map[int]struct{})

func LoadPrometheusExporterPortRangeMapping(configFp string) {
	if Config == (HarvestConfig{}) {
		LoadHarvestConfig(configFp)
	}
	exporters := *Config.Exporters
	for k, v := range exporters {
		if *v.Type == "Prometheus" {
			if v.PortRange != nil {
				portRange := v.PortRange // [2000-2030]
				var ports = make(map[int]struct{})
				r := regexp.MustCompile(`\((\d+)-(\d+)\)`)
				matches := r.FindStringSubmatch(*portRange)
				//fmt.Println(matches)
				if len(matches) > 0 {
					start, _ := strconv.Atoi(matches[1])
					end, _ := strconv.Atoi(matches[2])
					for i := start; i <= end; i++ {
						ports[i] = struct{}{}
					}
				}
				promPortRangeMapping[k] = ports
			}
		}
	}
}

// Returns unique type of exporters for the poller
// For example: If 2 prometheus exporters are configured for a poller then last one defined is returned
func GetUniqueExporters(p *node.Node, configFp string) ([]string, error) {
	var resultExporters []string
	exporters := p.GetChildS("exporters")
	if exporters != nil {
		exportChildren := exporters.GetAllChildContentS()
		definedExporters, err := GetExporters(configFp)
		if err != nil {
			return nil, err
		}
		exporterMap := make(map[string]string)
		for _, ec := range exportChildren {
			exporterType := definedExporters.GetChildS(ec).GetChildContentS("exporter")
			exporterMap[exporterType] = ec
		}

		for _, value := range exporterMap {
			resultExporters = append(resultExporters, value)
		}
	}
	return resultExporters, nil
}

// Pointers need to be used for struct members where you need
// to distinguish missing values from zero values. See
// https://github.com/go-yaml/yaml/issues/113 for details
// The downside of making all members pointers is accessing
// the values requires more dereferencing - see doctor_test.go

type Consul struct {
	Host        *string   `yaml:"host,omitempty"`
	ServiceName *string   `yaml:"service_name,omitempty"`
	Tags        *[]string `yaml:"tags,omitempty"`
}

type Tools struct {
	GrafanaApiToken *string `yaml:"grafana_api_token,omitempty"`
}

type Poller struct {
	Datacenter     *string   `yaml:"datacenter,omitempty"`
	Addr           *string   `yaml:"addr,omitempty"`
	AuthStyle      *string   `yaml:"auth_style,omitempty"`
	Username       *string   `yaml:"username,omitempty"`
	Password       string    `yaml:"password,omitempty"`
	UseInsecureTls *bool     `yaml:"use_insecure_tls,omitempty"`
	SslCert        *string   `yaml:"ssl_cert,omitempty"`
	SslKey         *string   `yaml:"ssl_key,omitempty"`
	LogMaxBytes    *int64    `yaml:"log_max_bytes,omitempty"`
	LogMaxFiles    *int      `yaml:"log_max_files,omitempty"`
	Exporters      *[]string `yaml:"exporters,omitempty"`
	Collectors     *[]string `yaml:"collectors,omitempty"`
	IsKfs          *bool     `yaml:"is_kfs,omitempty"`
}

type Exporter struct {
	Port              *int      `yaml:"port,omitempty"`
	PortRange         *string   `yaml:"port_range,omitempty"`
	Type              *string   `yaml:"exporter,omitempty"`
	Addr              *string   `yaml:"addr,omitempty"`
	Url               *string   `yaml:"url,omitempty"`
	LocalHttpAddr     *string   `yaml:"local_http_addr,omitempty"`
	GlobalPrefix      *string   `yaml:"global_prefix,omitempty"`
	AllowedAddrs      *[]string `yaml:"allow_addrs,omitempty"`
	AllowedAddrsRegex *[]string `yaml:"allow_addrs_regex,omitempty"`
	CacheMaxKeep      *string   `yaml:"cache_max_keep,omitempty"`
	ShouldAddMetaTags *bool     `yaml:"add_meta_tags,omitempty"`
	Consul            *Consul   `yaml:"consul,omitempty"`

	// InfluxDB specific
	Bucket        *string `yaml:"bucket,omitempty"`
	Org           *string `yaml:"org,omitempty"`
	Token         *string `yaml:"token,omitempty"`
	Precision     *string `yaml:"precision,omitempty"`
	ClientTimeout *string `yaml:"client_timeout,omitempty"`
}

type HarvestConfig struct {
	Tools     *Tools               `yaml:"Tools,omitempty"`
	Exporters *map[string]Exporter `yaml:"Exporters,omitempty"`
	Pollers   *map[string]Poller   `yaml:"Pollers,omitempty"`
	Defaults  *Poller              `yaml:"Defaults,omitempty"`
}<|MERGE_RESOLUTION|>--- conflicted
+++ resolved
@@ -176,7 +176,6 @@
 	return logPath
 }
 
-<<<<<<< HEAD
 func GetHarvestPidPath() string {
 	var pidPath string
 	if pidPath = os.Getenv("HARVEST_PIDS"); pidPath == "" {
@@ -196,8 +195,6 @@
 	}
 }
 
-=======
->>>>>>> d89d4b0c
 /*
 GetPrometheusExporterPorts returns port configured in prometheus exporter for given poller
 If there are more than 1 exporter configured for a poller then return string will have ports as comma seperated
