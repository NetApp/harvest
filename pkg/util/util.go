--- conflicted
+++ resolved
@@ -322,26 +322,6 @@
 	return 0
 }
 
-<<<<<<< HEAD
-func AddIntString(input string, value int) string {
-	i, _ := strconv.Atoi(input)
-	i = i + value
-	return strconv.FormatInt(int64(i), 10)
-}
-
-var metricTypeRegex = regexp.MustCompile(`\[(.*?)]`)
-
-func ArrayMetricToString(value string) string {
-	r := strings.NewReplacer("\n", "", " ", "", "\"", "")
-	s := r.Replace(value)
-
-	match := metricTypeRegex.FindAllStringSubmatch(s, -1)
-	if match != nil {
-		name := match[0][1]
-		return name
-	}
-	return value
-=======
 func ParseZAPIDisplay(obj string, path []string) string {
 	var (
 		ignore = map[string]int{"attributes": 0, "info": 0, "list": 0, "details": 0, "storage": 0}
@@ -370,5 +350,24 @@
 		}
 	}
 	return strings.Join(words, "_")
->>>>>>> 680339c4
+}
+
+func AddIntString(input string, value int) string {
+	i, _ := strconv.Atoi(input)
+	i = i + value
+	return strconv.FormatInt(int64(i), 10)
+}
+
+var metricTypeRegex = regexp.MustCompile(`\[(.*?)]`)
+
+func ArrayMetricToString(value string) string {
+	r := strings.NewReplacer("\n", "", " ", "", "\"", "")
+	s := r.Replace(value)
+
+	match := metricTypeRegex.FindAllStringSubmatch(s, -1)
+	if match != nil {
+		name := match[0][1]
+		return name
+	}
+	return value
 }